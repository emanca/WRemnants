--- conflicted
+++ resolved
@@ -20,25 +20,13 @@
     return hist.Hist(*h2.axes, data=new_vals, storage=h1.storage_type())
 
 # returns h1/h2
-<<<<<<< HEAD
-def divideHists(h1, h2, cutoff=1e-5, allowBroadcast=True, rel_unc=False, createNew=True):
-=======
 def divideHists(h1, h2, cutoff=1e-5, allowBroadcast=True, rel_unc=False, cutoff_val=1., createNew=True):
->>>>>>> 5e35db37
     if allowBroadcast:
         h1 = broadcastSystHist(h1, h2)
         h2 = broadcastSystHist(h2, h1)
 
     storage = h1.storage_type() if h1.storage_type == h2.storage_type else hist.storage.Double()
     outh = hist.Hist(*h1.axes, storage=storage) if createNew else h1
-<<<<<<< HEAD
-
-    h1vals,h2vals,h1vars,h2vars = valsAndVariances(h1, h2)
-
-    # Careful not to overwrite the values of h1
-    out = outh.values(flow=True) if createNew else np.empty(outh.values(flow=True).shape)
-
-=======
 
     h1vals,h2vals,h1vars,h2vars = valsAndVariances(h1, h2)
 
@@ -47,7 +35,6 @@
 
     # Apply cutoff to both numerator and denominator
     cutoff_criteria = np.abs(h2vals) > cutoff
->>>>>>> 5e35db37
     # By the argument that 0/0 = 1
     out[(np.abs(h2vals) < cutoff) & (np.abs(h1vals) < cutoff)] = 1.
     if not createNew:
@@ -111,21 +98,12 @@
         np.multiply(outvars, relvar1, out=outvars)
         
     return outvals, outvars
-<<<<<<< HEAD
 
 def multiplyHists(h1, h2, allowBroadcast=True, createNew=True):
     if allowBroadcast:
         h1 = broadcastSystHist(h1, h2)
         h2 = broadcastSystHist(h2, h1)
 
-=======
-
-def multiplyHists(h1, h2, allowBroadcast=True, createNew=True):
-    if allowBroadcast:
-        h1 = broadcastSystHist(h1, h2)
-        h2 = broadcastSystHist(h2, h1)
-
->>>>>>> 5e35db37
     if h1.storage_type == hist.storage.Double and h2.storage_type == hist.storage.Double:
         return h1*h2 
 
