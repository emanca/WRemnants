--- conflicted
+++ resolved
@@ -363,10 +363,6 @@
             sel[ax] = slice(None,None,hist.rebin(rebin))
     return h[sel] if len(sel)>0 else h        
 
-<<<<<<< HEAD
-def rebinHist(h, axis_name, edges):
-    # rebin hist by list of edges
-=======
 def disableFlow(h, axis_name):
     # disable the overflow and underflow bins of a single axes, while keeping the flow bins of other axes
     ax = h.axes[axis_name]
@@ -382,7 +378,6 @@
     return hnew
 
 def rebinHist(h, axis_name, edges, flow=True):
->>>>>>> ed17fa1a
     if type(edges) == int:
         return h[{axis_name : hist.rebin(edges)}]
 
