--- conflicted
+++ resolved
@@ -199,52 +199,6 @@
         
     return parser,initargs
 
-<<<<<<< HEAD
-def set_parser_default(parser, argument, newDefault):
-    # change the default argument of the parser, must be called before parse_arguments
-    logger = logging.child_logger(__name__)
-    f = next((x for x in parser._actions if x.dest ==argument), None)
-    if f:
-        logger.info(f" Modifying default of {f.dest} from {f.default} to {newDefault}")
-        f.default = newDefault
-    else:
-        logger.warning(f" Parser argument {argument} not found!")
-=======
-def common_parser_combine():
-    from wremnants import theory_tools,combine_theory_helper
-
-    parser = argparse.ArgumentParser()
-    parser.add_argument("--wlike", action='store_true', help="Run W-like analysis of mZ")
-    parser.add_argument("-o", "--outfolder", type=str, default=".", help="Output folder with the root file storing all histograms and datacards for single charge (subfolder WMass or ZMassWLike is created automatically inside)")
-    parser.add_argument("-i", "--inputFile", type=str)
-    parser.add_argument("--absolutePathInCard", action="store_true", help="In the datacard, set Absolute path for the root file where shapes are stored")
-    parser.add_argument("--minnloScaleUnc", choices=["byHelicityPt", "byHelicityPtCharge", "byHelicityCharge", "byPtCharge", "byPt", "byCharge", "integrated",], default="byHelicityPt",
-            help="Decorrelation for QCDscale")
-    parser.add_argument("--rebin", type=int, nargs='*', default=[], help="Rebin axis by this value (default does nothing)")
-    parser.add_argument("--resumUnc", default="tnp", type=str, choices=["scale", "tnp", "none"], help="Include SCETlib uncertainties")
-    parser.add_argument("--npUnc", default="Delta_Lambda", type=str, choices=combine_theory_helper.TheoryHelper.valid_np_models, help="Nonperturbative uncertainty model")
-    parser.add_argument("--tnpMagnitude", default=1, type=float, help="Variation size for the TNP")
-    parser.add_argument("--scaleTNP", default=1, type=float, help="Scale the TNP uncertainties by this factor")
-    parser.add_argument("--scalePdf", default=1, type=float, help="Scale the PDF hessian uncertainties by this factor")
-    parser.add_argument("--pdfUncFromCorr", action='store_true', help="Take PDF uncertainty from correction hist (Requires having run that correction)")
-    parser.add_argument("--qcdProcessName" , type=str, default="Fake",   help="Name for QCD process")
-    parser.add_argument("--noStatUncFakes" , action="store_true",   help="Set bin error for QCD background templates to 0, to check MC stat uncertainties for signal only")
-    parser.add_argument("--skipSignalSystOnFakes" , action="store_true", help="Do not propagate signal uncertainties on fakes, mainly for checks.")
-    parser.add_argument("--noQCDscaleFakes", action="store_true",   help="Do not apply QCd scale uncertainties on fakes, mainly for debugging")
-    parser.add_argument("--doStatOnly", action="store_true", default=False, help="Set up fit to get stat-only uncertainty (currently combinetf with -S 0 doesn't work)")
-    parser.add_argument("-p", "--postfix", type=str, help="Postfix for output file name", default=None)
-    parser.add_argument("-v", "--verbose", type=int, default=3, choices=[0,1,2,3,4],
-                        help="Set verbosity level with logging, the larger the more verbose")
-    parser.add_argument("--noColorLogger", action="store_true", help="Do not use logging with colors")
-    parser.add_argument("--sumChannels", action='store_true', help="Only use one channel")
-    parser.add_argument("--lumiScale", type=float, default=1.0, help="Rescale equivalent luminosity by this value (e.g. 10 means ten times more data and MC)")
-    parser.add_argument("--addQCDMC", action="store_true", help="Include QCD MC when making datacards (otherwise by default it will always be excluded)")
-    parser.add_argument("--excludeProcGroups", type=str, nargs="*", help="Don't run over processes belonging to these groups (only accepts exact group names)", default=["QCD"])
-    parser.add_argument("--filterProcGroups", type=str, nargs="*", help="Only run over processes belonging to these groups", default=[])
-    parser.add_argument("--muonScaleVariation", choices=["smearingWeights", "massWeights", "manualShift"], default="smearingWeights", help="the method with which the muon scale variation histograms are derived")
->>>>>>> ab48056e
-    return parser
-
 '''
 INPUT -------------------------------------------------------------------------
 |* (str) string: the string to be converted to list
