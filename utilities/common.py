import hist
import pathlib
import argparse
import numpy as np
import os
from utilities import logging
from enum import Enum
import re

base_dir = f"{pathlib.Path(__file__).parent}/../"
wremnants_dir = f"{pathlib.Path(__file__).parent}/../wremnants"
data_dir =  f"{pathlib.Path(__file__).parent}/../wremnants-data/data/"

BR_TAUToMU = 0.1739
BR_TAUToE = 0.1782
xsec_ZmmPostVFP = 2001.9
xsec_WpmunuPostVFP = 11765.9
xsec_WmmunuPostVFP = 8703.87
xsec_ZmmMass10to50PostVFP = 6997.0
Z_TAU_TO_LEP_RATIO = (1.-(1. - BR_TAUToMU - BR_TAUToE)**2)

wprocs = ["WplusmunuPostVFP", "WminusmunuPostVFP", "WminustaunuPostVFP", "WplustaunuPostVFP", 
    'Wplusmunu_MiNNLO-noqedisr', 'Wminusmunu_MiNNLO-noqedisr',
    'Wplusmunu_horace-lo-photos', 'Wplusmunu_horace-lo-photos-mecoff', 'Wplusmunu_horace-nlo', 'Wplusmunu_horace-lo', 'Wplusmunu_horace-qed', 
    'Wminusmunu_horace-lo-photos', 'Wminusmunu_horace-lo-photos-mecoff', 'Wminusmunu_horace-nlo', 'Wminusmunu_horace-lo', 'Wminusmunu_horace-qed',
    'Wplusmunu_winhac-lo-photos', 'Wplusmunu_winhac-lo', 'Wplusmunu_winhac-nlo', 
    'Wminusmunu_winhac-lo-photos', 'Wminusmunu_winhac-lo', 'Wminusmunu_winhac-nlo']
zprocs = ["ZmumuPostVFP", "ZtautauPostVFP", "ZmumuMiNLO", "ZmumuNNLOPS", 'Zmumu_MiNNLO-noqedisr',
<<<<<<< HEAD
    'Zmumu_horace-lo-photos', 'Zmumu_horace-lo-photos-isroff', 'Zmumu_horace-lo-photos-mecoff', 'Zmumu_horace-nlo', 'Zmumu_horace-lo', 'Zmumu_horace-new', 'Zmumu_horace-qed',
=======
    'Zmumu_horace-lo-photos', 'Zmumu_horace-lo-photos-mecoff', 'Zmumu_horace-nlo', 'Zmumu_horace-lo', 'Zmumu_horace-new', 'Zmumu_horace-qed',
>>>>>>> f80bae8f
    'Zmumu_horace-alpha-fsr-off-isr-off', 'Zmumu_horace-alpha-old-fsr-off-isr-off', 'Zmumu_horace-alpha-old-fsr-off-isr-pythia',
    'Zmumu_renesance-lo', 'Zmumu_renesance-nlo',
    'Zmumu_powheg-lo', 'Zmumu_powheg-nloew-qedveto', 'Zmumu_powheg-nloew'
    ]

vprocs = wprocs+zprocs
zprocs_recoil = ["ZmumuPostVFP"]
wprocs_recoil = ["WplusmunuPostVFP", "WminusmunuPostVFP"]

wprocs_lowpu = ["Wminusmunu", "Wminusenu", "Wminustaunu", "Wplusmunu", "Wplusenu", "Wplustaunu"]
zprocs_lowpu = ["Zmumu", "Zee", "Ztautau"]
vprocs_lowpu = wprocs_lowpu+zprocs_lowpu
zprocs_recoil_lowpu = ["Zmumu", "Zee"]
wprocs_recoil_lowpu = ["Wminusmunu", "Wminusenu", "Wplusmunu", "Wplusenu"]

background_MCprocs = ["Top", "Diboson", "QCD", "DYlowMass"]
zprocs_all = zprocs_lowpu+zprocs
wprocs_all = wprocs_lowpu+wprocs
vprocs_all = vprocs_lowpu+vprocs

# input files for muon momentum scale nuisances
calib_dir = f"{data_dir}/calibration/"
closure_dir = f"{data_dir}/closure/"
calib_filepaths = {
    'mc_corrfile': {
        'idealMC_massfit': f"{calib_dir}/calibrationJMC_smeared_v718_nominal.root",
        'idealMC_lbltruth_massfit': f"{calib_dir}/calibrationJMC_smeared_v718_nominalLBL.root"
    },
    'data_corrfile': {
        'massfit': f"{calib_dir}/calibrationJDATA_ideal.root",
        'lbl_massfit': f"{calib_dir}/calibrationJDATA_rewtgr_3dmap_LBL_MCstat.root"
    },
    'mc_resofile': f"{calib_dir}/sigmaMC_LBL_JYZ.root",
    'data_resofile': f"{calib_dir}/sigmaDATA_LBL_JYZ.root",
    'tflite_file': f"{calib_dir}/muon_response.tflite"
}
closure_filepaths = {
    'parametrized': f"{closure_dir}/calibrationAlignmentZ_after_LBL_v721.root",
    'binned': f"{closure_dir}/closureZ_LBL_smeared_v721.root"
}

## 5% quantiles from aMC@NLO used in SMP-18-012
#ptV_5quantiles_binning = [0.0, 1.971, 2.949, 3.838, 4.733, 5.674, 6.684, 7.781, 8.979, 10.303, 11.777, 13.435, 15.332, 17.525, 20.115, 23.245, 27.173, 32.414, 40.151, 53.858, 13000.0]
## 10% quantiles from aMC@NLO used in SMP-18-012 with some rounding <== This one worked fine with toys
ptV_10quantiles_binning = [0.0, 2.95, 4.73, 6.68, 8.98, 11.78, 15.33, 20.11, 27.17, 40.15, 13000.]
# Integer rounded version of the 5% quantiles h[::hist.rebin(2)] for 10% quantiles
ptV_binning = [0, 2, 3, 4, 5, 6, 7, 8, 9, 10, 11, 13, 15, 17, 20, 23, 27, 32, 40, 54, 13000]
ptV_corr_binning = ptV_binning[:-4]+list(range(30,110,10))
absYV_binning = [0, 0.25, 0.5, 0.75, 1, 1.25, 1.5, 1.75, 2, 2.25, 2.5, 2.75, 3, 3.25, 3.5, 3.75, 4]

# categorical axes in python bindings always have an overflow bin, so use a regular axis for the charge
axis_charge = hist.axis.Regular(2, -2., 2., underflow=False, overflow=False, name = "charge")

down_up_axis = hist.axis.Regular(2, -2., 2., underflow=False, overflow=False, name = "downUpVar")
down_nom_up_axis = hist.axis.Regular(3, -1.5, 1.5, underflow=False, overflow=False, name = "downNomUpVar")

passIsoName = "passIso"
passMTName = "passMT"

passIso = {passIsoName: True}
failIso = {passIsoName: False}
passMT = {passMTName: True}
failMT = {passMTName: False}

axis_passIso = hist.axis.Boolean(name = passIsoName)
axis_passMT = hist.axis.Boolean(name = passMTName)
    
# following list is used in other scripts to track what steps are charge dependent
# but assumes the corresponding efficiencies were made that way
muonEfficiency_chargeDependentSteps = ["reco", "tracking", "idip", "trigger", "antitrigger"] # antitrigger = P(failTrig|IDIP), similar to antiiso = P(failIso|trigger)
muonEfficiency_standaloneNumberOfValidHits = 1 # to use as "var >= this" (if this=0 the define for the cut is not used at all)

def getIsoMtRegionID(passIso=True, passMT=True):
    return passIso * 1 + passMT * 2

def getIsoMtRegionFromID(regionID):
    return {passIsoName : regionID & 1,
            passMTName  : regionID & 2}

def set_parser_default(parser, argument, newDefault):
    # change the default argument of the parser, must be called before parse_arguments
    logger = logging.child_logger(__name__)
    f = next((x for x in parser._actions if x.dest ==argument), None)
    if f:
        logger.info(f" Modifying default of {f.dest} from {f.default} to {newDefault}")
        f.default = newDefault
    else:
        logger.warning(f" Parser argument {argument} not found!")
    return parser

def common_parser(for_reco_highPU=False):

    parser = argparse.ArgumentParser()
    parser.add_argument("-j", "--nThreads", type=int, default=0, help="number of threads (0 or negative values use all available threads)")
    parser.add_argument("-v", "--verbose", type=int, default=3, choices=[0,1,2,3,4],
                        help="Set verbosity level with logging, the larger the more verbose")
    parser.add_argument("--noColorLogger", action="store_true", help="Do not use logging with colors")
    initargs,_ = parser.parse_known_args()

    # initName for this internal logger is needed to avoid conflicts with the main logger named "wremnants" by default,
    # otherwise the logger is apparently propagated back to the root logger causing each following message to be printed twice 
    common_logger = logging.setup_logger(__file__, initargs.verbose, initargs.noColorLogger, initName="common_logger_wremnants")
    
    import ROOT
    ROOT.ROOT.EnableImplicitMT(max(0,initargs.nThreads))
    import narf
    import wremnants
    from wremnants import theory_corrections,theory_tools

    class PDFFilterAction(argparse.Action):
        def __call__(self, parser, namespace, values, option_string=None):
            # Filter unique values, but keep first item in its position
            if "herapdf20" in values:
                values.append("herapdf20ext")
            unique_values = [values[0], *set([x for x in values[1:]])] if len(values) >= 1 else []
            setattr(namespace, self.dest, unique_values)

    class NoneFilterAction(argparse.Action):
        def __call__(self, parser, namespace, values, option_string=None):
            # Filter unique values, but keep first item in its position
            filtered_values = [x for x in values if x not in ["none", None]]
            setattr(namespace, self.dest, filtered_values)

<<<<<<< HEAD
    parser.add_argument("--pdfs", type=str, nargs="*", default=["msht20"], choices=theory_tools.pdfMap.keys(), action=PDFFilterAction, 
        help="PDF sets to reweight and produce error hists for. If empty, use PDF set used in production (weight=1).")
=======
    parser.add_argument("--pdfs", type=str, nargs="+", default=["ct18z"], 
        choices=theory_tools.pdfMap.keys(), help="PDF sets to produce error hists for", action=PDFFilterAction)
>>>>>>> f80bae8f
    parser.add_argument("--altPdfOnlyCentral", action='store_true', help="Only store central value for alternate PDF sets")
    parser.add_argument("--maxFiles", type=int, help="Max number of files (per dataset)", default=None)
    parser.add_argument("--filterProcs", type=str, nargs="*", help="Only run over processes matched by group name or (subset) of name", default=[])
    parser.add_argument("--excludeProcs", type=str, nargs="*", help="Exclude processes matched by group name or (subset) of name", default=[])  # no need to exclude QCD MC here, histograms can always be made, they are fast and light, so they are always available for tests
    parser.add_argument("-p", "--postfix", type=str, help="Postfix for output file name", default=None)
    parser.add_argument("--forceDefaultName", action='store_true', help="Don't modify the name of the output file with some default strings")
    parser.add_argument("--theoryCorr", nargs="*", type=str, action=NoneFilterAction,
        default=["scetlib_dyturbo", "winhacnloew", "virtual_ew_wlike", "horaceqedew_FSR", "horacelophotosmecoffew_FSR"], choices=theory_corrections.valid_theory_corrections(), 
        help="Apply corrections from indicated generator. First will be nominal correction.")
    parser.add_argument("--theoryCorrAltOnly", action='store_true', help="Save hist for correction hists but don't modify central weight")
    parser.add_argument("--skipHelicity", action='store_true', help="Skip the qcdScaleByHelicity histogram (it can be huge)")
    parser.add_argument("--eta", nargs=3, type=float, help="Eta binning as 'nbins min max' (only uniform for now)", default=[48,-2.4,2.4])
    parser.add_argument("--pt", nargs=3, type=float, help="Pt binning as 'nbins,min,max' (only uniform for now)", default=[30,26.,56.])
    parser.add_argument("--noRecoil", action='store_true', help="Don't apply recoild correction")
    parser.add_argument("--recoilHists", action='store_true', help="Save all recoil related histograms for calibration and validation")
    parser.add_argument("--recoilUnc", action='store_true', help="Run the recoil calibration with uncertainties (slower)")
    parser.add_argument("--highptscales", action='store_true', help="Apply highptscales option in MiNNLO for better description of data at high pT")
    parser.add_argument("--dataPath", type=str, default=None, help="Access samples from this path (default reads from local machine), for eos use 'root://eoscms.cern.ch//store/cmst3/group/wmass/w-mass-13TeV/NanoAOD/'")
    parser.add_argument("--noVertexWeight", action='store_true', help="Do not apply reweighting of vertex z distribution in MC to match data")
    parser.add_argument("--validationHists", action='store_true', help="make histograms used only for validations")
    parser.add_argument("--onlyMainHistograms", action='store_true', help="Only produce some histograms, skipping (most) systematics to run faster when those are not needed")
    parser.add_argument("--met", type=str, choices=["DeepMETReso", "RawPFMET"], help="MET (DeepMETReso or RawPFMET)", default="DeepMETReso")
    parser.add_argument("-o", "--outfolder", type=str, default="", help="Output folder")
    parser.add_argument("--appendOutputFile", type=str, default="", help="Append analysis output to specified output file")
    parser.add_argument("-e", "--era", type=str, choices=["2016PreVFP","2016PostVFP", "2017", "2018"], help="Data set to process", default="2016PostVFP")
    parser.add_argument("--nonClosureScheme", type=str, default = "A-only", choices=["none", "A-M-separated", "A-M-combined", "binned", "binned-plus-M", "A-only", "M-only"], help = "source of the Z non-closure nuisances")
    parser.add_argument("--correlatedNonClosureNP", action="store_false", help="disable the de-correlation of Z non-closure nuisance parameters after the jpsi massfit")
    parser.add_argument("--dummyNonClosureA", action="store_false", help="read values for the magnetic part of the Z non-closure from a file")
    parser.add_argument("--dummyNonClosureAMag", default=6.8e-5, type=float, help="magnitude of the dummy value for the magnetic part of the Z non-closure")
    parser.add_argument("--dummyNonClosureM", action="store_true", help="use a dummy value for the alignment part of the Z non-closure")
    parser.add_argument("--dummyNonClosureMMag", default=0., type=float, help="magnitude of the dummy value for the alignment part of the Z non-closure")
    parser.add_argument("--noScaleToData", action="store_true", help="Do not scale the MC histograms with xsec*lumi/sum(gen weights) in the postprocessing step")
    parser.add_argument("--aggregateGroups", type=str, nargs="*", default=["Diboson", "Top"], help="Sum up histograms from members of given groups in the postprocessing step")
    # options for unfolding/differential
    parser.add_argument("--unfolding", action='store_true', help="Add information needed for unfolding")
    parser.add_argument("--genLevel", type=str, default='postFSR', choices=["preFSR", "postFSR"], help="Generator level definition for unfolding")
    parser.add_argument("--genVars", type=str, nargs="+", default=["ptGen", "absEtaGen"], choices=["qGen", "ptGen", "absEtaGen", "ptVGen", "absYVGen"], help="Generator level variable")
    parser.add_argument("--genBins", type=int, nargs="+", default=[16, 0], help="Number of generator level bins")
    parser.add_argument("--poiAsNoi", action='store_true', help="Experimental option only with --theoryAgnostic or --unfolding, it will make the histogram to do the POIs as NOIs trick (some postprocessing will happen later in CardTool.py)")

    if for_reco_highPU:
        # additional arguments specific for histmaker of reconstructed objects at high pileup (mw, mz_wlike, and mz_dilepton)
        parser.add_argument("--dphiMuonMetCut", type=float, help="Threshold to cut |deltaPhi| > thr*np.pi between muon and met", default=0.25)
        parser.add_argument("--muonCorrMC", type=str, default="idealMC_lbltruth", 
            choices=["none", "trackfit_only", "trackfit_only_idealMC", "lbl", "idealMC_lbltruth", "idealMC_massfit", "idealMC_lbltruth_massfit"], 
            help="Type of correction to apply to the muons in simulation")
        parser.add_argument("--muonCorrData", type=str, default="lbl_massfit", 
            choices=["none", "trackfit_only", "lbl", "massfit", "lbl_massfit"], 
            help="Type of correction to apply to the muons in data")
        parser.add_argument("--muScaleBins", type=int, default=1, help="Number of bins for muon scale uncertainty")
        parser.add_argument("--muonScaleVariation", choices=["smearingWeightsGaus", "smearingWeightsSplines", "massWeights"], default="smearingWeightsSplines",  help="method to generate nominal muon scale variation histograms")
        parser.add_argument("--dummyMuScaleVar", action='store_true', help='Use a dummy 1e-4 variation on the muon scale instead of reading from the calibration file')
        parser.add_argument("--muonCorrMag", default=1.e-4, type=float, help="Magnitude of dummy muon momentum calibration uncertainty")
        parser.add_argument("--muonCorrEtaBins", default=1, type=int, help="Number of eta bins for dummy muon momentum calibration uncertainty")
        parser.add_argument("--excludeFlow", action='store_true', help="Excludes underflow and overflow bins in main axes")
        parser.add_argument("--biasCalibration", type=str, default=None, choices=["binned","parameterized", "A", "M"], help="Adjust central value by calibration bias hist for simulation")
        parser.add_argument("--noSmearing", action='store_true', help="Disable resolution corrections")
        # options for efficiencies
        parser.add_argument("--trackerMuons", action='store_true', help="Use tracker muons instead of global muons (need appropriate scale factors too). This is obsolete")
        parser.add_argument("--binnedScaleFactors", action='store_true', help="Use binned scale factors (different helpers)")
        parser.add_argument("--noSmooth3dsf", dest="smooth3dsf", action='store_false', help="If true (default) use smooth 3D scale factors instead of the original 2D ones (but eff. systs are still obtained from 2D version)")
        parser.add_argument("--isoEfficiencySmoothing", action='store_true', help="If isolation SF was derived from smooth efficiencies instead of direct smoothing") 
        parser.add_argument("--noScaleFactors", action="store_true", help="Don't use scale factors for efficiency (legacy option for tests)")
        parser.add_argument("--isolationDefinition", choices=["iso04vtxAgn", "iso04"], default="iso04vtxAgn",  help="Isolation type (and corresponding scale factors)")

    commonargs,_ = parser.parse_known_args()

    if for_reco_highPU:
        if commonargs.trackerMuons:
            common_logger.warning("Using tracker muons, but keep in mind that scale factors are obsolete and not recommended.")
            sfFile = "scaleFactorProduct_16Oct2022_TrackerMuonsHighPurity_vertexWeight_OSchargeExceptTracking.root"
        else:
            # note: for trigger and isolation one would actually use 3D SF vs eta-pt-ut.
            # However, even when using the 3D SF one still needs the 2D ones to read the syst/nomi ratio,
            # since the dataAltSig tag-and-probe fits were not run in 3D (it is assumed for simplicity that the syst/nomi ratio is independent from uT)
            #
            # 2D SF without ut-dependence, still needed to compute systematics when uing 3D SF
            sfFile = "allSmooth_GtoHout.root" if commonargs.isolationDefinition == "iso04" else "allSmooth_GtoHout_vtxAgnIso.root"

        sfFile = f"{data_dir}/muonSF/{sfFile}"
    else:
        sfFile = ""

    parser.add_argument("--sfFile", type=str, help="File with muon scale factors", default=sfFile)
        
    return parser,initargs

def plot_parser():
    parser = argparse.ArgumentParser()
    parser.add_argument("-v", "--verbose", type=int, default=3, choices=[0,1,2,3,4],
                        help="Set verbosity level with logging, the larger the more verbose")
    parser.add_argument("--noColorLogger", action="store_true", help="Do not use logging with colors")
    parser.add_argument("-o", "--outpath", type=str, default=os.path.expanduser("~/www/WMassAnalysis"), help="Base path for output")
    parser.add_argument("-f", "--outfolder", type=str, default="./test", help="Subfolder for output")
    parser.add_argument("-p", "--postfix", type=str, help="Postfix for output file name")
    parser.add_argument("--cmsDecor", default="Preliminary", type=str, choices=[None,"Preliminary", "Work in progress", "Internal"], help="CMS label")
    parser.add_argument("--lumi", type=float, default=16.8, help="Luminosity used in the fit, needed to get the absolute cross section")
    parser.add_argument("--eoscp", action='store_true', help="Override use of xrdcp and use the mount instead")
    parser.add_argument("--scaleleg", type=float, default=1.0, help="Scale legend text")

    return parser

def natural_sort_key(s):
    # Sort string in a number aware way by plitting the string into alphabetic and numeric parts
    parts = re.split(r'(\d+)', s)
    return [int(part) if part.isdigit() else part.lower() for part in parts]

def natural_sort(strings):
    return sorted(strings, key=natural_sort_key)
    
def natural_sort_dict(dictionary):
    sorted_keys = natural_sort(dictionary.keys())
    sorted_dict = {key: dictionary[key] for key in sorted_keys}
    return sorted_dict
'''
INPUT -------------------------------------------------------------------------
|* (str) string: the string to be converted to list
|
ROUTINE -----------------------------------------------------------------------
|* converts a string to a string element in a list
|  - if not comma-separated, then the whole string becomes one single element
OUTPUT ------------------------------------------------------------------------
|* (float) string: the list-lized string
+------------------------------------------------------------------------------
'''
def string_to_list(string):
	if type(string) == str:
		string = string.split(",") # items have to be comma-separated 
		return string
	elif type(string) == list:
		return string
	else:
		raise TypeError(
            "string_to_list(): cannot convert an input that is"
            "neither a single string nor a list of strings to a list"
        )

'''
INPUT -------------------------------------------------------------------------
|* list(str): a list of strings
|
ROUTINE -----------------------------------------------------------------------
|* convert the list of string to a single string by join()
|
OUTPUT ------------------------------------------------------------------------
|* (str): the resulted string
+------------------------------------------------------------------------------
'''
def list_to_string(list_str):
	if type(list_str) == str:
		return list_str
	elif type(list_str) == list:
		string = ""
		return string.join(list_str)
	else:
		raise TypeError(
            "list_to_string(): cannot convert an input that is"
            " neither a single string or a list of strings"
        )<|MERGE_RESOLUTION|>--- conflicted
+++ resolved
@@ -26,11 +26,7 @@
     'Wplusmunu_winhac-lo-photos', 'Wplusmunu_winhac-lo', 'Wplusmunu_winhac-nlo', 
     'Wminusmunu_winhac-lo-photos', 'Wminusmunu_winhac-lo', 'Wminusmunu_winhac-nlo']
 zprocs = ["ZmumuPostVFP", "ZtautauPostVFP", "ZmumuMiNLO", "ZmumuNNLOPS", 'Zmumu_MiNNLO-noqedisr',
-<<<<<<< HEAD
     'Zmumu_horace-lo-photos', 'Zmumu_horace-lo-photos-isroff', 'Zmumu_horace-lo-photos-mecoff', 'Zmumu_horace-nlo', 'Zmumu_horace-lo', 'Zmumu_horace-new', 'Zmumu_horace-qed',
-=======
-    'Zmumu_horace-lo-photos', 'Zmumu_horace-lo-photos-mecoff', 'Zmumu_horace-nlo', 'Zmumu_horace-lo', 'Zmumu_horace-new', 'Zmumu_horace-qed',
->>>>>>> f80bae8f
     'Zmumu_horace-alpha-fsr-off-isr-off', 'Zmumu_horace-alpha-old-fsr-off-isr-off', 'Zmumu_horace-alpha-old-fsr-off-isr-pythia',
     'Zmumu_renesance-lo', 'Zmumu_renesance-nlo',
     'Zmumu_powheg-lo', 'Zmumu_powheg-nloew-qedveto', 'Zmumu_powheg-nloew'
@@ -154,13 +150,8 @@
             filtered_values = [x for x in values if x not in ["none", None]]
             setattr(namespace, self.dest, filtered_values)
 
-<<<<<<< HEAD
-    parser.add_argument("--pdfs", type=str, nargs="*", default=["msht20"], choices=theory_tools.pdfMap.keys(), action=PDFFilterAction, 
-        help="PDF sets to reweight and produce error hists for. If empty, use PDF set used in production (weight=1).")
-=======
-    parser.add_argument("--pdfs", type=str, nargs="+", default=["ct18z"], 
-        choices=theory_tools.pdfMap.keys(), help="PDF sets to produce error hists for", action=PDFFilterAction)
->>>>>>> f80bae8f
+    parser.add_argument("--pdfs", type=str, nargs="*", default=["ct18z"], 
+        choices=theory_tools.pdfMap.keys(), help="PDF sets to produce error hists for. If empty, use PDF set used in production (weight=1).", action=PDFFilterAction)
     parser.add_argument("--altPdfOnlyCentral", action='store_true', help="Only store central value for alternate PDF sets")
     parser.add_argument("--maxFiles", type=int, help="Max number of files (per dataset)", default=None)
     parser.add_argument("--filterProcs", type=str, nargs="*", help="Only run over processes matched by group name or (subset) of name", default=[])
