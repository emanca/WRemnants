#!/usr/bin/env python3

from wremnants.datasets.datagroups import Datagroups
from wremnants import histselections as sel
#from wremnants import plot_tools,theory_tools,syst_tools
from utilities import boostHistHelpers as hh,common, logging

import narf
import wremnants
from wremnants import theory_tools,syst_tools,theory_corrections
import hist

import numpy as np
from utilities.io_tools import input_tools

import lz4.frame

import argparse
import os
import shutil
import logging
import re

## safe batch mode
import sys
args = sys.argv[:]
sys.argv = ['-b']
import ROOT
sys.argv = args
ROOT.gROOT.SetBatch(True)
ROOT.PyConfig.IgnoreCommandLineOptions = True

from copy import *

from scripts.analysisTools.plotUtils.utility import *

sys.path.append(os.getcwd())
from scripts.analysisTools.tests.cropNegativeTemplateBins import cropNegativeContent

def plotDistribution2D(args, groups, datasets, histname, outdir, canvas2Dshapes=None,
                       xAxisName="x axis", yAxisName="y axis", zAxisName="Events"):
    
    groups.setNominalName(histname)
    groups.loadHistsForDatagroups(histname, syst="", procsToRead=datasets)
    histInfo = groups.getDatagroups()
    rootHists = {}
    
    for d in datasets:
        hnarf = histInfo[d].hists[histname]
        rootHists[d] = narf.hist_to_root(hnarf)
        rootHists[d].SetName(f"{histname}_{d}")
        rootHists[d].SetTitle(f"{d}")
        
        drawCorrelationPlot(rootHists[d], xAxisName, yAxisName, zAxisName,
                            f"{rootHists[d].GetName()}", plotLabel="ForceTitle", outdir=outdir,
                            smoothPlot=False, drawProfileX=False, scaleToUnitArea=False,
                            draw_both0_noLog1_onlyLog2=2, passCanvas=canvas2Dshapes)

def plotDistribution1D(hdata, hmc, datasets, outfolder_dataMC, canvas1Dshapes=None,
                       xAxisName="variable", plotName="variable_failIso_jetInclusive",
                       draw_both0_noLog1_onlyLog2=1, ratioPadYaxisTitle="Data/pred::0.9,1.1"):
    
    createPlotDirAndCopyPhp(outfolder_dataMC)
    if not canvas1Dshapes:
        canvas1Dshapes = ROOT.TCanvas("canvas1Dshapes","",700,800)
                
    legend = ROOT.TLegend(0.2,0.72,0.95,0.92)
    legend.SetFillColor(0)
    legend.SetFillStyle(0)
    legend.SetBorderSize(0)
    legend.SetNColumns(3)

    for d in datasets:
        if d == "Data":
            legend.AddEntry(hdata, "Data", "EP")
        else:
            cropNegativeContent(hmc[d])
            hmc[d].SetFillColor(colors_plots_[d])
            hmc[d].SetLineColor(ROOT.kBlack)
            hmc[d].SetMarkerSize(0)
            hmc[d].SetMarkerStyle(0)

    stack_1D = ROOT.THStack("stack_1D", "signal and backgrounds")
    hmcSortedKeys = sorted(hmc.keys(), key= lambda x: hmc[x].Integral())
    for i in hmcSortedKeys:
        stack_1D.Add(hmc[i])
    # reverse sorting for legend, first the ones with larger integral
    for i in list(reversed(hmcSortedKeys)):
        legend.AddEntry(hmc[i], legEntries_plots_[i], "LF")

    drawTH1dataMCstack(hdata, stack_1D, xAxisName, "Events", plotName,
                       outfolder_dataMC, legend, ratioPadYaxisNameTmp=ratioPadYaxisTitle, passCanvas=canvas1Dshapes,
                       lumi="16.8", drawLumiLatex=True, xcmsText=0.3, noLegendRatio=True,
                       draw_both0_noLog1_onlyLog2=draw_both0_noLog1_onlyLog2)


if __name__ == "__main__":

    parser = argparse.ArgumentParser()
    parser.add_argument("inputfile", type=str, nargs=1)
    parser.add_argument("outputfolder",   type=str, nargs=1)
    parser.add_argument("-v", "--verbose", type=int, default=3, choices=[0,1,2,3,4], help="Set verbosity level with logging, the larger the more verbose");
    parser.add_argument('-p','--processes', default=None, nargs='*', type=str,
                        help='Choose what processes to plot, otherwise all are done')
    parser.add_argument('--plot', nargs='+', type=str,
                        help='Choose what distribution to plot by name')
    parser.add_argument("-x", "--xAxisName", nargs='+', type=str, help="x axis name")
    parser.add_argument("-r", "--ratioRange", nargs=2, type=float, default=[0.9,1.1], help="Min and max of ratio range")
    parser.add_argument(     '--plot2D', action='store_true',   help='To plot 2D histograms and 1D projections')
    parser.add_argument("-y", "--yAxisName", nargs='+', type=str, help="y axis name (only for 2D plots)")
    parser.add_argument("-l", "--lumi", type=float, default=None, help="Normalization for 2D plots (if the input does not have data the luminosity is set to 1/fb)")
    args = parser.parse_args()
    
    logger = logging.setup_logger(os.path.basename(__file__), args.verbose)
    
    fname = args.inputfile[0]
    outdir = args.outputfolder[0]
    createPlotDirAndCopyPhp(outdir)
        
    ROOT.TH1.SetDefaultSumw2()

    adjustSettings_CMS_lumi()
    canvas1D = ROOT.TCanvas("canvas1D", "", 800, 900)
    canvas2D = ROOT.TCanvas("canvas2D", "", 900, 800)

<<<<<<< HEAD
    groups = Datagroups(fname, forceLumi=args.lumi)
=======
    groups = Datagroups(fname)
    if args.lumi:
        groups.lumi = args.lumi
        logger.warning(f"Renormalizing MC to {args.lumi}/fb")
>>>>>>> d3fb9825
    datasets = groups.getNames()
    if args.processes is not None and len(args.processes):
        datasets = list(filter(lambda x: x in args.processes, datasets))
    logger.info(f"Will plot datasets {datasets}")

    if args.plot2D:
        for ip,p in enumerate(args.plot):
            xAxisName=args.xAxisName[ip]
            yAxisName=args.yAxisName[ip]
            plotDistribution2D(args, groups, datasets, p, outdir, canvas2D, xAxisName, yAxisName)
        quit()
            
    ratioMin = args.ratioRange[0]
    ratioMax = args.ratioRange[1]
    ratioPadYaxisTitle=f"Data/pred::{ratioMin},{ratioMax}"

    for ip,p in enumerate(args.plot):

        groups.setNominalName(p)
        groups.loadHistsForDatagroups(p, syst="", procsToRead=datasets)

        histInfo = groups.getDatagroups()
        rootHists = {}
        
        for d in datasets:
            hnarf = histInfo[d].hists[p]
            rootHists[d] = narf.hist_to_root(hnarf)
            rootHists[d].SetName(f"{p}_{d}")

        hdata = rootHists["Data"]
        hmc = {d : rootHists[d] for d in datasets if d != "Data"}
        plotDistribution1D(hdata, hmc, datasets, outdir, canvas1Dshapes=canvas1D,
                           xAxisName=args.xAxisName[ip], plotName=p, ratioPadYaxisTitle=ratioPadYaxisTitle)
<|MERGE_RESOLUTION|>--- conflicted
+++ resolved
@@ -123,14 +123,10 @@
     canvas1D = ROOT.TCanvas("canvas1D", "", 800, 900)
     canvas2D = ROOT.TCanvas("canvas2D", "", 900, 800)
 
-<<<<<<< HEAD
-    groups = Datagroups(fname, forceLumi=args.lumi)
-=======
     groups = Datagroups(fname)
     if args.lumi:
         groups.lumi = args.lumi
         logger.warning(f"Renormalizing MC to {args.lumi}/fb")
->>>>>>> d3fb9825
     datasets = groups.getNames()
     if args.processes is not None and len(args.processes):
         datasets = list(filter(lambda x: x in args.processes, datasets))
