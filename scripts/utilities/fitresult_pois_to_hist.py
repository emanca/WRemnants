import h5py
import os
import narf

from narf import ioutils

from utilities import common, logging
from utilities.io_tools.conversion_tools import fitresult_pois_to_hist

import pdb

parser = common.base_parser()
parser.add_argument("--observed", type=str, default=None, help="fitresult file with observed results")
parser.add_argument("--expected", type=str, default=None, help="fitresult file with expected results")
parser.add_argument("--initial", type=str, default=None, help="fitresult file with initial results when using iterative unfolding (e.g. NOI as POI)")
parser.add_argument("-o", "--outfolder", type=str, default="./", help="Output folder")
parser.add_argument("--outputFile", type=str, default="results_unfolded", help="Output file name")
parser.add_argument("--override", action="store_true", help="Override output file if it exists")
parser.add_argument("--h5py", action="store_true", help="Dump output into hdf5 file using narf, use pickle by default")
args = parser.parse_args()
logger = logging.setup_logger(__file__, args.verbose, args.noColorLogger)

if not args.observed and not args.expected:
    raise IOError(f"Result from expected or observed fit must be specified with '--observed' or '--expected'")
result = {}
meta = None
meta_exp = None
if args.observed:
    result, meta = fitresult_pois_to_hist(args.observed.replace(".root",".hdf5"), result, uncertainties=None, initial=args.initial.replace(".root",".hdf5") if args.initial else None, flow=False)
if args.expected:
    result, meta_exp = fitresult_pois_to_hist(args.expected.replace(".root",".hdf5"), result, uncertainties=None, expected=True, flow=False)
    if not args.observed:
        meta = meta_exp
        meta_exp = None

# saving the result histograms
outfile = f"{args.outfolder}/{args.outputFile}{ '.hdf5' if args.h5py else '.pkl'}"
if os.path.isfile(outfile) and not args.override:
    raise IOError(f"The file {outfile} already exists, use '--override' to override it")

if not os.path.exists(args.outfolder):
    logger.info(f"Creating output folder {args.outfolder}")
    os.makedirs(args.outfolder)

res_dict = {
    "results" : result,
    "combine_meta" : meta,
    "meta_info" : narf.ioutils.make_meta_info_dict(args=args, wd=common.base_dir),
}

if args.h5py:
    with h5py.File(outfile, "w") as f:
        logger.debug(f"Pickle and dump results")
<<<<<<< HEAD
        ioutils.pickle_dump_h5py("results", result, f)
        ioutils.pickle_dump_h5py("meta_info", ioutils.make_meta_info_dict(args=args, wd=common.base_dir), f)
        if meta is not None:
            ioutils.pickle_dump_h5py("meta", meta, f)
        if meta_exp is not None:
            ioutils.pickle_dump_h5py("meta_exp", meta_exp, f)
else:
    import pickle
    with open(outfile, "wb") as f:
        meta_info = {} 
        if meta is not None:
            meta_info["meta"] = meta
        if meta_exp is not None:
            meta_info["meta_exp"] = meta_exp
        pickle.dump({"results": result, **meta_info}, f, protocol = pickle.HIGHEST_PROTOCOL)
        pickle.dump({"meta_info": ioutils.make_meta_info_dict(args=args, wd=common.base_dir)}, f, protocol = pickle.HIGHEST_PROTOCOL)
=======
        for k,v in res_dict.items():
            ioutils.pickle_dump_h5py(k, v, f)
else:
    import pickle
    with open(outfile, "wb") as f:
        pickle.dump(res_dict, f)
>>>>>>> 6d4d264c
<|MERGE_RESOLUTION|>--- conflicted
+++ resolved
@@ -51,28 +51,9 @@
 if args.h5py:
     with h5py.File(outfile, "w") as f:
         logger.debug(f"Pickle and dump results")
-<<<<<<< HEAD
-        ioutils.pickle_dump_h5py("results", result, f)
-        ioutils.pickle_dump_h5py("meta_info", ioutils.make_meta_info_dict(args=args, wd=common.base_dir), f)
-        if meta is not None:
-            ioutils.pickle_dump_h5py("meta", meta, f)
-        if meta_exp is not None:
-            ioutils.pickle_dump_h5py("meta_exp", meta_exp, f)
-else:
-    import pickle
-    with open(outfile, "wb") as f:
-        meta_info = {} 
-        if meta is not None:
-            meta_info["meta"] = meta
-        if meta_exp is not None:
-            meta_info["meta_exp"] = meta_exp
-        pickle.dump({"results": result, **meta_info}, f, protocol = pickle.HIGHEST_PROTOCOL)
-        pickle.dump({"meta_info": ioutils.make_meta_info_dict(args=args, wd=common.base_dir)}, f, protocol = pickle.HIGHEST_PROTOCOL)
-=======
         for k,v in res_dict.items():
             ioutils.pickle_dump_h5py(k, v, f)
 else:
     import pickle
     with open(outfile, "wb") as f:
-        pickle.dump(res_dict, f)
->>>>>>> 6d4d264c
+        pickle.dump(res_dict, f)