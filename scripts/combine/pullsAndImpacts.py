--- conflicted
+++ resolved
@@ -264,11 +264,6 @@
 def readFitInfoFromFile(rf, filename, poi, group=False, grouping=None, filters=[], stat=0.0, normalize=False, scale=1):    
     logger.debug("Read impacts for poi from file")
     impacts, labels, norm = combinetf_input.read_impacts_poi(rf, group, add_total=group, stat=stat, poi=poi, normalize=normalize)
-<<<<<<< HEAD
-    
-=======
-
->>>>>>> 0f64787f
     if (group and grouping) or filters:
         filtimpacts = []
         filtlabels = []
@@ -397,11 +392,7 @@
     if fitresult_ref:
         df_ref = readFitInfoFromFile(fitresult_ref, args.referenceFile, poi, group, stat=args.stat/100., normalize=normalize, scale=scale, grouping=grouping)
         df = df.merge(df_ref, how="outer", on="label", suffixes=("","_ref"))
-<<<<<<< HEAD
-
-=======
     
->>>>>>> 0f64787f
         # Set default values for missing entries in respective columns
         default_values = {'impact_color': "#377eb8",  'impact_color_ref': "#377eb8"}  
         for col in df.columns:
