import uproot
import plotly.graph_objects as go
from plotly.subplots import make_subplots
import numpy as np
import pandas as pd
import argparse
import dash
from dash import dcc
import dash_daq as daq
from dash import html
from dash.dependencies import Input, Output
from utilities import input_tools
import logging
import os

logging.basicConfig(level=logging.INFO)

<<<<<<< HEAD
def plotImpacts(df, title, pulls=False, pullrange=[-5,5], POI='Wmass'):
=======
def writeOutput(fig, outfile, extensions=[]):
    name, ext = os.path.splitext(outfile)
    if ext not in extensions:
        extensions.append(ext)

    for ext in extensions:
        if ext[0] != ".":
            ext = "."+ext
        func = "write_html" if ext == ".html" else "write_image"
        getattr(fig, func)(name+ext)

def plotImpacts(df, title, pulls=False, pullrange=[-5,5]):
>>>>>>> a03e3fab
    
    fig = make_subplots(rows=1,cols=2 if pulls else 1,
            horizontal_spacing=0.1, shared_yaxes=True)

    max_pull = np.max(df["pull"])
    default_pr = pullrange == [-5, 5]
    if max_pull == 0 and default_pr:
        pullrange = [-1.5, 1.5]
    elif default_pr:
        r = np.max([1.5, max_pull])
        pullrange = [-1*r, r]
    
    ndisplay = len(df)
    fig.add_trace(
        go.Scatter(
            x=np.zeros(ndisplay),
            y=df['modlabel'],
            mode="markers",
            marker=dict(color='black', size=8,),
            error_x=dict(
                array=df['impact'],
                color="black",
                thickness=1.5,
                width=5,
            ),
            name="impacts",
        ),
        row=1,col=1,
    )
    if pulls:
        fig.add_trace(
            go.Scatter(
                x=df['pull'],
                y=df['modlabel'],
                mode="markers",
                marker=dict(color='black', size=8,),
                error_x=dict(
                    array=df['constraint'],
                    color="black",
                    thickness=1.5,
                    width=5,
                ),
                name="pulls",
            ),
            row=1,col=2,
    )
    impact_range = np.ceil(df['impact'].max()*1.2)
    impact_spacing = 5
    fig.update_layout(paper_bgcolor='rgba(0,0,0,0)',
        plot_bgcolor='rgba(0,0,0,0)',
        xaxis_title="Impact on mass (MeV)",
        title={
            'text': POI,
            'y':.999 if ndisplay > 100 else 0.98,
            'x': 0.5,
            'xanchor': 'center',
            'yanchor': 'top'},
        margin=dict(l=20,r=20,t=50,b=20),
<<<<<<< HEAD
        #xaxis=dict(range=[-25, 25],
        xaxis=dict(range=[-20, 20] if POI=='Wmass' else [-3,3],
=======
        xaxis=dict(range=[-impact_range, impact_range],
>>>>>>> a03e3fab
                showgrid=True, gridwidth=2,gridcolor='LightPink',
                zeroline=True, zerolinewidth=4, zerolinecolor='Gray',
                tickmode='linear',
                tick0=0.,
<<<<<<< HEAD
                dtick=5 if POI=='Wmass' else 1
=======
                dtick=impact_range/impact_spacing
>>>>>>> a03e3fab
            ),
        yaxis=dict(range=[-1, ndisplay]),
        showlegend=False,
        height=100*(ndisplay<100)+ndisplay*20.5,width=800,
    )
    if pulls:
        fig.update_layout(
            xaxis2=dict(range=pullrange,
                    showgrid=True, gridwidth=2,gridcolor='LightBlue',
                    zeroline=True, zerolinewidth=4, zerolinecolor='Gray',
                    tickmode='linear',
                    tick0=0.,
                    dtick=1 if pullrange[1]-pullrange[0] > 2.5 else 0.25,
                ),
            xaxis2_title="pull+constraint",
            yaxis2=dict(range=[-1, ndisplay]),
            yaxis2_visible=False,
        )
    return fig

def readFitInfoFromFile(rf,filename, group=False, sort=None, ascending=True, stat=0.0, POI='Wmass'):
    # rf = uproot.open(filename)
    # name = "nuisance_group_impact_nois" if group else "nuisance_impact_nois"
    
    treename = "fitresults"
    tree = rf[treename]
    # TODO: Make add_total configurable
    add_total = group
    impacts,labels = input_tools.readImpacts(rf, group, sort=sort, add_total=add_total, stat=stat, POI=POI)
    # TODO: Make configurable
    if True:
        impacts = impacts*100
    
    pulls = np.zeros_like(impacts)
    constraints = np.zeros_like(impacts)
    if not group:
        import ROOT
        rtfile = ROOT.TFile.Open(filename)
        rtree = rtfile.Get(treename)
        rtree.GetEntry(0)
        for i, label in enumerate(labels):
            if not hasattr(rtree, label):
                logging.warning(f"Failed to find syst {label} in tree")
                continue
                
            pulls[i] = getattr(rtree, label)
            constraints[i] = getattr(rtree, label+"_err")
    
    modlabel = labels
    neg = ["-"+x for x in modlabel[impacts<0]]
    modlabel[impacts<0] = neg
    df = pd.DataFrame(np.array((pulls, np.abs(impacts), constraints), dtype=np.float64).T, columns=["pull", "impact", "constraint"])
    df.insert(0, "label", labels)
    df.insert(0, "modlabel", modlabel)
    if sort:
        df = df.sort_values(by=sort, ascending=ascending)
    if not group:
        df.drop(df.loc[df['modlabel']=='massShift100MeV'].index, inplace=True)
    return df

def parseArgs():
    parser = argparse.ArgumentParser()
    parser.add_argument("-f", "--inputFile", 
        default="/Users/kenneth/cernbox/CombineStudies/WGen/etal_ptl_smear_unrolled_scetlib/fitresults_123456789.root", 
        help="fitresults output ROOT file from combinetf")
    parser.add_argument("-s", "--sort", default="impact", type=str, choices=["label", "pull", "constraint", "impact"], help="Sort mode for nuisances")
    parser.add_argument("--stat", default=0.0, type=float, help="Overwrite stat. uncertainty with this value")
    parser.add_argument("-d", "--sortDescending", dest='ascending', action='store_false', help="Sort mode for nuisances")
    parser.add_argument("-g", "--group", action='store_true', help="Show impacts of groups")
    parsers = parser.add_subparsers(dest='mode')
    interactive = parsers.add_parser("interactive", help="Launch and interactive dash session")
    interactive.add_argument("-i", "--interface", default="localhost", help="The network interface to bind to.")
    output = parsers.add_parser("output", help="Produce plots as output (not interactive)")
    output.add_argument("-o", "--outputFile", default="test.html", type=str, help="Output file (extension specifies if html or pdf/png)")
    output.add_argument("--otherExtensions", default=[], type=str, nargs="*", help="Additional output file types to write")
    output.add_argument("-n", "--num", type=int, help="Number of nuisances to plot")
    output.add_argument("--noPulls", action='store_true', help="Don't show pulls (not defined for groups)")
    output.add_argument("-t", "--title", type=str, default="Mass impact", help="Title of output plot")
    
    return parser.parse_args()

app = dash.Dash(__name__)

@app.callback(
    Output("scatter-plot", "figure"), 
    [Input("maxShow", "value")],
    [Input("sortBy", "value")],
    [Input("sortDescending", "on")],
    [Input("filterLabels", "value")],
    [Input("groups", "on")],
)
def draw_figure(maxShow, sortBy, sortDescending, filterLabels, groups):
    df = groupsdataframe if groups else dataframe
    df = df[0 if not maxShow else -1*maxShow:].copy()
    df = df.sort_values(by=sortBy, ascending=sortDescending)
    if filterLabels:
        filt = np.full(len(df["label"]), False)
        for label in filterLabels.split(","):
            filt = filt | (df["label"].str.find(label.strip()) >= 0)
        df = df[filt]
    return plotImpacts(df, title="Contribution to uncertainty in mW", pulls=not groups, pullrange=[-5,5])

dataframe = pd.DataFrame()
groupsdataframe = pd.DataFrame()

        
def producePlots(rtfile,args, POI='Wmass'):

    groupsdataframe = readFitInfoFromFile(rtfile,args.inputFile, True, sort=args.sort, ascending=args.ascending, stat=args.stat/100., POI=POI)
    if not (args.group and args.mode == 'output'):
        dataframe = readFitInfoFromFile(rtfile,args.inputFile, False, sort=args.sort, ascending=args.ascending, stat=args.stat/100., POI=POI)
    if args.mode == "interactive":
        app.layout = html.Div([
                dcc.Input(
                    id="maxShow", type="number", placeholder="maxShow",
                    min=0, max=10000, step=1,
                ),
                dcc.Input(
                    id="filterLabels", type="text", placeholder="filter labels (comma-separated list)",
                    style={
                        'width': '25%'
                    },
                ),
                html.Br(),
                html.Label('Sort by'),
                dcc.Dropdown(
                    id='sortBy',
                    options=[{'label' : v, "value" : v.lower()} for v in ["Impact", "Pull", "Constraint", "Label"]
                    ],
                    placeholder='select sort criteria...',
                    style={
                        'width': '50%'
                    },
                    value=args.sort
                ),
                daq.BooleanSwitch('sortDescending', label="Decreasing order", labelPosition="top", on=True),
                daq.BooleanSwitch('groups', label="Show nuisance groups", labelPosition="top", on=False),
                dcc.Graph(id="scatter-plot", style={'width': '100%', 'height': '100%'}),
            ],
            style={
                "width": "100%",
                "height": "100%",
                "display": "inline-block",
                "padding-top": "10px",
                "padding-left": "1px",
                "overflow": "hidden"
            },
        )

        app.run_server(debug=True, port=3389, host=args.interface)
    elif args.mode == 'output':
        df = dataframe if not args.group else groupsdataframe
<<<<<<< HEAD
        fig = plotImpacts(df, title=args.title, pulls=not args.noPulls and not args.group, pullrange=[-5,5], POI=POI)
        if ".html" in args.outputFile[-5:]:
            fig.write_html(args.outputFile.replace('.html',f'_{POI}.html'))
        else:
            fig.write_image(args.outputFile.replace('.html',f'_{POI}.html'))
=======
        if args.num and args.num < df.size:
            df = df[-args.num:].sort_values(by=args.sort, ascending=args.ascending)
        fig = plotImpacts(df, title=args.title, pulls=not args.noPulls and not args.group, pullrange=[-5,5])
        writeOutput(fig, args.outputFile, args.otherExtensions)
>>>>>>> a03e3fab
    else:
        raise ValueError("Must select mode 'interactive' or 'output'")


if __name__ == '__main__':
    args = parseArgs()
    rtfile = uproot.open(args.inputFile)
    for POI in input_tools.getPOInames(rtfile):
        producePlots(rtfile,args,POI)<|MERGE_RESOLUTION|>--- conflicted
+++ resolved
@@ -15,9 +15,6 @@
 
 logging.basicConfig(level=logging.INFO)
 
-<<<<<<< HEAD
-def plotImpacts(df, title, pulls=False, pullrange=[-5,5], POI='Wmass'):
-=======
 def writeOutput(fig, outfile, extensions=[]):
     name, ext = os.path.splitext(outfile)
     if ext not in extensions:
@@ -29,8 +26,7 @@
         func = "write_html" if ext == ".html" else "write_image"
         getattr(fig, func)(name+ext)
 
-def plotImpacts(df, title, pulls=False, pullrange=[-5,5]):
->>>>>>> a03e3fab
+def plotImpacts(df, title, pulls=False, pullrange=[-5,5], POI='Wmass'):
     
     fig = make_subplots(rows=1,cols=2 if pulls else 1,
             horizontal_spacing=0.1, shared_yaxes=True)
@@ -89,21 +85,12 @@
             'xanchor': 'center',
             'yanchor': 'top'},
         margin=dict(l=20,r=20,t=50,b=20),
-<<<<<<< HEAD
-        #xaxis=dict(range=[-25, 25],
-        xaxis=dict(range=[-20, 20] if POI=='Wmass' else [-3,3],
-=======
         xaxis=dict(range=[-impact_range, impact_range],
->>>>>>> a03e3fab
                 showgrid=True, gridwidth=2,gridcolor='LightPink',
                 zeroline=True, zerolinewidth=4, zerolinecolor='Gray',
                 tickmode='linear',
                 tick0=0.,
-<<<<<<< HEAD
-                dtick=5 if POI=='Wmass' else 1
-=======
                 dtick=impact_range/impact_spacing
->>>>>>> a03e3fab
             ),
         yaxis=dict(range=[-1, ndisplay]),
         showlegend=False,
@@ -256,18 +243,10 @@
         app.run_server(debug=True, port=3389, host=args.interface)
     elif args.mode == 'output':
         df = dataframe if not args.group else groupsdataframe
-<<<<<<< HEAD
-        fig = plotImpacts(df, title=args.title, pulls=not args.noPulls and not args.group, pullrange=[-5,5], POI=POI)
-        if ".html" in args.outputFile[-5:]:
-            fig.write_html(args.outputFile.replace('.html',f'_{POI}.html'))
-        else:
-            fig.write_image(args.outputFile.replace('.html',f'_{POI}.html'))
-=======
         if args.num and args.num < df.size:
             df = df[-args.num:].sort_values(by=args.sort, ascending=args.ascending)
-        fig = plotImpacts(df, title=args.title, pulls=not args.noPulls and not args.group, pullrange=[-5,5])
+        fig = plotImpacts(df, title=args.title, pulls=not args.noPulls and not args.group, pullrange=[-5,5], POI=POI)
         writeOutput(fig, args.outputFile, args.otherExtensions)
->>>>>>> a03e3fab
     else:
         raise ValueError("Must select mode 'interactive' or 'output'")
 
