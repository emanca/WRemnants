import uproot
import plotly.graph_objects as go
from plotly.subplots import make_subplots
import numpy as np
import pandas as pd
import argparse
import dash
from dash import dcc
import dash_daq as daq
from dash import html
from dash.dependencies import Input, Output
from utilities import input_tools, input_tools_combinetf, output_tools, logging
from wremnants import plot_tools
import os
import re
import json

from utilities.styles.styles import nuisance_groupings as groupings

def writeOutput(fig, outfile, extensions=[], postfix=None, args=None, meta_info=None):
    name, ext = os.path.splitext(outfile)
    if ext not in extensions:
        extensions.append(ext)

    if postfix:
        name += f"_{postfix}"

    for ext in extensions:
        if ext[0] != ".":
            ext = "."+ext
        output = name+ext
        logger.debug(f"Write output file {output}")
        if ext == ".html":
            fig.write_html(output, include_mathjax='cdn')
        else:
            fig.write_image(output)
        
        output = outfile.rsplit("/", 1)
        output[1] = os.path.splitext(output[1])[0]
        if len(output) == 1:
            output = (None, *output)
    plot_tools.write_index_and_log(*output, 
        args=args,
        analysis_meta_info={"AnalysisOutput" : meta_info},
    )

def get_marker(filled=True, color='#377eb8', opacity=1.0):
    if filled:
        marker={"marker": {
                "color":color,  # Fill color for the filled bars
                "opacity":opacity  # Opacity for the filled bars (adjust as needed)        
            }
        }
    else:
        marker= {"marker": {
                "color":'rgba(0, 0, 0, 0)',  # Transparent fill color
                "opacity":opacity,
                "line":{
                    "color":color,  # Border color
                    "width":2  # Border width
                }
            }
        }
    return marker

def plotImpacts(df, pulls=False, poi='Wmass', normalize=False, oneSidedImpacts=False):
    poi_type = poi.split("_")[-1] if poi else None

    if poi_type == "WMass":
        impact_title = "Impact on mass (MeV)"
    elif poi_type.startswith("WmassDiffCharge"):
        impact_title = "Impact on mass diff. (charge) (MeV)"
    elif poi_type.startswith("WmassDiffEta"):
        impact_title = "Impact on mass diff. ($\\eta$) (MeV)"

    impact_title = title_dict.get(poi_type, None)
    pulls = pulls 
    impacts = bool(df['impact'].sum()) and not args.noImpacts
    ncols = pulls+impacts
    fig = make_subplots(rows=1,cols=ncols,
            horizontal_spacing=0.1, shared_yaxes=True)#ncols > 1)

    max_pull = np.max(df["abspull"])
    # Round up to nearest 0.25, add 1.1 for display
    pullrange = .5*np.ceil(max_pull/0.5)+1.1
    
    ndisplay = len(df)
    fig.update_layout(paper_bgcolor='rgba(0,0,0,0)',
        plot_bgcolor='rgba(0,0,0,0)',
        xaxis_title=impact_title if impacts else "Pull",
        margin=dict(l=20,r=20,t=50,b=20),
        yaxis=dict(range=[-1, ndisplay]),
        showlegend=False,
        height=100*(ndisplay<100)+ndisplay*20.5,width=800,
    )

    include_ref = "impact_ref" in df.keys() or "constraint_ref" in df.keys()
    impact_str = 'impact' if not oneSidedImpacts else 'absimpact'

    if impacts and include_ref:
        # append numerical values of impacts on nuisance name; fill up empty room with spaces to align numbers
        frmt = "{:0"+str(int(np.log10(max(df[impact_str])))+2)+".2f}"
        nval = df[impact_str].apply(lambda x,frmt=frmt: frmt.format(x)) #.astype(str)
        nspace = nval.apply(lambda x, n=nval.apply(len).max(): " "*(n - len(x))) 
        if include_ref:
            frmt_ref = "{:0"+str(int(np.log10(max(df[f"{impact_str}_ref"])))+2)+".2f}"
            nval_ref = df[f'{impact_str}_ref'].apply(lambda x,frmt=frmt_ref: " ("+frmt.format(x)+")") #.round(2).astype(str)
            nspace_ref = nval_ref.apply(lambda x, n=nval_ref.apply(len).max(): " "*(n - len(x))) 
            nval = nval+nspace_ref+nval_ref 
        labels = df["label"]+"  "+nspace+nval
        textargs = dict()
    else:
        labels = df["label"]
        textargs = dict(
            texttemplate="%{x:0.2f}",
            textposition="outside",
            textfont_size=12,
            textangle=0,
        )

    if impacts:
        fig.add_trace(
            go.Bar(
                x=df[impact_str],
                y=labels,
                width=0.2 if include_ref else 1,
                orientation='h',
                **get_marker(filled=True, color=df['impact_color'] if oneSidedImpacts else '#377eb8'),
                **textargs,
                name="impacts_down",
            ),
            row=1,col=1,

        )
        if include_ref:
            fig.add_trace(
                go.Bar(
                    x=df[f'{impact_str}_ref'],
                    y=labels,
                    orientation='h',
                    **get_marker(filled=True, color=df['impact_color'] if oneSidedImpacts else '#377eb8', opacity=0.5),
                ),
                row=1,col=1,
            )
        if not oneSidedImpacts:
            fig.add_trace(
                go.Bar(
                    x=-1*df['impact'],
                    y=labels,
                    width=0.2 if include_ref else 1,
                    orientation='h',
                    **get_marker(filled=True, color='#e41a1c'),
                    name="impacts_up",
                ),
                row=1,col=1,
            )
            if include_ref:
                fig.add_trace(
                    go.Bar(
                        x=-1*df['impact_ref'],
                        y=labels,
                        orientation='h',
                        **get_marker(filled=True, color='#e41a1c', opacity=0.5),
                    ),
                    row=1,col=1,
                )
        impact_range = np.ceil(df[impact_str].max())
        if include_ref:
            impact_range = max(impact_range,np.ceil(df[f'{impact_str}_ref'].max()))
        impact_spacing = min(impact_range, 2 if pulls else 3)
        if impact_range % impact_spacing:
            impact_range += impact_spacing - (impact_range % impact_spacing)
        tick_spacing = impact_range/impact_spacing
        if pulls and oneSidedImpacts:
            tick_spacing /= 2.
        fig.update_layout(barmode='overlay')
        fig.update_layout(
            xaxis=dict(range=[-impact_range if not oneSidedImpacts else -impact_range/20, impact_range],
                    showgrid=True, gridwidth=1, gridcolor='Gray', griddash='dash',
                    zeroline=True, zerolinewidth=2, zerolinecolor='Gray',
                    tickmode='linear',
                    tickangle=0,
                    tick0=0.,
                    side='top',
                    dtick=tick_spacing,
                ),
        )

    if pulls:
        fig.add_trace(
            go.Scatter(
                x=df['pull'],
                y=labels,
                mode="markers",
                marker=dict(color='black', size=8,),
                error_x=dict(
                    array=df['constraint'],
                    color="black",
                    thickness=1.5,
                    width=5,
                ),
                name="pulls",
            ),
            row=1,col=ncols,
        )
        if include_ref:
            fig.add_trace(
                go.Bar(
                    x=df['constraint_ref'],
                    y=labels,
                    orientation='h',
                    **get_marker(filled=True, color='grey', opacity=0.5),
                    name="constraint_ref",
                ),
                row=1,col=ncols,
            )
            fig.add_trace(
                go.Bar(
                    x=-1*df['constraint_ref'],
                    y=labels,
                    orientation='h',
                    **get_marker(filled=True, color='grey', opacity=0.5),
                    name="constraint_ref",
                ),
                row=1,col=ncols,
            )
        # Keep it a factor of 0.25, but no bigger than 1
        spacing = min(1, np.ceil(pullrange)/4.)
        info = dict(
            xaxis=dict(range=[-pullrange, pullrange],
                    showgrid=True, gridwidth=2,gridcolor='LightBlue',
                    zeroline=True, zerolinewidth=4, zerolinecolor='Gray',
                    tickmode='linear',
                    tick0=0.,
                    dtick=spacing,
                    side='top',
                ),
            xaxis_title="pull+constraint",
            yaxis=dict(range=[-1, ndisplay]),
            yaxis_visible=not impacts,
        )
        if impacts:
            new_info = {}
            for k in info.keys():
                new_info[k.replace("axis", "axis2")] = info[k]
            info = new_info
        fig.update_layout(barmode='overlay', **info)

    return fig

def readFitInfoFromFile(rf, filename, group=False, stat=0.0, poi='Wmass', normalize=False):    
    # TODO: Make add_total configurable
    add_total = group
    impacts, labels, _ = input_tools_combinetf.read_impacts_poi(rf, group, add_total=add_total, stat=stat, poi=poi, normalize=normalize)
    # TODO: Make configurable
    if True:
        impacts = impacts*100

    # skip POIs in case of unfolding, want only nuisances
    pois = input_tools_combinetf.get_poi_names(rf) if poi is None else []

    if (group and grouping) or args.filters or len(pois) > 0:
        filtimpacts = []
        filtlabels = []
        for impact,label in zip(impacts,labels):
            if label in pois:
                continue
            if group and grouping and label not in grouping:
                continue
            if args.filters and not any(re.match(f, label) for f in args.filters):
                continue
            filtimpacts.append(impact)
            filtlabels.append(label)
        impacts = filtimpacts
        labels = filtlabels

    pulls = np.zeros_like(labels, dtype=float)
    constraints = np.zeros_like(labels, dtype=float)
    if not group:
        import ROOT
        fitresult = ROOT.TFile.Open(filename.replace(".hdf5",".root"))
        rtree = fitresult.Get("fitresults")
        rtree.GetEntry(0)
        for i, label in enumerate(labels):
            if not hasattr(rtree, label):
                logger.warning(f"Failed to find syst {label} in tree")
                continue
                
            pulls[i] = getattr(rtree, label)
            constraints[i] = getattr(rtree, label+"_err")
    
    df = pd.DataFrame(np.array((pulls, impacts, constraints), dtype=np.float64).T, columns=["pull", "impact", "constraint"])
    df['label'] = [translate_label.get(l, l) for l in labels]
    df['absimpact'] = np.abs(df['impact'])
    df['abspull'] = np.abs(df['pull'])
    if not group:
        df.drop(df.loc[df['label'].str.contains('massShift.*100MeV', regex=True)].index, inplace=True)
    colors = np.full(len(df), '#377eb8')
    if not group:
        colors[df['impact'] > 0.] = '#e41a1c'
    df['impact_color'] = colors

    return df

def parseArgs():
    sort_choices = ["label", "abspull", "constraint", "absimpact"]
    sort_choices += [
        *[f"{c}_diff" for c in sort_choices],  # possibility to sort based on largest difference between inputfile and referencefile
        *[f"{c}_ref" for c in sort_choices] ]  # possibility to sort based on referencefile

    parser = argparse.ArgumentParser()
    parser.add_argument("-f", "--inputFile", type=str, required=True, help="fitresults output ROOT/hdf5 file from combinetf")
    parser.add_argument("-r", "--referenceFile", type=str, help="fitresults output ROOT/hdf5 file from combinetf for reference")
    parser.add_argument("-s", "--sort", default="absimpact", type=str, help="Sort mode for nuisances", choices=sort_choices)
    parser.add_argument("--stat", default=0.0, type=float, help="Overwrite stat. uncertainty with this value")
    parser.add_argument("-d", "--sortDescending", dest='ascending', action='store_false', help="Sort mode for nuisances")
    parser.add_argument("-m", "--mode", choices=["group", "ungrouped", "both"], default="both", help="Impact mode")
    parser.add_argument("--absolute", action='store_true', help="Not normalize impacts on cross sections and event numbers.")
    parser.add_argument("--debug", action='store_true', help="Print debug output")
    parser.add_argument("--oneSidedImpacts", action='store_true', help="Make impacts one-sided")
    parser.add_argument("--filters", nargs="*", type=str, help="Filter regexes to select nuisances by name")
    parser.add_argument("--grouping", type=str, default=None, help="Select nuisances by a predefined grouping", choices=groupings.keys())
    parser.add_argument("-t","--translate", type=str, default=None, help="Specify .json file to translate labels")
    parsers = parser.add_subparsers(dest='output_mode')
    interactive = parsers.add_parser("interactive", help="Launch and interactive dash session")
    interactive.add_argument("-i", "--interface", default="localhost", help="The network interface to bind to.")
    output = parsers.add_parser("output", help="Produce plots as output (not interactive)")
    output.add_argument("-o", "--outputFile", default="test.html", type=str, help="Output file (extension specifies if html or pdf/png)")
    output.add_argument("--outFolder", type=str, default="", help="Output folder (created if it doesn't exist)")
    output.add_argument("--otherExtensions", default=[], type=str, nargs="*", help="Additional output file types to write")
    output.add_argument("-n", "--num", type=int, help="Number of nuisances to plot")
    output.add_argument("--noPulls", action='store_true', help="Don't show pulls (not defined for groups)")
    output.add_argument("--noImpacts", action='store_true', help="Don't show impacts")
    output.add_argument("--eoscp", action='store_true', help="Use of xrdcp for eos output rather than the mount")
    
    return parser.parse_args()

app = dash.Dash(__name__)

@app.callback(
    Output("scatter-plot", "figure"), 
    [Input("maxShow", "value")],
    [Input("sortBy", "value")],
    [Input("sortDescending", "on")],
    [Input("filterLabels", "value")],
    [Input("groups", "on")],
)

def producePlots(fitresult, args, poi='Wmass', group=False, normalize=False, fitresult_ref=None):

    if not (group and args.output_mode == 'output'):
        df = readFitInfoFromFile(fitresult, args.inputFile, False, stat=args.stat/100., poi=poi, normalize=normalize)
    elif group:
        df = readFitInfoFromFile(fitresult, args.inputFile, True, stat=args.stat/100., poi=poi, normalize=normalize)

    if fitresult_ref:
        df_ref = readFitInfoFromFile(fitresult_ref, args.referenceFile, group, stat=args.stat/100., poi=poi, normalize=normalize)
        df = df.merge(df_ref, how="left", on="label", suffixes=("","_ref"))
        
    if args.sort:
        if args.sort.endswith("diff"):
            key = args.sort.replace("_diff","")
            df[f"{key}_diff"] = df[key] - df[f"{key}_ref"]

        df = df.sort_values(by=args.sort, ascending=args.ascending)

    df = df.fillna(0)

    if args.output_mode == "interactive":
        app.layout = html.Div([
                dcc.Input(
                    id="maxShow", type="number", placeholder="maxShow",
                    min=0, max=10000, step=1,
                ),
                dcc.Input(
                    id="filterLabels", type="text", placeholder="filter labels (comma-separated list)",
                    style={
                        'width': '25%'
                    },
                ),
                html.Br(),
                html.Label('Sort by'),
                dcc.Dropdown(
                    id='sortBy',
                    options=[{'label' : v, "value" : v.lower()} for v in ["Impact", "Pull", "Constraint", "Label"]
                    ],
                    placeholder='select sort criteria...',
                    style={
                        'width': '50%'
                    },
                    value=args.sort
                ),
                daq.BooleanSwitch('sortDescending', label="Decreasing order", labelPosition="top", on=True),
                daq.BooleanSwitch('groups', label="Show nuisance groups", labelPosition="top", on=False),
                dcc.Graph(id="scatter-plot", style={'width': '100%', 'height': '100%'}),
            ],
            style={
                "width": "100%",
                "height": "100%",
                "display": "inline-block",
                "padding-top": "10px",
                "padding-left": "1px",
                "overflow": "hidden"
            },
        )

        app.run_server(debug=True, port=3389, host=args.interface)
    elif args.output_mode == 'output':
<<<<<<< HEAD
        postfix = POI
=======
        postfix = poi if poi and "mass" not in poi else None
>>>>>>> 4a9ef9c6
        meta = input_tools.get_metadata(args.inputFile)
        outdir = output_tools.make_plot_dir(args.outFolder, "", eoscp=args.eoscp)
        if outdir and not os.path.isdir(outdir):
            os.path.makedirs(outdir)
        if group:
            outfile = os.path.splitext(args.outputFile)
            outfile = "".join([outfile[0]+"_group", outfile[1]])
        else:
            outfile = args.outputFile
        outfile = os.path.join(outdir, outfile)
        extensions = [outfile.split(".")[-1], *args.otherExtensions]

        df = df.sort_values(by=args.sort, ascending=args.ascending)
        if args.num and args.num < df.size:
            # in case multiple extensions are given including html, don't do the skimming on html but all other formats
            if "html" in extensions and len(extensions)>1:
                fig = plotImpacts(df, pulls=not args.noPulls and not group, poi=poi, normalize=not args.absolute, oneSidedImpacts=args.oneSidedImpacts)
                outfile_html = outfile.replace(outfile.split(".")[-1], "html")
                writeOutput(fig, outfile_html, postfix=postfix)
                extensions = [e for e in extensions if e != "html"]
                outfile = outfile.replace(outfile.split(".")[-1], extensions[0])
            df = df[-args.num:]

        fig = plotImpacts(df, pulls=not args.noPulls and not group, poi=poi, normalize=not args.absolute, oneSidedImpacts=args.oneSidedImpacts)
        writeOutput(fig, outfile, extensions[0:], postfix=postfix, args=args, meta_info=meta)      
        if args.eoscp and output_tools.is_eosuser_path(args.outFolder):
            output_tools.copy_to_eos(args.outFolder, "")
    else:
        raise ValueError("Must select mode 'interactive' or 'output'")


if __name__ == '__main__':
    args = parseArgs()

    logger = logging.setup_logger("pullsAndImpacts", 4 if args.debug else 3)

    grouping = groupings[args.grouping] if args.grouping else None

    translate_label = {}
    if args.translate:
        with open(args.translate) as f:
            translate_label = json.load(f)

    fitresult = input_tools_combinetf.get_fitresult(args.inputFile)
    fitresult_ref = input_tools_combinetf.get_fitresult(args.referenceFile) if args.referenceFile else None

    if args.noImpacts:
        # do one pulls plot, ungrouped
        producePlots(fitresult, args, None, fitresult_ref=fitresult_ref)
        exit()

    pois = input_tools_combinetf.get_poi_names(fitresult, poi_type=None)

<<<<<<< HEAD
    for POI in POIs:
        do_both = args.mode == "both"
        if args.mode == "both":
            args.mode = "ungrouped"
        producePlots(fitresult, args, POI, fitresult_ref=fitresult_ref)
        if do_both:
            args.mode = "group"
            outfile = os.path.splitext(args.outputFile)
            args.outputFile = "".join([outfile[0]+"_group", outfile[1]])
            producePlots(fitresult, args, POI, fitresult_ref=fitresult_ref)
=======
    for poi in pois:
        if args.mode in ["both", "ungrouped"]:
            producePlots(fitresult, args, poi, fitresult_ref=fitresult_ref)
        if args.mode in ["both", "group"]:
            producePlots(fitresult, args, poi, group=True, fitresult_ref=fitresult_ref)
    
    if pois[0] and not (pois[0]=="Wmass" and len(pois) == 1):
        # masked channel
        for poi in input_tools_combinetf.get_poi_names(fitresult, poi_type="pmaskedexp"):
            producePlots(fitresult, args, poi, normalize=not args.absolute, fitresult_ref=fitresult_ref)

        # masked channel normalized
        for poi in input_tools_combinetf.get_poi_names(fitresult, poi_type="pmaskedexpnorm"):
            producePlots(fitresult, args, poi, normalize=not args.absolute, fitresult_ref=fitresult_ref)
>>>>>>> 4a9ef9c6
<|MERGE_RESOLUTION|>--- conflicted
+++ resolved
@@ -406,11 +406,7 @@
 
         app.run_server(debug=True, port=3389, host=args.interface)
     elif args.output_mode == 'output':
-<<<<<<< HEAD
-        postfix = POI
-=======
-        postfix = poi if poi and "mass" not in poi else None
->>>>>>> 4a9ef9c6
+        postfix = poi
         meta = input_tools.get_metadata(args.inputFile)
         outdir = output_tools.make_plot_dir(args.outFolder, "", eoscp=args.eoscp)
         if outdir and not os.path.isdir(outdir):
@@ -463,31 +459,8 @@
         exit()
 
     pois = input_tools_combinetf.get_poi_names(fitresult, poi_type=None)
-
-<<<<<<< HEAD
-    for POI in POIs:
-        do_both = args.mode == "both"
-        if args.mode == "both":
-            args.mode = "ungrouped"
-        producePlots(fitresult, args, POI, fitresult_ref=fitresult_ref)
-        if do_both:
-            args.mode = "group"
-            outfile = os.path.splitext(args.outputFile)
-            args.outputFile = "".join([outfile[0]+"_group", outfile[1]])
-            producePlots(fitresult, args, POI, fitresult_ref=fitresult_ref)
-=======
     for poi in pois:
         if args.mode in ["both", "ungrouped"]:
             producePlots(fitresult, args, poi, fitresult_ref=fitresult_ref)
         if args.mode in ["both", "group"]:
-            producePlots(fitresult, args, poi, group=True, fitresult_ref=fitresult_ref)
-    
-    if pois[0] and not (pois[0]=="Wmass" and len(pois) == 1):
-        # masked channel
-        for poi in input_tools_combinetf.get_poi_names(fitresult, poi_type="pmaskedexp"):
-            producePlots(fitresult, args, poi, normalize=not args.absolute, fitresult_ref=fitresult_ref)
-
-        # masked channel normalized
-        for poi in input_tools_combinetf.get_poi_names(fitresult, poi_type="pmaskedexpnorm"):
-            producePlots(fitresult, args, poi, normalize=not args.absolute, fitresult_ref=fitresult_ref)
->>>>>>> 4a9ef9c6
+            producePlots(fitresult, args, poi, group=True, fitresult_ref=fitresult_ref)