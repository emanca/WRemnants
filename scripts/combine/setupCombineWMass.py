--- conflicted
+++ resolved
@@ -216,23 +216,6 @@
             cardTool.addLnNSystematic("luminosity", processes=allMCprocesses_noQCDMC, size=1.012, group="luminosity")
     else:
         pass
-<<<<<<< HEAD
-        
-    # if wmass:
-        # cardTool.addSystematic("sf2d", 
-        #     processes=allMCprocesses_noQCDMC,
-        #     outNames=["sf2dDown","sf2dUp"],
-        #     group="SF3Dvs2D",
-        #     scale = 1.0,
-        #     mirror = True,
-        #     mirrorDownVarEqualToNomi=True, # should actuallt stay False
-        #     noConstraint=False,
-        #     systAxes=[],
-        #     #labelsByAxis=["downUpVar"],
-        #     passToFakes=passSystToFakes,
-        # )
-=======
->>>>>>> 12f32b2b
 
     if args.ewUnc:
         cardTool.addSystematic(f"horacenloewCorr", 
@@ -254,7 +237,7 @@
                 group="SF3Dvs2D",
                 scale = 1.0,
                 mirror = True,
-                mirrorDownVarEqualToNomi=True,
+                mirrorDownVarEqualToNomi=False, # keep False
                 noConstraint=False,
                 systAxes=[],
                 #labelsByAxis=["downUpVar"],
