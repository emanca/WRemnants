#!/usr/bin/env python3
from wremnants import CardTool,theory_tools,syst_tools,combine_helpers
from wremnants import histselections as sel
from wremnants.datasets.datagroups2016 import make_datagroups_2016
from utilities import common, logging
import argparse
import os
import pathlib
import hist
import copy
import math
import time

scriptdir = f"{pathlib.Path(__file__).parent}"
data_dir = f"{pathlib.Path(__file__).parent}/../../wremnants/data/"

def make_parser(parser=None):
    if not parser:
        parser = common.common_parser_combine()
    parser.add_argument("--fitvar", help="Variable to fit", default="pt-eta")
    parser.add_argument("--noEfficiencyUnc", action='store_true', help="Skip efficiency uncertainty (useful for tests, because it's slow). Equivalent to --excludeNuisances '.*effSystTnP|.*effStatTnP' ")
    parser.add_argument("--ewUnc", action='store_true', help="Include EW uncertainty")
    parser.add_argument("--pseudoData", type=str, help="Hist to use as pseudodata")
    parser.add_argument("--pseudoDataIdx", type=int, default=0, help="Variation index to use as pseudodata")
    parser.add_argument("--pseudoDataFile", type=str, help="Input file for pseudodata (if it should be read from a different file)", default=None)
    parser.add_argument("--pseudoDataProcsRegexp", type=str, default=".*", help="Regular expression for processes taken from pseudodata file (all other processes are automatically got from the nominal file). Data is excluded automatically as usual")
    parser.add_argument("-x",  "--excludeNuisances", type=str, default="", help="Regular expression to exclude some systematics from the datacard")
    parser.add_argument("-k",  "--keepNuisances", type=str, default="", help="Regular expression to keep some systematics, overriding --excludeNuisances. Can be used to keep only some systs while excluding all the others with '.*'")
    parser.add_argument("--scaleMuonCorr", type=float, default=1.0, help="Scale up/down dummy muon scale uncertainty by this factor")
    parser.add_argument("--noHist", action='store_true', help="Skip the making of 2D histograms (root file is left untouched if existing)")
    parser.add_argument("--effStatLumiScale", type=float, default=None, help="Rescale equivalent luminosity for efficiency stat uncertainty by this value (e.g. 10 means ten times more data from tag and probe)")
    parser.add_argument("--binnedScaleFactors", action='store_true', help="Use binned scale factors (different helpers and nuisances)")
    parser.add_argument("--isoEfficiencySmoothing", action='store_true', help="If isolation SF was derived from smooth efficiencies instead of direct smoothing")
    parser.add_argument("--xlim", type=float, nargs=2, default=None, help="Restrict x axis to this range")
    parser.add_argument("--constrainMass", action='store_true', help="Constrain mass parameter in the fit (e.g. for ptll fit)")
    parser.add_argument("--unfold", action='store_true', help="Prepare datacard for unfolding")
    parser.add_argument("--genAxis", type=str, default=None, nargs="+", help="Specify which gen axis should be used in unfolding, if 'None', use all (inferred from metadata).")
    parser.add_argument("--fitXsec", action='store_true', help="Fit signal inclusive cross section")
    parser.add_argument("--correlatedNonClosureNuisances", action='store_true', help="get systematics from histograms for the Z non-closure nuisances without decorrelation in eta and pt")
    parser.add_argument("--nonClosureScheme", type=str, default = "A-M-separated", choices=["none", "A-M-separated", "A-M-combined", "binned"], help = "how the non-closure numbers are derived")
    
    return parser

def main(args,xnorm=False):   

    # NOTE: args.filterProcGroups and args.excludeProcGroups should in principle not be used together
    #       (because filtering is equivalent to exclude something), however the exclusion is also meant to skip
    #       processes which are defined in the original process dictionary but are not supposed to be (always) run on
    if args.addQCDMC or "QCD" in args.filterProcGroups:
        logger.warning("Adding QCD MC to list of processes for the fit setup")
    else:
        if "QCD" not in args.excludeProcGroups:
            logger.warning("Automatic removal of QCD MC from list of processes. Use --filterProcGroups 'QCD' or --addQCDMC to keep it")
            args.excludeProcGroups.append("QCD")
    filterGroup = args.filterProcGroups if args.filterProcGroups else None
    excludeGroup = args.excludeProcGroups if args.excludeProcGroups else None
    logger.debug(f"Filtering these groups of processes: {args.filterProcGroups}")
    logger.debug(f"Excluding these groups of processes: {args.excludeProcGroups}")
    
    datagroups = make_datagroups_2016(args.inputFile, excludeGroups=excludeGroup, filterGroups=filterGroup, applySelection= not xnorm)

    if args.xlim:
        if len(args.fitvar.split("-")) > 1:
            raise ValueError("Restricting the x axis not supported for 2D hist")
        s = hist.tag.Slicer()
        datagroups.setGlobalAction(lambda h: h[{args.fitvar : s[complex(0, args.xlim[0]):complex(0, args.xlim[1])]}])

    wmass = datagroups.wmass
    wlike = datagroups.wlike

    if wmass:
        name = "WMass"
    elif wlike:
        name = "ZMassWLike"
    else:
        name = "ZMassDilepton"

    tag = name+"_"+args.fitvar.replace("-","_")
    if args.doStatOnly:
        tag += "_statOnly"
    if args.postfix:
        tag += f"_{args.postfix}"

    outfolder = f"{args.outfolder}/{tag}/"
    if not os.path.isdir(outfolder):
        os.makedirs(outfolder)

    templateDir = f"{scriptdir}/Templates/WMass"

    if args.unfold and args.fitXsec:
        raise ValueError("Options --unfolding and --fitXsec are incompatible. Please choose one or the other")
    elif args.fitXsec:
        datagroups.unconstrainedProcesses.append("Wmunu" if wmass else "Zmumu")
    elif args.unfold:
        datagroups.setGenAxes(args.genAxis)
        if not args.constrainMass:
            logger.warning("Unfolding is specified but the mass is treated free floating, to constrain the mass add '--constrainMass'")

        if wmass:
            # split group into two
            datagroups.copyGroup("Wmunu", "Wmunu_qGen0", member_filter=lambda x: "Wminusmunu" in x.name)
            datagroups.copyGroup("Wmunu", "Wmunu_qGen1", member_filter=lambda x: "Wplusmunu" in x.name)

            datagroups.deleteGroup("Wmunu")

            datagroups.defineSignalBinsUnfolding("Wmunu_qGen0")
            datagroups.defineSignalBinsUnfolding("Wmunu_qGen1")

        else:
            datagroups.defineSignalBinsUnfolding("Zmumu")

        if xnorm:
            toDel = [group for group in datagroups.groups if not group in datagroups.unconstrainedProcesses]
            datagroups.deleteGroups(toDel)
            histName = "xnorm"

    if args.noHist and args.noStatUncFakes:
        raise ValueError("Option --noHist would override --noStatUncFakes. Please select only one of them")

    suffix = '_xnorm' if xnorm else ''

    # Start to create the CardTool object, customizing everything
    cardTool = CardTool.CardTool(f"{outfolder}/{name}_{{chan}}{suffix}.txt")
    cardTool.setDatagroups(datagroups)
    logger.debug(f"Making datacards with these processes: {cardTool.getProcesses()}")
    cardTool.setNominalTemplate(f"{templateDir}/main.txt")
    if args.sumChannels or xnorm or name in ["ZMassDilepton"]:
        cardTool.setChannels(["inclusive"])
        cardTool.setWriteByCharge(False)
    if xnorm:
        cardTool.setWriteByCharge(False)
        cardTool.setHistName(histName)
        cardTool.setNominalName(histName)
        cardTool.setProjectionAxes(["count"])
    else:
        cardTool.setProjectionAxes(args.fitvar.split("-"))
    if args.noHist:
        cardTool.skipHistograms()
    cardTool.setOutfile(os.path.abspath(f"{outfolder}/{name}CombineInput{suffix}.root"))
    cardTool.setFakeName(args.qcdProcessName)
    cardTool.setSpacing(52)
    if args.noStatUncFakes:
        cardTool.setProcsNoStatUnc(procs=args.qcdProcessName, resetList=False)
    cardTool.setCustomSystForCard(args.excludeNuisances, args.keepNuisances)
    if args.pseudoData:
        cardTool.setPseudodata(args.pseudoData, args.pseudoDataIdx, args.pseudoDataProcsRegexp)
        if args.pseudoDataFile:
            cardTool.setPseudodataDatagroups(make_datagroups_2016(args.pseudoDataFile,
                                                                  excludeGroups=excludeGroup,
                                                                  filterGroups=filterGroup)
            )
    cardTool.setLumiScale(args.lumiScale)

    logger.info(f"cardTool.allMCProcesses(): {cardTool.allMCProcesses()}")
        
    passSystToFakes = wmass and not args.skipSignalSystOnFakes and args.qcdProcessName not in excludeGroup and (filterGroup == None or args.qcdProcessName in filterGroup) and not xnorm

    single_v_samples = cardTool.filteredProcesses(lambda x: x[0] in ["W", "Z"])
    single_v_nonsig_samples = cardTool.filteredProcesses(lambda x: x[0] == ("Z" if wmass else "W"))
    single_vmu_samples = list(filter(lambda x: "mu" in x, single_v_samples))
    signal_samples = list(filter(lambda x: x[0] == ("W" if wmass else "Z"), single_vmu_samples))
    signal_samples_inctau = list(filter(lambda x: x[0] == ("W" if wmass else "Z"), single_v_samples))

    allMCprocesses_noQCDMC = [x for x in cardTool.allMCProcesses() if x != "QCD"]
    
    logger.info(f"All MC processes {allMCprocesses_noQCDMC}")
    logger.info(f"Single V samples: {single_v_samples}")
    logger.info(f"Single V no signal samples: {single_v_nonsig_samples}")
    logger.info(f"Signal samples: {signal_samples}")

    if not args.constrainMass:
        # keep mass weights here as first systematic, in case one wants to run stat-uncertainty only with --doStatOnly
        cardTool.addSystematic("massWeight", 
                               processes=signal_samples_inctau,
                               group="massShift",
                               groupFilter=lambda x: x == "massShift100MeV",
                               skipEntries=[(f"^massShift{i}MeV.*",) for i in range(0, 100, 10)]+[("^massShift2p1MeV.*",)],
                               mirror=False,
                               #TODO: Name this
                               noConstraint=True,
                               systAxes=["massShift"],
                               passToFakes=passSystToFakes,
        )
    
    if args.doStatOnly:
        # print a card with only mass weights and a dummy syst
        cardTool.addLnNSystematic("dummy", processes=["Top", "Diboson"] if wmass else ["Other"], size=1.001, group="dummy")
        cardTool.writeOutput(args=args, xnorm=xnorm)
        logger.info("Using option --doStatOnly: the card was created with only mass weights and a dummy LnN syst on all processes")
        return

    if args.constrainMass:
        # add an uncertainty on the mass, e.g. for ptll fits
        cardTool.addSystematic("massWeight", 
            processes=signal_samples_inctau,
            group="massShift",
            groupFilter=lambda x: x == "massShift20MeV" if wmass else lambda x: x == "massShift2p1MeV",
            skipEntries=[(f"^massShift{i}MeV.*",) for i in range(0, 110, 10) if i != 20 or not wmass],
            mirror=False,
            systAxes=["massShift"],
            passToFakes=passSystToFakes,
        )

    if not xnorm:
        if wmass:
            cardTool.addSystematic("luminosity",
                                   processes=allMCprocesses_noQCDMC,
                                   outNames=["lumiDown", "lumiUp"],
                                   group="luminosity",
                                   systAxes=["downUpVar"],
                                   labelsByAxis=["downUpVar"],
                                   passToFakes=passSystToFakes)

        else:
            # TOCHECK: no fakes here, most likely
            cardTool.addLnNSystematic("luminosity", processes=allMCprocesses_noQCDMC, size=1.012, group="luminosity")
    else:
        pass
        
    if wmass:
        cardTool.addSystematic("sf2d", 
            processes=allMCprocesses_noQCDMC,
            outNames=["sf2dDown","sf2dUp"],
            group="SF3Dvs2D",
            scale = 1.0,
            mirror = True,
            mirrorDownVarEqualToNomi=True,
            noConstraint=False,
            systAxes=[],
            #labelsByAxis=["downUpVar"],
            passToFakes=passSystToFakes,
        )

    if args.ewUnc:
        cardTool.addSystematic(f"horacenloewCorr", 
            processes=single_v_samples,
            mirror=True,
            group="theory_ew",
            systAxes=["systIdx"],
            labelsByAxis=["horacenloewCorr"],
            skipEntries=[(0, -1), (2, -1)],
            passToFakes=passSystToFakes,
        )

    if not args.noEfficiencyUnc and not xnorm:
        chargeDependentSteps = common.muonEfficiency_chargeDependentSteps
        effTypesNoIso = ["reco", "tracking", "idip", "trigger"]
        effStatTypes = [x for x in effTypesNoIso]
        if args.binnedScaleFactors or not args.isoEfficiencySmoothing:
            effStatTypes.extend(["iso"])
        else:
            effStatTypes.extend(["iso_effData", "iso_effMC"])
        allEffTnP = [f"effStatTnP_sf_{eff}" for eff in effStatTypes] + ["effSystTnP"]
        for name in allEffTnP:
            if "Syst" in name:
                axes = ["reco-tracking-idip-trigger-iso", "n_syst_variations"]
                axlabels = ["WPSYST", "_etaDecorr"]
                nameReplace = [("WPSYST0", "reco"), ("WPSYST1", "tracking"), ("WPSYST2", "idip"), ("WPSYST3", "trigger"), ("WPSYST4", "iso"), ("effSystTnP", "effSyst"), ("etaDecorr0", "fullyCorr") ]
                scale = 1.0
                mirror = True
                mirrorDownVarEqualToNomi=False
                groupName = "muon_eff_syst"
                splitGroupDict = {f"{groupName}_{x}" : f".*effSyst.*{x}" for x in list(effTypesNoIso + ["iso"])}
                splitGroupDict[groupName] = ".*effSyst.*" # add also the group with everything
                # decorrDictEff = {                        
                #     "x" : {
                #         "label" : "eta",
                #         "edges": [round(-2.4+i*0.1,1) for i in range(49)]
                #     }
                # }

            else:
                nameReplace = [] if any(x in name for x in chargeDependentSteps) else [("q0", "qall")] # for iso change the tag id with another sensible label
                mirror = True
                mirrorDownVarEqualToNomi=False
                if args.binnedScaleFactors:
                    axes = ["SF eta", "nPtBins", "SF charge"]
                else:
                    axes = ["SF eta", "nPtEigenBins", "SF charge"]
                axlabels = ["eta", "pt", "q"]
                nameReplace = nameReplace + [("effStatTnP_sf_", "effStat_")]           
                scale = 1.0
                groupName = "muon_eff_stat"
                splitGroupDict = {f"{groupName}_{x}" : f".*effStat.*{x}" for x in effStatTypes}
                splitGroupDict[groupName] = ".*effStat.*" # add also the group with everything
            if args.effStatLumiScale and "Syst" not in name:
                scale /= math.sqrt(args.effStatLumiScale)

            cardTool.addSystematic(
                name, 
                mirror=mirror,
                mirrorDownVarEqualToNomi=mirrorDownVarEqualToNomi,
                group=groupName,
                systAxes=axes,
                labelsByAxis=axlabels,
                baseName=name+"_",
                processes=allMCprocesses_noQCDMC,
                passToFakes=passSystToFakes,
                systNameReplace=nameReplace,
                scale=scale,
                splitGroup=splitGroupDict,
                decorrelateByBin = {}
            )
            # if "Syst" in name and decorrDictEff != {}:
            #     # add fully correlated version again
            #     cardTool.addSystematic(
            #         name,
            #         rename=f"{name}_EtaDecorr",
            #         mirror=mirror,
            #         mirrorDownVarEqualToNomi=mirrorDownVarEqualToNomi,
            #         group=groupName,
            #         systAxes=axes,
            #         labelsByAxis=axlabels,
            #         baseName=name+"_",
            #         processes=allMCprocesses_noQCDMC,
            #         passToFakes=passSystToFakes,
            #         systNameReplace=nameReplace,
            #         scale=scale,
            #         splitGroup=splitGroupDict,
            #         decorrelateByBin = decorrDictEff
            #     )

    to_fakes = passSystToFakes and not args.noQCDscaleFakes and not xnorm
    combine_helpers.add_pdf_uncertainty(cardTool, single_v_samples, passSystToFakes, from_corr=args.pdfUncFromCorr)
    scale_name_W = "W"
    scale_name_Z = "Z"
    scale_name = scale_name_W if wmass else scale_name_Z
    combine_helpers.add_scale_uncertainty(cardTool, args.minnloScaleUnc, signal_samples_inctau, to_fakes, resum=args.resumUnc, name_append = scale_name)
    # for Z background in W mass case (W background for Wlike is essentially 0, useless to apply QCD scales there)
    if wmass and not xnorm:
        combine_helpers.add_scale_uncertainty(cardTool, args.minnloScaleUnc, single_v_nonsig_samples, to_fakes, name_append=scale_name_Z, resum=args.resumUnc)

    if args.resumUnc != "none":
        common_np_samples = signal_samples_inctau + single_v_nonsig_samples if wmass else signal_samples_inctau
        combine_helpers.add_common_np_uncertainties(cardTool, common_np_samples, to_fakes)

    if not xnorm:
        msv_config_dict = {
            "smearingWeights":{
                "hist_name": "muonScaleSyst_responseWeights",
                "syst_axes": ["unc", "downUpVar"],
                "syst_axes_labels": ["unc", "downUpVar"]
            },
            "massWeights":{
                "hist_name": "muonScaleSyst",
                "syst_axes": ["downUpVar", "scaleEtaSlice"],
                "syst_axes_labels": ["downUpVar", "ieta"]
            },
            "manualShift":{
                "hist_name": "muonScaleSyst_manualShift",
                "syst_axes": ["downUpVar"],
                "syst_axes_labels": ["downUpVar"]
            }
        }

        # FIXME: remove this once msv from smearing weights is implemented for the Z
        msv_config = msv_config_dict[args.muonScaleVariation] if wmass else msv_config_dict["massWeights"]

        cardTool.addSystematic(msv_config['hist_name'], 
            processes=single_vmu_samples,
            group="muonScale",
            baseName="CMS_scale_m_",
            systAxes=msv_config['syst_axes'],
            labelsByAxis=msv_config['syst_axes_labels'],
            passToFakes=passSystToFakes,
            scale = args.scaleMuonCorr
        )
        cardTool.addSystematic("muonL1PrefireSyst", 
            processes=allMCprocesses_noQCDMC,
            group="muonPrefire",
            baseName="CMS_prefire_syst_m",
            systAxes=["downUpVar"],
            labelsByAxis=["downUpVar"],
            passToFakes=passSystToFakes,
        )
        cardTool.addSystematic("muonL1PrefireStat", 
            processes=allMCprocesses_noQCDMC,
            group="muonPrefire",
            baseName="CMS_prefire_stat_m_",
            systAxes=["downUpVar", "etaPhiRegion"],
            labelsByAxis=["downUpVar", "etaPhiReg"],
            passToFakes=passSystToFakes,
        )
        cardTool.addSystematic("ecalL1Prefire", 
            processes=allMCprocesses_noQCDMC,
            group="ecalPrefire",
            baseName="CMS_prefire_ecal",
            systAxes=["downUpVar"],
            labelsByAxis=["downUpVar"],
            passToFakes=passSystToFakes,
        )
        if wmass or wlike:
            combine_helpers.add_recoil_uncertainty(cardTool, signal_samples, passSystToFakes=passSystToFakes, flavor="mu")

        if wmass:
            if args.nonClosureScheme == "A-M-separated":
                cardTool.addSystematic("Z_non_closure_parametrized_A", 
                    processes=single_vmu_samples,
                    group="muonScale",
                    baseName="Z_nonClosure_parametrized_A_",
                    systAxes=["unc", "downUpVar"] if not (args.correlatedNonClosureNuisances) else ["downUpVar"],
                    labelsByAxis=["unc", "downUpVar"] if not (args.correlatedNonClosureNuisances) else ["downUpVar"],
                    passToFakes=passSystToFakes
                )
                cardTool.addSystematic("Z_non_closure_parametrized_M", 
                    processes=single_vmu_samples,
                    group="muonScale",
                    baseName="Z_nonClosure_parametrized_M_",
                    systAxes=["unc", "downUpVar"] if not (args.correlatedNonClosureNuisances) else ["downUpVar"],
                    labelsByAxis=["unc", "downUpVar"] if not (args.correlatedNonClosureNuisances) else ["downUpVar"],
                    passToFakes=passSystToFakes
                )            
            elif args.nonClosureScheme == "A-M-combined":
                cardTool.addSystematic("Z_non_closure_parametrized", 
                    processes=single_vmu_samples,
                    group="muonScale",
                    baseName="Z_nonClosure_parametrized_",
                    systAxes=["unc", "downUpVar"] if not (args.correlatedNonClosureNuisances) else ["downUpVar"],
                    labelsByAxis=["unc", "downUpVar"] if not (args.correlatedNonClosureNuisances) else ["downUpVar"],
                    passToFakes=passSystToFakes
                )
            elif args.nonClosureScheme == "binned":
                cardTool.addSystematic("Z_non_closure_binned", 
                    processes=single_vmu_samples,
                    group="muonScale",
                    baseName="Z_nonClosure_binned_",
                    systAxes=["unc_ieta", "unc_ipt", "downUpVar"] if not (args.correlatedNonClosureNuisances) else ["downUpVar"],
                    labelsByAxis=["unc_ieta", "unc_ipt", "downUpVar"] if not (args.correlatedNonClosureNuisances) else ["downUpVar"],
                    passToFakes=passSystToFakes
                )

            #cardTool.addLnNSystematic("CMS_Fakes", processes=[args.qcdProcessName], size=1.05, group="MultijetBkg")
            cardTool.addLnNSystematic("CMS_Top", processes=["Top"], size=1.06)
            cardTool.addLnNSystematic("CMS_VV", processes=["Diboson"], size=1.16)
    
            ## FIXME 1: with the jet cut removed this syst is probably no longer needed, but one could still consider
            ## it to cover for how much the fake estimate changes when modifying the composition of the QCD region
            ## FIXME 2: it doesn't really make sense to mirror this one since the systematic goes only in one direction
            # cardTool.addSystematic(f"qcdJetPt30", 
            #                        processes=["Fake"],
            #                        mirror=True,
            #                        group="MultijetBkg",
            #                        systAxes=[],
            #                        outNames=["qcdJetPt30Down", "qcdJetPt30Up"],
            #                        passToFakes=passSystToFakes,
            # )
            #

            ## Remove for now since it seems redundant after adding the dphi cut
            ## keep in case it is needed again in the near future (we still have to test deepmet)
            # if "Fake" not in excludeGroup:
            #     for charge in ["plus", "minus"]:
            #         chargeId = "q1" if charge == "plus" else "q0"
            #         decorrDict = {}
            #         # decorrDict = {                        
            #         #     "xy" : {
            #         #         "label" : ["eta", "pt"],
            #         #         "edges": [[round(-2.4+i*0.4,1) for i in range(13)], [round(26.0+i*2,1) for i in range(16)]]
            #         #     }
            #         # }
            #         outnames = [f"mtCorrFakes_{chargeId}{upd}" for upd in ["Up", "Down"]]
            #         cardTool.addSystematic(f"nominal", # this is the histogram to read
            #                                systAxes=[],
            #                                processes=["Fake"],
            #                                mirror=True,
            #                                group="MultijetBkg",
            #                                outNames=outnames, # actual names for nuisances
            #                                rename=f"mtCorrFakes_{chargeId}", # this name is used only to identify the syst in CardTool's syst list
            #                                action=sel.applyCorrection,
            #                                doActionBeforeMirror=True, # to mirror after the histogram has been created
            #                                actionArgs={"scale": 1.0,
            #                                            "corrFile" : f"{data_dir}/fakesWmass/fakerateFactorMtBasedCorrection_vsEtaPt.root",
            #                                            "corrHist": f"etaPtCharge_mtCorrection_{charge}",
            #                                            "offsetCorr": 1.0,
            #                                            "createNew": True},
            #                                decorrelateByBin=decorrDict
            #         )
        else:
            cardTool.addLnNSystematic("CMS_background", processes=["Other"], size=1.15)

<<<<<<< HEAD
    cardTool.writeOutput(args=args, xnorm=xnorm, forceNonzero=not args.unfold, check_systs=not args.unfold)
=======
    cardTool.setCrossSectionOutput(xnorm)
    cardTool.writeOutput(args=args, forceNonzero=not args.unfold, check_systs=not args.unfold)
>>>>>>> 26dad02a
    logger.info(f"Output stored in {outfolder}")
    
if __name__ == "__main__":
    parser = make_parser()
    args = parser.parse_args()

    logger = logging.setup_logger(__file__, args.verbose, args.noColorLogger)
    
    time0 = time.time()

    time0 = time.time()

    main(args)
    if args.unfold:
        main(args,xnorm=True)

    logger.info(f"Running time: {time.time()-time0}")<|MERGE_RESOLUTION|>--- conflicted
+++ resolved
@@ -478,12 +478,7 @@
         else:
             cardTool.addLnNSystematic("CMS_background", processes=["Other"], size=1.15)
 
-<<<<<<< HEAD
     cardTool.writeOutput(args=args, xnorm=xnorm, forceNonzero=not args.unfold, check_systs=not args.unfold)
-=======
-    cardTool.setCrossSectionOutput(xnorm)
-    cardTool.writeOutput(args=args, forceNonzero=not args.unfold, check_systs=not args.unfold)
->>>>>>> 26dad02a
     logger.info(f"Output stored in {outfolder}")
     
 if __name__ == "__main__":
