--- conflicted
+++ resolved
@@ -314,26 +314,6 @@
                 "syst_axes_labels": ["downUpVar"]
             }
         }
-<<<<<<< HEAD
-        msv_config = msv_config_dict[args.muonScaleVariation] if wmass else msv_config_dict["massWeights"]
-
-        cardTool.addSystematic(msv_config['hist_name'], 
-            processes=single_vmu_samples,
-            group="muonScale",
-            baseName="CMS_scale_m_",
-            systAxes=msv_config['syst_axes'],
-            labelsByAxis=msv_config['syst_axes_labels'],
-            passToFakes=passSystToFakes,
-            scale = args.scaleMuonCorr
-        )
-        cardTool.addSystematic("muonL1PrefireSyst", 
-            processes=allMCprocesses_noQCDMC,
-            group="muonPrefire",
-            baseName="CMS_prefire_syst_m",
-            systAxes=["downUpVar"],
-            labelsByAxis=["downUpVar"],
-            passToFakes=passSystToFakes,
-=======
     }
 
     # FIXME: remove this once msv from smearing weights is implemented for the Z
@@ -438,7 +418,14 @@
                                                "offsetCorr": 1.0,
                                                "createNew": True}
                                # add action to multiply by correction
->>>>>>> f4c67f79
+        )
+        cardTool.addSystematic("muonL1PrefireSyst", 
+            processes=allMCprocesses_noQCDMC,
+            group="muonPrefire",
+            baseName="CMS_prefire_syst_m",
+            systAxes=["downUpVar"],
+            labelsByAxis=["downUpVar"],
+            passToFakes=passSystToFakes,
         )
         cardTool.addSystematic("muonL1PrefireStat", 
             processes=allMCprocesses_noQCDMC,
