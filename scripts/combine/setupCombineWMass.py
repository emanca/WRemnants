--- conflicted
+++ resolved
@@ -351,11 +351,7 @@
         mirror_tnp=True,
         pdf_from_corr=args.pdfUncFromCorr,
         scale_pdf_unc=args.scalePdf,
-<<<<<<< HEAD
-        minnloUnc=args.minnloScaleUnc
-=======
         minnloScaleUnc=args.minnloScaleUnc,
->>>>>>> 4742bc3d
     )
     theory_helper.add_all_theory_unc()
 
@@ -366,13 +362,8 @@
 
     if wmass:
         #cardTool.addLnNSystematic("CMS_Fakes", processes=[args.qcdProcessName], size=1.05, group="MultijetBkg")
-<<<<<<< HEAD
-        cardTool.addLnNSystematic("CMS_Top", processes=["Top"], size=1.06, xnorm=False)
-        cardTool.addLnNSystematic("CMS_VV", processes=["Diboson"], size=1.16, xnorm=False)
-=======
-        cardTool.addLnNSystematic("CMS_Top", processes=["Top"], size=1.06, group="CMS_background")
-        cardTool.addLnNSystematic("CMS_VV", processes=["Diboson"], size=1.16, group="CMS_background")
->>>>>>> 4742bc3d
+        cardTool.addLnNSystematic("CMS_Top", processes=["Top"], size=1.06, group="CMS_background", xnorm=False)
+        cardTool.addLnNSystematic("CMS_VV", processes=["Diboson"], size=1.16, group="CMS_background", xnorm=False)
         cardTool.addSystematic("luminosity",
                                 processes=['MCnoQCD'],
                                 outNames=["lumiDown", "lumiUp"],
@@ -382,13 +373,8 @@
                                 passToFakes=passSystToFakes, 
                                 xnorm=False)
     else:
-<<<<<<< HEAD
-        cardTool.addLnNSystematic("CMS_background", processes=["Other"], size=1.15, xnorm=False)
+        cardTool.addLnNSystematic("CMS_background", processes=["Other"], size=1.15, group="CMS_background", xnorm=False)
         cardTool.addLnNSystematic("luminosity", processes=['MCnoQCD'], size=1.017 if lowPU else 1.012, group="luminosity", xnorm=False)
-=======
-        cardTool.addLnNSystematic("CMS_background", processes=["Other"], size=1.15, group="CMS_background")
-        cardTool.addLnNSystematic("luminosity", processes=['MCnoQCD'], size=1.017 if lowPU else 1.012, group="luminosity")
->>>>>>> 4742bc3d
 
     if not args.noEfficiencyUnc:
 
