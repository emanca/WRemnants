#!/usr/bin/env python3
from wremnants import CardTool,combine_helpers,combine_theory_helper
from wremnants.datasets.datagroups import Datagroups
from utilities import common, logging, input_tools
import itertools
import argparse
import hist
import math

def make_parser(parser=None):
    parser = argparse.ArgumentParser()
    parser.add_argument("-o", "--outfolder", type=str, default=".", help="Output folder with the root file storing all histograms and datacards for single charge (subfolder WMass or ZMassWLike is created automatically inside)")
    parser.add_argument("-i", "--inputFile", type=str)
    parser.add_argument("-p", "--postfix", type=str, help="Postfix for output file name", default=None)
    parser.add_argument("-v", "--verbose", type=int, default=3, choices=[0,1,2,3,4],
                        help="Set verbosity level with logging, the larger the more verbose")
    parser.add_argument("--noColorLogger", action="store_true", help="Do not use logging with colors")
    parser.add_argument("--excludeProcGroups", type=str, nargs="*", help="Don't run over processes belonging to these groups (only accepts exact group names)", default=["QCD"])
    parser.add_argument("--filterProcGroups", type=str, nargs="*", help="Only run over processes belonging to these groups", default=[])
    parser.add_argument("-x", "--excludeNuisances", type=str, default="", help="Regular expression to exclude some systematics from the datacard")
    parser.add_argument("-k", "--keepNuisances", type=str, default="", help="Regular expression to keep some systematics, overriding --excludeNuisances. Can be used to keep only some systs while excluding all the others with '.*'")
    parser.add_argument("--absolutePathInCard", action="store_true", help="In the datacard, set Absolute path for the root file where shapes are stored")
    parser.add_argument("-n", "--baseName", type=str, help="Histogram name in the file (e.g., 'nominal')", default="nominal")
    parser.add_argument("--noHist", action='store_true', help="Skip the making of 2D histograms (root file is left untouched if existing)")
    parser.add_argument("--qcdProcessName" , type=str, default="Fake", help="Name for QCD process")
    # setting on the fit behaviour
    parser.add_argument("--fitvar", nargs="+", help="Variable to fit", default=["pt", "eta"])
<<<<<<< HEAD
    parser.add_argument("--noEfficiencyUnc", action='store_true', help="Skip efficiency uncertainty (useful for tests, because it's slow). Equivalent to --excludeNuisances '.*effSystTnP|.*effStatTnP' ")
    parser.add_argument("--ewUnc", type=str, nargs="*", default=[], choices=["horacenloew", "winhacnloew"], help="Include EW uncertainty")
=======
    parser.add_argument("--rebin", type=int, nargs='*', default=[], help="Rebin axis by this value (default does nothing)")
    parser.add_argument("--axlim", type=float, default=[], nargs='*', help="Restrict axis to this range (assumes pairs of values by axis, with trailing axes optional)")
    parser.add_argument("--lumiScale", type=float, default=1.0, help="Rescale equivalent luminosity by this value (e.g. 10 means ten times more data and MC)")
    parser.add_argument("--sumChannels", action='store_true', help="Only use one channel")
    parser.add_argument("--fitXsec", action='store_true', help="Fit signal inclusive cross section")
    parser.add_argument("--genModel", action="store_true", help="Produce datacard with the xnorm as model (binned according to axes defined in --fitvar)")
    parser.add_argument("--simultaneousABCD", action="store_true", help="Produce datacard for simultaneous fit of ABCD regions")
    # settings on the nuisances itself
    parser.add_argument("--doStatOnly", action="store_true", default=False, help="Set up fit to get stat-only uncertainty (currently combinetf with -S 0 doesn't work)")
    parser.add_argument("--minnloScaleUnc", choices=["byHelicityPt", "byHelicityPtCharge", "byHelicityCharge", "byPtCharge", "byPt", "byCharge", "integrated",], default="byHelicityPt",
            help="Decorrelation for QCDscale")
    parser.add_argument("--resumUnc", default="tnp", type=str, choices=["scale", "tnp", "none"], help="Include SCETlib uncertainties")
    parser.add_argument("--npUnc", default="Delta_Lambda", type=str, choices=combine_theory_helper.TheoryHelper.valid_np_models, help="Nonperturbative uncertainty model")
    parser.add_argument("--tnpMagnitude", default=1, type=float, help="Variation size for the TNP")
    parser.add_argument("--scaleTNP", default=1, type=float, help="Scale the TNP uncertainties by this factor")
    parser.add_argument("--scalePdf", default=1, type=float, help="Scale the PDF hessian uncertainties by this factor")
    parser.add_argument("--pdfUncFromCorr", action='store_true', help="Take PDF uncertainty from correction hist (Requires having run that correction)")
    parser.add_argument("--ewUnc", action='store_true', help="Include EW uncertainty")
>>>>>>> 3117f0ac
    parser.add_argument("--widthUnc", action='store_true', help="Include uncertainty on W and Z width")
    parser.add_argument("--noStatUncFakes" , action="store_true",   help="Set bin error for QCD background templates to 0, to check MC stat uncertainties for signal only")
    parser.add_argument("--skipSignalSystOnFakes" , action="store_true", help="Do not propagate signal uncertainties on fakes, mainly for checks.")
    parser.add_argument("--noQCDscaleFakes", action="store_true",   help="Do not apply QCd scale uncertainties on fakes, mainly for debugging")
    parser.add_argument("--addQCDMC", action="store_true", help="Include QCD MC when making datacards (otherwise by default it will always be excluded)")
    parser.add_argument("--muonScaleVariation", choices=["smearingWeights", "massWeights", "manualShift"], default="smearingWeights", help="the method with which the muon scale variation histograms are derived")
    parser.add_argument("--scaleMuonCorr", type=float, default=1.0, help="Scale up/down dummy muon scale uncertainty by this factor")
    parser.add_argument("--correlatedNonClosureNuisances", action='store_true', help="get systematics from histograms for the Z non-closure nuisances without decorrelation in eta and pt")
    parser.add_argument("--sepImpactForNC", action="store_true", help="use a dedicated impact gropu for non closure nuisances, instead of putting them in muonScale")
    parser.add_argument("--noEfficiencyUnc", action='store_true', help="Skip efficiency uncertainty (useful for tests, because it's slow). Equivalent to --excludeNuisances '.*effSystTnP|.*effStatTnP' ")
    parser.add_argument("--effStatLumiScale", type=float, default=None, help="Rescale equivalent luminosity for efficiency stat uncertainty by this value (e.g. 10 means ten times more data from tag and probe)")
    parser.add_argument("--binnedScaleFactors", action='store_true', help="Use binned scale factors (different helpers and nuisances)")
    parser.add_argument("--isoEfficiencySmoothing", action='store_true', help="If isolation SF was derived from smooth efficiencies instead of direct smoothing")
    # pseudodata
    parser.add_argument("--pseudoData", type=str, help="Hist to use as pseudodata")
    parser.add_argument("--pseudoDataIdx", type=str, default="0", help="Variation index to use as pseudodata")
    parser.add_argument("--pseudoDataFile", type=str, help="Input file for pseudodata (if it should be read from a different file)", default=None)
    parser.add_argument("--pseudoDataProcsRegexp", type=str, default=".*", help="Regular expression for processes taken from pseudodata file (all other processes are automatically got from the nominal file). Data is excluded automatically as usual")
    # unfolding/differential/theory agnostic
    parser.add_argument("--unfolding", action='store_true', help="Prepare datacard for unfolding")
    parser.add_argument("--genAxes", type=str, default=None, nargs="+", help="Specify which gen axis should be used in unfolding, if 'None', use all (inferred from metadata).")
    parser.add_argument("--theoryAgnostic", action='store_true', help="Prepare datacard for theory agnostic analysis, similar to unfolding but different axis and possibly other differences")
    # utility options to deal with charge when relevant, mainly for theory agnostic but also unfolding
    parser.add_argument("--recoCharge", type=str, default=["plus", "minus"], nargs="+", choices=["plus", "minus"], help="Specify reco charge to use, default uses both. This is a workaround for unfolding/theory-agnostic fit when running a single reco charge, as gen bins with opposite gen charge have to be filtered out")
    parser.add_argument("--forceRecoChargeAsGen", action="store_true", help="Force gen charge to match reco charge in CardTool, this only works when the reco charge is used to define the channel")

    return parser

def setup(args,xnorm=False):   

    # NOTE: args.filterProcGroups and args.excludeProcGroups should in principle not be used together
    #       (because filtering is equivalent to exclude something), however the exclusion is also meant to skip
    #       processes which are defined in the original process dictionary but are not supposed to be (always) run on
    if args.addQCDMC or "QCD" in args.filterProcGroups:
        logger.warning("Adding QCD MC to list of processes for the fit setup")
    else:
        if "QCD" not in args.excludeProcGroups:
            logger.warning("Automatic removal of QCD MC from list of processes. Use --filterProcGroups 'QCD' or --addQCDMC to keep it")
            args.excludeProcGroups.append("QCD")
    filterGroup = args.filterProcGroups if args.filterProcGroups else None
    excludeGroup = args.excludeProcGroups if args.excludeProcGroups else None
    if args.simultaneousABCD and (excludeGroup is None or "Fake" not in excludeGroup):
        excludeGroup.append("Fake")
    logger.debug(f"Filtering these groups of processes: {args.filterProcGroups}")
    logger.debug(f"Excluding these groups of processes: {args.excludeProcGroups}")

    datagroups = Datagroups(args.inputFile, excludeGroups=excludeGroup, filterGroups=filterGroup, applySelection= not xnorm and not args.simultaneousABCD)

    if not xnorm and (args.axlim or args.rebin):
        if len(args.axlim) % 2 or len(args.axlim)/2 > len(args.fitvar) or len(args.rebin) > len(args.fitvar):
            raise ValueError("Inconsistent rebin or axlim arguments. axlim must be at most two entries per axis, and rebin at most one")

        sel = {}
        for var,low,high,rebin in itertools.zip_longest(args.fitvar, args.axlim[::2], args.axlim[1::2], args.rebin):
            s = hist.tag.Slicer()
            if low is not None and high is not None:
                logger.info(f"Restricting the axis '{var}' to range [{low}, {high}]")
                sel[var] = s[complex(0, low):complex(0, high):hist.rebin(rebin) if rebin else None]
            elif rebin:
                sel[var] = s[hist.rebin(rebin)]
            if rebin:
                logger.info(f"Rebinning the axis '{var}' by [{rebin}]")

        logger.info(f"Will apply the global selection {sel}")
        datagroups.setGlobalAction(lambda h: h[sel])

    wmass = datagroups.wmass
    wlike = datagroups.wlike
    lowPU = datagroups.lowPU
    dilepton = datagroups.dilepton

    constrainMass = dilepton and not "mll" in args.fitvar

    if wmass:
        base_group = "Wenu" if datagroups.flavor == "e" else "Wmunu"
    else:
        base_group = "Zee" if datagroups.flavor == "ee" else "Zmumu"

    if args.unfolding and args.fitXsec:
        raise ValueError("Options --unfolding and --fitXsec are incompatible. Please choose one or the other")
    elif args.fitXsec:
        datagroups.unconstrainedProcesses.append(base_group)
    elif args.unfolding:
        constrainMass = False if args.theoryAgnostic else True
        datagroups.setGenAxes(args.genAxes)
        
        if wmass:
            # gen level bins, split by charge
            if "minus" in args.recoCharge:
                datagroups.defineSignalBinsUnfolding(base_group, f"W_qGen0", member_filter=lambda x: x.name.startswith("Wminus"))
            if "plus" in args.recoCharge:
                datagroups.defineSignalBinsUnfolding(base_group, f"W_qGen1", member_filter=lambda x: x.name.startswith("Wplus"))
            # out of acceptance contribution
            datagroups.groups[base_group].deleteMembers([m for m in datagroups.groups[base_group].members if not m.name.startswith("Bkg")])
        else:
            datagroups.defineSignalBinsUnfolding(base_group, "Z", member_filter=lambda x: x.name.startswith(base_group))
            # out of acceptance contribution
            datagroups.groups[base_group].deleteMembers([m for m in datagroups.groups[base_group].members if not m.name.startswith("Bkg")])

    if args.noHist and args.noStatUncFakes:
        raise ValueError("Option --noHist would override --noStatUncFakes. Please select only one of them")

    if "BkgWmunu" in args.excludeProcGroups:
        datagroups.deleteGroup("Wmunu") # remove out of acceptance signal

    # Start to create the CardTool object, customizing everything
    cardTool = CardTool.CardTool(xnorm=xnorm)
    cardTool.setDatagroups(datagroups)
    logger.debug(f"Making datacards with these processes: {cardTool.getProcesses()}")
    if args.absolutePathInCard:
        cardTool.setAbsolutePathShapeInCard()
    cardTool.setProjectionAxes(args.fitvar)
    if wmass and args.simultaneousABCD:
        cardTool.setChannels(["inclusive"])
        cardTool.setWriteByCharge(False)
        fitvars = ["passIso", "passMT", *args.fitvar]
        cardTool.setProjectionAxes(fitvars)
        cardTool.unroll=True
    if args.sumChannels or xnorm or dilepton:
        cardTool.setChannels(["inclusive"])
        cardTool.setWriteByCharge(False)
    else:
        cardTool.setChannels(args.recoCharge)
        if args.forceRecoChargeAsGen:
            cardTool.setExcludeProcessForChannel("plus", ".*qGen0")
            cardTool.setExcludeProcessForChannel("minus", ".*qGen1")
            
    if xnorm:
        histName = "xnorm"
        cardTool.setHistName(histName)
        cardTool.setNominalName(histName)
        datagroups.select_xnorm_groups()
        datagroups.deleteGroup("Fake") # delete fakes from xnorm channel
        if args.unfolding:
            cardTool.setProjectionAxes(["count"])
        else:
            if wmass:
                # add gen charge as additional axis
                datagroups.groups[base_group].add_member_axis("qGen", datagroups.results, 
                    member_filters={-1: lambda x: x.name.startswith("Wminus"), 1: lambda x: x.name.startswith("Wplus")}, 
                    hist_filter=lambda x: x.startswith("xnorm"))
                #datagroups.deleteGroup("Fake")
            cardTool.unroll = True
            # remove projection axes from gen axes, otherwise they will be integrated before
            datagroups.setGenAxes([a for a in datagroups.gen_axes if a not in cardTool.project])
    else:
        cardTool.setHistName(args.baseName)
        cardTool.setNominalName(args.baseName)
        
    # define sumGroups for integrated cross section
    if args.unfolding:
        # TODO: make this less hardcoded to filter the charge (if the charge is not present this will duplicate things)
        if wmass:
            if "plus" in args.recoCharge:
                cardTool.addPOISumGroups(genCharge="qGen1")
            if "minus" in args.recoCharge:
                cardTool.addPOISumGroups(genCharge="qGen0")
        else:
            cardTool.addPOISumGroups()

    if args.noHist:
        cardTool.skipHistograms()
    cardTool.setFakeName(args.qcdProcessName)
    cardTool.setSpacing(28)
    if args.noStatUncFakes:
        cardTool.setProcsNoStatUnc(procs=args.qcdProcessName, resetList=False)
    cardTool.setCustomSystForCard(args.excludeNuisances, args.keepNuisances)
    if args.pseudoData:
        cardTool.setPseudodata(args.pseudoData, args.pseudoDataIdx, args.pseudoDataProcsRegexp)
        if args.pseudoDataFile:
            cardTool.setPseudodataDatagroups(make_datagroup(args.pseudoDataFile,
                                                                  excludeGroups=excludeGroup,
                                                                  filterGroups=filterGroup,
                                                                  applySelection= not xnorm)
            )
    cardTool.setLumiScale(args.lumiScale)

    if not args.theoryAgnostic:
        logger.info(f"cardTool.allMCProcesses(): {cardTool.allMCProcesses()}")
        
    passSystToFakes = wmass and not args.skipSignalSystOnFakes and args.qcdProcessName not in excludeGroup and (filterGroup == None or args.qcdProcessName in filterGroup) and not xnorm

    cardTool.addProcessGroup("single_v_samples", lambda x: x[0] in ["W", "Z"] and x[1] not in ["W","Z"])
    if wmass:
<<<<<<< HEAD
        cardTool.addProcessGroup("w_samples", lambda x: x[0] == "W" and ("mu" in x or "tau" in x))
        cardTool.addProcessGroup("single_v_nonsig_samples", lambda x: x[0] == "Z"and ("mu" in x or "tau" in x))
=======
        cardTool.addProcessGroup("single_v_nonsig_samples", lambda x: x[0] == "Z" and x[1] not in ["W","Z"])
>>>>>>> 3117f0ac

    cardTool.addProcessGroup("single_vmu_samples", lambda x: x[0] in ["W", "Z"] and x[1] not in ["W","Z"] and "tau" not in x)
    cardTool.addProcessGroup("signal_samples", lambda x: ((x[0] == "W" and wmass) or (x[0] == "Z" and not wmass)) and x[1] not in ["W","Z"] and "tau" not in x)
    cardTool.addProcessGroup("signal_samples_inctau", lambda x: ((x[0] == "W" and wmass) or (x[0] == "Z" and not wmass)) and x[1] not in ["W","Z"])
    cardTool.addProcessGroup("MCnoQCD", lambda x: x not in ["QCD", "Data"])

    if not args.theoryAgnostic:
        logger.info(f"All MC processes {cardTool.procGroups['MCnoQCD']}")
        logger.info(f"Single V samples: {cardTool.procGroups['single_v_samples']}")
        if wmass:
            logger.info(f"Single V no signal samples: {cardTool.procGroups['single_v_nonsig_samples']}")
        logger.info(f"Signal samples: {cardTool.procGroups['signal_samples']}")

    constrainedZ = constrainMass and not wmass
    label = 'W' if wmass else 'Z'
    massSkip = [(f"^massShift[W|Z]{i}MeV.*",) for i in range(0, 110 if constrainedZ else 100, 10)]
    if wmass and not xnorm and not args.doStatOnly:
        cardTool.addSystematic(f"massWeightZ",
                                processes=['single_v_nonsig_samples'],
                                group=f"massShiftZ",
                                skipEntries=massSkip[:]+[("^massShiftZ100MeV.*",)],
                                mirror=False,
                                noConstraint=False,
                                systAxes=["massShift"],
                                passToFakes=passSystToFakes,
        )

    if not (constrainMass or wmass):
        massSkip.append(("^massShift.*2p1MeV.*",))

    signal_samples_forMass = ["signal_samples_inctau"]
    if args.theoryAgnostic:
        logger.error("Temporarily not using mass weights for Wtaunu. Please update when possible")
        signal_samples_forMass = ["signal_samples"]
    cardTool.addSystematic(f"massWeight{label}",
                           processes=signal_samples_forMass,
                           group=f"massShift{label}",
                           noiGroup=not constrainMass,
                           skipEntries=massSkip,
                           mirror=False,
                           #TODO: Name this
                           noConstraint=not constrainMass,
                           systAxes=["massShift"],
                           passToFakes=passSystToFakes,
    )

    if args.doStatOnly:
        # print a card with only mass weights
        logger.info("Using option --doStatOnly: the card was created with only mass nuisance parameter")
        return cardTool
    
    if args.widthUnc:
        widthSkipZ = [("widthZ2p49333GeV",), ("widthZ2p49493GeV",), ("widthZ2p4952GeV",)] 
        widthSkipW = [("widthW2p09053GeV",), ("widthW2p09173GeV",), ("widthW2p085GeV",)]
        if wmass:
            cardTool.addSystematic(f"widthWeightZ",
                                    processes=["single_v_nonsig_samples"],
                                    group=f"widthZ",
                                    skipEntries=widthSkipZ[:],
                                    mirror=False,
                                    systAxes=["width"],
                                    passToFakes=passSystToFakes,
            )
        cardTool.addSystematic(f"widthWeight{label}",
                                processes=["signal_samples_inctau"],
                                skipEntries=widthSkipZ[:] if label=="Z" else widthSkipW[:],
                                group=f"width{label}",
                                mirror=False,
                                #TODO: Name this
                                systAxes=["width"],
                                passToFakes=passSystToFakes,
        )

<<<<<<< HEAD
    if not xnorm:
        if wmass:
            cardTool.addSystematic("luminosity",
                                   processes=['MCnoQCD'],
                                   outNames=["lumiDown", "lumiUp"],
                                   group="luminosity",
                                   systAxes=["downUpVar"],
                                   labelsByAxis=["downUpVar"],
                                   passToFakes=passSystToFakes)

        else:
            # TOCHECK: no fakes here, most likely
            cardTool.addLnNSystematic("luminosity", processes=['MCnoQCD'], size=1.012, group="luminosity")
    else:
        pass

    for ewUnc in args.ewUnc:
        if ewUnc=="winhacnloew" and not wmass:
            logger.error("Winhac is not implemented for any other processes than W")
        cardTool.addSystematic(f"{ewUnc}Corr", 
            processes=['w_samples'] if ewUnc=="winhacnloew" else ['single_v_samples'],
=======
    if args.ewUnc:
        cardTool.addSystematic(f"horacenloewCorr", 
            processes=['single_v_samples'],
>>>>>>> 3117f0ac
            mirror=True,
            group="theory_ew",
            systAxes=["systIdx"],
            labelsByAxis=[f"{ewUnc}nloewCorr"],
            skipEntries=[(0, -1), (2, -1)],
            passToFakes=passSystToFakes,
        )

<<<<<<< HEAD

    if not args.noEfficiencyUnc and not xnorm:

        ## this is only needed when using 2D SF from 3D with ut-integration, let's comment for now
        # if wmass:
        #     cardTool.addSystematic("sf2d", 
        #         processes=allMCprocesses_noQCDMC,
        #         outNames=["sf2dDown","sf2dUp"],
        #         group="SF3Dvs2D",
        #         scale = 1.0,
        #         mirror = True,
        #         mirrorDownVarEqualToNomi=False, # keep False, True is pathological
        #         noConstraint=False,
        #         systAxes=[],
        #         #labelsByAxis=["downUpVar"],
        #         passToFakes=passSystToFakes,
        #     )

        chargeDependentSteps = common.muonEfficiency_chargeDependentSteps
        effTypesNoIso = ["reco", "tracking", "idip", "trigger"]
        effStatTypes = [x for x in effTypesNoIso]
        if args.binnedScaleFactors or not args.isoEfficiencySmoothing:
            effStatTypes.extend(["iso"])
        else:
            effStatTypes.extend(["iso_effData", "iso_effMC"])
        allEffTnP = [f"effStatTnP_sf_{eff}" for eff in effStatTypes] + ["effSystTnP"]
        for name in allEffTnP:
            if "Syst" in name:
                axes = ["reco-tracking-idip-trigger-iso", "n_syst_variations"]
                axlabels = ["WPSYST", "_etaDecorr"]
                nameReplace = [("WPSYST0", "reco"), ("WPSYST1", "tracking"), ("WPSYST2", "idip"), ("WPSYST3", "trigger"), ("WPSYST4", "iso"), ("effSystTnP", "effSyst"), ("etaDecorr0", "fullyCorr") ]
                scale = 1.0
                mirror = True
                mirrorDownVarEqualToNomi=False
                groupName = "muon_eff_syst"
                splitGroupDict = {f"{groupName}_{x}" : f".*effSyst.*{x}" for x in list(effTypesNoIso + ["iso"])}
                splitGroupDict[groupName] = ".*effSyst.*" # add also the group with everything
                # decorrDictEff = {                        
                #     "x" : {
                #         "label" : "eta",
                #         "edges": [round(-2.4+i*0.1,1) for i in range(49)]
                #     }
                # }

            else:
                nameReplace = [] if any(x in name for x in chargeDependentSteps) else [("q0", "qall")] # for iso change the tag id with another sensible label
                mirror = True
                mirrorDownVarEqualToNomi=False
                if args.binnedScaleFactors:
                    axes = ["SF eta", "nPtBins", "SF charge"]
                else:
                    axes = ["SF eta", "nPtEigenBins", "SF charge"]
                axlabels = ["eta", "pt", "q"]
                nameReplace = nameReplace + [("effStatTnP_sf_", "effStat_")]           
                scale = 1.0
                groupName = "muon_eff_stat"
                splitGroupDict = {f"{groupName}_{x}" : f".*effStat.*{x}" for x in effStatTypes}
                splitGroupDict[groupName] = ".*effStat.*" # add also the group with everything
            if args.effStatLumiScale and "Syst" not in name:
                scale /= math.sqrt(args.effStatLumiScale)

            cardTool.addSystematic(
                name, 
                mirror=mirror,
                mirrorDownVarEqualToNomi=mirrorDownVarEqualToNomi,
                group=groupName,
                systAxes=axes,
                labelsByAxis=axlabels,
                baseName=name+"_",
                processes=['MCnoQCD'],
                passToFakes=passSystToFakes,
                systNameReplace=nameReplace,
                scale=scale,
                splitGroup=splitGroupDict,
                decorrelateByBin = {}
            )
            # if "Syst" in name and decorrDictEff != {}:
            #     # add fully correlated version again
            #     cardTool.addSystematic(
            #         name,
            #         rename=f"{name}_EtaDecorr",
            #         mirror=mirror,
            #         mirrorDownVarEqualToNomi=mirrorDownVarEqualToNomi,
            #         group=groupName,
            #         systAxes=axes,
            #         labelsByAxis=axlabels,
            #         baseName=name+"_",
            #         processes=allMCprocesses_noQCDMC,
            #         passToFakes=passSystToFakes,
            #         systNameReplace=nameReplace,
            #         scale=scale,
            #         splitGroup=splitGroupDict,
            #         decorrelateByBin = decorrDictEff
            #     )

=======
>>>>>>> 3117f0ac
    to_fakes = passSystToFakes and not args.noQCDscaleFakes and not xnorm
    
    theory_helper = combine_theory_helper.TheoryHelper(cardTool)
    theory_helper.configure(resumUnc=args.resumUnc, 
        propagate_to_fakes=to_fakes,
        np_model=args.npUnc,
        tnp_magnitude=args.tnpMagnitude,
        mirror_tnp=True,
        pdf_from_corr=args.pdfUncFromCorr,
        scale_pdf_unc=args.scalePdf,
    )
    theory_helper.add_all_theory_unc()

    if xnorm:
        return cardTool

    # Below: experimental uncertainties

    if wmass:
        #cardTool.addLnNSystematic("CMS_Fakes", processes=[args.qcdProcessName], size=1.05, group="MultijetBkg")
        cardTool.addLnNSystematic("CMS_Top", processes=["Top"], size=1.06)
        cardTool.addLnNSystematic("CMS_VV", processes=["Diboson"], size=1.16)
        cardTool.addSystematic("luminosity",
                                processes=['MCnoQCD'],
                                outNames=["lumiDown", "lumiUp"],
                                group="luminosity",
                                systAxes=["downUpVar"],
                                labelsByAxis=["downUpVar"],
                                passToFakes=passSystToFakes)
    else:
        cardTool.addLnNSystematic("CMS_background", processes=["Other"], size=1.15)
        cardTool.addLnNSystematic("luminosity", processes=['MCnoQCD'], size=1.017 if lowPU else 1.012, group="luminosity")

    if not args.noEfficiencyUnc:

        if not lowPU:

            ## this is only needed when using 2D SF from 3D with ut-integration, let's comment for now
            # if wmass:
            #     cardTool.addSystematic("sf2d", 
            #         processes=['MCnoQCD'],
            #         outNames=["sf2dDown","sf2dUp"],
            #         group="SF3Dvs2D",
            #         scale = 1.0,
            #         mirror = True,
            #         mirrorDownVarEqualToNomi=False, # keep False, True is pathological
            #         noConstraint=False,
            #         systAxes=[],
            #         #labelsByAxis=["downUpVar"],
            #         passToFakes=passSystToFakes,
            #     )

            chargeDependentSteps = common.muonEfficiency_chargeDependentSteps
            effTypesNoIso = ["reco", "tracking", "idip", "trigger"]
            effStatTypes = [x for x in effTypesNoIso]
            if args.binnedScaleFactors or not args.isoEfficiencySmoothing:
                effStatTypes.extend(["iso"])
            else:
                effStatTypes.extend(["iso_effData", "iso_effMC"])
            allEffTnP = [f"effStatTnP_sf_{eff}" for eff in effStatTypes] + ["effSystTnP"]
            for name in allEffTnP:
                if "Syst" in name:
                    axes = ["reco-tracking-idip-trigger-iso", "n_syst_variations"]
                    axlabels = ["WPSYST", "_etaDecorr"]
                    nameReplace = [("WPSYST0", "reco"), ("WPSYST1", "tracking"), ("WPSYST2", "idip"), ("WPSYST3", "trigger"), ("WPSYST4", "iso"), ("effSystTnP", "effSyst"), ("etaDecorr0", "fullyCorr") ]
                    scale = 1.0
                    mirror = True
                    mirrorDownVarEqualToNomi=False
                    groupName = "muon_eff_syst"
                    splitGroupDict = {f"{groupName}_{x}" : f".*effSyst.*{x}" for x in list(effTypesNoIso + ["iso"])}
                    splitGroupDict[groupName] = ".*effSyst.*" # add also the group with everything
                    # decorrDictEff = {                        
                    #     "x" : {
                    #         "label" : "eta",
                    #         "edges": [round(-2.4+i*0.1,1) for i in range(49)]
                    #     }
                    # }

                else:
                    nameReplace = [] if any(x in name for x in chargeDependentSteps) else [("q0", "qall")] # for iso change the tag id with another sensible label
                    mirror = True
                    mirrorDownVarEqualToNomi=False
                    if args.binnedScaleFactors:
                        axes = ["SF eta", "nPtBins", "SF charge"]
                    else:
                        axes = ["SF eta", "nPtEigenBins", "SF charge"]
                    axlabels = ["eta", "pt", "q"]
                    nameReplace = nameReplace + [("effStatTnP_sf_", "effStat_")]           
                    scale = 1.0
                    groupName = "muon_eff_stat"
                    splitGroupDict = {f"{groupName}_{x}" : f".*effStat.*{x}" for x in effStatTypes}
                    splitGroupDict[groupName] = ".*effStat.*" # add also the group with everything
                if args.effStatLumiScale and "Syst" not in name:
                    scale /= math.sqrt(args.effStatLumiScale)

                cardTool.addSystematic(
                    name, 
                    mirror=mirror,
                    mirrorDownVarEqualToNomi=mirrorDownVarEqualToNomi,
                    group=groupName,
                    systAxes=axes,
                    labelsByAxis=axlabels,
                    baseName=name+"_",
                    processes=['MCnoQCD'],
                    passToFakes=passSystToFakes,
                    systNameReplace=nameReplace,
                    scale=scale,
                    splitGroup=splitGroupDict,
                    decorrelateByBin = {}
                )
                # if "Syst" in name and decorrDictEff != {}:
                #     # add fully correlated version again
                #     cardTool.addSystematic(
                #         name,
                #         rename=f"{name}_EtaDecorr",
                #         mirror=mirror,
                #         mirrorDownVarEqualToNomi=mirrorDownVarEqualToNomi,
                #         group=groupName,
                #         systAxes=axes,
                #         labelsByAxis=axlabels,
                #         baseName=name+"_",
                #         processes=['MCnoQCD'],
                #         passToFakes=passSystToFakes,
                #         systNameReplace=nameReplace,
                #         scale=scale,
                #         splitGroup=splitGroupDict,
                #         decorrelateByBin = decorrDictEff
                #     )
        else:
            if datagroups.flavor in ["mu", "mumu"]:
                lepEffs = ["muSF_HLT_DATA_stat", "muSF_HLT_DATA_syst", "muSF_HLT_MC_stat", "muSF_HLT_MC_syst", "muSF_ISO_stat", "muSF_ISO_DATA_syst", "muSF_ISO_MC_syst", "muSF_IDIP_stat", "muSF_IDIP_DATA_syst", "muSF_IDIP_MC_syst"]
            else:
                lepEffs = [] # ["elSF_HLT_syst", "elSF_IDISO_stat"]

            for lepEff in lepEffs:
                cardTool.addSystematic(lepEff,
                    processes=cardTool.allMCProcesses(),
                    mirror = True,
                    group="CMS_lepton_eff",
                    baseName=lepEff,
                    systAxes = ["tensor_axis_0"],
                    labelsByAxis = [""],
                )
                
    if (wmass or wlike) and not input_tools.args_from_metadata(cardTool, "noRecoil"):
        combine_helpers.add_recoil_uncertainty(cardTool, ["signal_samples"], 
            passSystToFakes=passSystToFakes, 
            flavor=datagroups.flavor if datagroups.flavor else "mu",
            pu_type="lowPU" if lowPU else "highPU")

    if lowPU:

        if datagroups.flavor in ["e", "ee"]:
            # disable, prefiring for muons currently broken? (fit fails)
            cardTool.addSystematic("prefireCorr",
                processes=cardTool.allMCProcesses(),
                mirror = False,
                group="CMS_prefire17",
                baseName="CMS_prefire17",
                systAxes = ["downUpVar"],
                labelsByAxis = ["downUpVar"],
            )

        return cardTool

    # Below: all that is highPU specific

    msv_config_dict = {
        "smearingWeights":{
            "hist_name": "muonScaleSyst_responseWeights",
            "syst_axes": ["unc", "downUpVar"],
            "syst_axes_labels": ["unc", "downUpVar"]
        },
        "massWeights":{
            "hist_name": "muonScaleSyst",
            "syst_axes": ["downUpVar", "scaleEtaSlice"],
            "syst_axes_labels": ["downUpVar", "ieta"]
        },
        "manualShift":{
            "hist_name": "muonScaleSyst_manualShift",
            "syst_axes": ["downUpVar"],
            "syst_axes_labels": ["downUpVar"]
        }
    }

    # FIXME: remove this once msv from smearing weights is implemented for the Z
    msv_config = msv_config_dict[args.muonScaleVariation] if wmass else msv_config_dict["massWeights"]

    cardTool.addSystematic(msv_config['hist_name'], 
        processes=['single_v_samples' if wmass else 'single_vmu_samples'],
        group="muonScale",
        baseName="CMS_scale_m_",
        systAxes=msv_config['syst_axes'],
        labelsByAxis=msv_config['syst_axes_labels'],
        passToFakes=passSystToFakes,
        scale = args.scaleMuonCorr
    )
    cardTool.addSystematic("muonL1PrefireSyst", 
        processes=['MCnoQCD'],
        group="muonPrefire",
        baseName="CMS_prefire_syst_m",
        systAxes=["downUpVar"],
        labelsByAxis=["downUpVar"],
        passToFakes=passSystToFakes,
    )
    cardTool.addSystematic("muonL1PrefireStat", 
        processes=['MCnoQCD'],
        group="muonPrefire",
        baseName="CMS_prefire_stat_m_",
        systAxes=["downUpVar", "etaPhiRegion"],
        labelsByAxis=["downUpVar", "etaPhiReg"],
        passToFakes=passSystToFakes,
    )
    cardTool.addSystematic("ecalL1Prefire", 
        processes=['MCnoQCD'],
        group="ecalPrefire",
        baseName="CMS_prefire_ecal",
        systAxes=["downUpVar"],
        labelsByAxis=["downUpVar"],
        passToFakes=passSystToFakes,
    )

    if wmass:
        non_closure_scheme = input_tools.args_from_metadata(cardTool, "nonClosureScheme")
        if non_closure_scheme == "A-M-separated":
            cardTool.addSystematic("Z_non_closure_parametrized_A", 
                processes=['single_v_samples'],
                group="nonClosure" if args.sepImpactForNC else "muonScale",
                baseName="Z_nonClosure_parametrized_A_",
                systAxes=["unc", "downUpVar"] if not (args.correlatedNonClosureNuisances) else ["downUpVar"],
                labelsByAxis=["unc", "downUpVar"] if not (args.correlatedNonClosureNuisances) else ["downUpVar"],
                passToFakes=passSystToFakes
            )
        if non_closure_scheme in ["A-M-separated", "binned-plus-M"]:
            cardTool.addSystematic("Z_non_closure_parametrized_M", 
                processes=['single_v_samples'],
                group="nonClosure" if args.sepImpactForNC else "muonScale",
                baseName="Z_nonClosure_parametrized_M_",
                systAxes=["unc", "downUpVar"] if not (args.correlatedNonClosureNuisances) else ["downUpVar"],
                labelsByAxis=["unc", "downUpVar"] if not (args.correlatedNonClosureNuisances) else ["downUpVar"],
                passToFakes=passSystToFakes
            )            
        if non_closure_scheme == "A-M-combined":
            cardTool.addSystematic("Z_non_closure_parametrized", 
                processes=['single_v_samples'],
                group="nonClosure" if args.sepImpactForNC else "muonScale",
                baseName="Z_nonClosure_parametrized_",
                systAxes=["unc", "downUpVar"] if not (args.correlatedNonClosureNuisances) else ["downUpVar"],
                labelsByAxis=["unc", "downUpVar"] if not (args.correlatedNonClosureNuisances) else ["downUpVar"],
                passToFakes=passSystToFakes
            )
        if non_closure_scheme in ["binned", "binned-plus-M"]:
            cardTool.addSystematic("Z_non_closure_binned", 
                processes=['single_v_samples'],
                group="nonClosure" if args.sepImpactForNC else "muonScale",
                baseName="Z_nonClosure_binned_",
                systAxes=["unc_ieta", "unc_ipt", "downUpVar"] if not (args.correlatedNonClosureNuisances) else ["downUpVar"],
                labelsByAxis=["unc_ieta", "unc_ipt", "downUpVar"] if not (args.correlatedNonClosureNuisances) else ["downUpVar"],
                passToFakes=passSystToFakes
            )
    
    # Previously we had a QCD uncertainty for the mt dependence on the fakes, see: https://github.com/WMass/WRemnants/blob/f757c2c8137a720403b64d4c83b5463a2b27e80f/scripts/combine/setupCombineWMass.py#L359

    return cardTool

def main(args,xnorm=False):
    cardTool = setup(args, xnorm)
    cardTool.setOutput(args.outfolder, fitvars=args.fitvar, doStatOnly=args.doStatOnly, postfix=args.postfix)
    cardTool.writeOutput(args=args, forceNonzero=not args.unfolding, check_systs=not args.unfolding, simultaneousABCD=args.simultaneousABCD)
    return

if __name__ == "__main__":
    parser = make_parser()
    args = parser.parse_args()
    
    logger = logging.setup_logger(__file__, args.verbose, args.noColorLogger)
                                  
    if args.theoryAgnostic:
        args.unfolding = True
        logger.warning("For now setting --theoryAgnostic activates --unfolding, they should do the same things")
        if args.genAxis is None:
            args.genAxis = ["absYVgenSig", "ptVgenSig", "helicity"]
            logger.warning("Automatically setting '--genAxis absYVgenSig ptVgenSig helicity' for theory agnostic analysis")
        # The following is temporary, just to avoid passing the option explicitly
        logger.warning("For now setting --theoryAgnostic activates --doStatOnly")
        args.doStatOnly = True
    
    if args.genModel:
        main(args, xnorm=True)
    else:
        main(args)
        if args.unfolding:
            logger.warning("Now running with xnorm = True")
            main(args, xnorm=True)

    logging.summary()<|MERGE_RESOLUTION|>--- conflicted
+++ resolved
@@ -25,10 +25,6 @@
     parser.add_argument("--qcdProcessName" , type=str, default="Fake", help="Name for QCD process")
     # setting on the fit behaviour
     parser.add_argument("--fitvar", nargs="+", help="Variable to fit", default=["pt", "eta"])
-<<<<<<< HEAD
-    parser.add_argument("--noEfficiencyUnc", action='store_true', help="Skip efficiency uncertainty (useful for tests, because it's slow). Equivalent to --excludeNuisances '.*effSystTnP|.*effStatTnP' ")
-    parser.add_argument("--ewUnc", type=str, nargs="*", default=[], choices=["horacenloew", "winhacnloew"], help="Include EW uncertainty")
-=======
     parser.add_argument("--rebin", type=int, nargs='*', default=[], help="Rebin axis by this value (default does nothing)")
     parser.add_argument("--axlim", type=float, default=[], nargs='*', help="Restrict axis to this range (assumes pairs of values by axis, with trailing axes optional)")
     parser.add_argument("--lumiScale", type=float, default=1.0, help="Rescale equivalent luminosity by this value (e.g. 10 means ten times more data and MC)")
@@ -46,8 +42,7 @@
     parser.add_argument("--scaleTNP", default=1, type=float, help="Scale the TNP uncertainties by this factor")
     parser.add_argument("--scalePdf", default=1, type=float, help="Scale the PDF hessian uncertainties by this factor")
     parser.add_argument("--pdfUncFromCorr", action='store_true', help="Take PDF uncertainty from correction hist (Requires having run that correction)")
-    parser.add_argument("--ewUnc", action='store_true', help="Include EW uncertainty")
->>>>>>> 3117f0ac
+    parser.add_argument("--ewUnc", type=str, nargs="*", default=[], choices=["horacenloew", "winhacnloew"], help="Include EW uncertainty")
     parser.add_argument("--widthUnc", action='store_true', help="Include uncertainty on W and Z width")
     parser.add_argument("--noStatUncFakes" , action="store_true",   help="Set bin error for QCD background templates to 0, to check MC stat uncertainties for signal only")
     parser.add_argument("--skipSignalSystOnFakes" , action="store_true", help="Do not propagate signal uncertainties on fakes, mainly for checks.")
@@ -232,12 +227,8 @@
 
     cardTool.addProcessGroup("single_v_samples", lambda x: x[0] in ["W", "Z"] and x[1] not in ["W","Z"])
     if wmass:
-<<<<<<< HEAD
-        cardTool.addProcessGroup("w_samples", lambda x: x[0] == "W" and ("mu" in x or "tau" in x))
-        cardTool.addProcessGroup("single_v_nonsig_samples", lambda x: x[0] == "Z"and ("mu" in x or "tau" in x))
-=======
+        cardTool.addProcessGroup("w_samples", lambda x: x[0] == "W" and x[1] not in ["W","Z"])
         cardTool.addProcessGroup("single_v_nonsig_samples", lambda x: x[0] == "Z" and x[1] not in ["W","Z"])
->>>>>>> 3117f0ac
 
     cardTool.addProcessGroup("single_vmu_samples", lambda x: x[0] in ["W", "Z"] and x[1] not in ["W","Z"] and "tau" not in x)
     cardTool.addProcessGroup("signal_samples", lambda x: ((x[0] == "W" and wmass) or (x[0] == "Z" and not wmass)) and x[1] not in ["W","Z"] and "tau" not in x)
@@ -311,33 +302,15 @@
                                 passToFakes=passSystToFakes,
         )
 
-<<<<<<< HEAD
-    if not xnorm:
-        if wmass:
-            cardTool.addSystematic("luminosity",
-                                   processes=['MCnoQCD'],
-                                   outNames=["lumiDown", "lumiUp"],
-                                   group="luminosity",
-                                   systAxes=["downUpVar"],
-                                   labelsByAxis=["downUpVar"],
-                                   passToFakes=passSystToFakes)
-
-        else:
-            # TOCHECK: no fakes here, most likely
-            cardTool.addLnNSystematic("luminosity", processes=['MCnoQCD'], size=1.012, group="luminosity")
-    else:
-        pass
+
 
     for ewUnc in args.ewUnc:
         if ewUnc=="winhacnloew" and not wmass:
-            logger.error("Winhac is not implemented for any other processes than W")
+            logger.warning("Winhac is not implemented for any other process than W")
+            continue
+
         cardTool.addSystematic(f"{ewUnc}Corr", 
             processes=['w_samples'] if ewUnc=="winhacnloew" else ['single_v_samples'],
-=======
-    if args.ewUnc:
-        cardTool.addSystematic(f"horacenloewCorr", 
-            processes=['single_v_samples'],
->>>>>>> 3117f0ac
             mirror=True,
             group="theory_ew",
             systAxes=["systIdx"],
@@ -346,104 +319,6 @@
             passToFakes=passSystToFakes,
         )
 
-<<<<<<< HEAD
-
-    if not args.noEfficiencyUnc and not xnorm:
-
-        ## this is only needed when using 2D SF from 3D with ut-integration, let's comment for now
-        # if wmass:
-        #     cardTool.addSystematic("sf2d", 
-        #         processes=allMCprocesses_noQCDMC,
-        #         outNames=["sf2dDown","sf2dUp"],
-        #         group="SF3Dvs2D",
-        #         scale = 1.0,
-        #         mirror = True,
-        #         mirrorDownVarEqualToNomi=False, # keep False, True is pathological
-        #         noConstraint=False,
-        #         systAxes=[],
-        #         #labelsByAxis=["downUpVar"],
-        #         passToFakes=passSystToFakes,
-        #     )
-
-        chargeDependentSteps = common.muonEfficiency_chargeDependentSteps
-        effTypesNoIso = ["reco", "tracking", "idip", "trigger"]
-        effStatTypes = [x for x in effTypesNoIso]
-        if args.binnedScaleFactors or not args.isoEfficiencySmoothing:
-            effStatTypes.extend(["iso"])
-        else:
-            effStatTypes.extend(["iso_effData", "iso_effMC"])
-        allEffTnP = [f"effStatTnP_sf_{eff}" for eff in effStatTypes] + ["effSystTnP"]
-        for name in allEffTnP:
-            if "Syst" in name:
-                axes = ["reco-tracking-idip-trigger-iso", "n_syst_variations"]
-                axlabels = ["WPSYST", "_etaDecorr"]
-                nameReplace = [("WPSYST0", "reco"), ("WPSYST1", "tracking"), ("WPSYST2", "idip"), ("WPSYST3", "trigger"), ("WPSYST4", "iso"), ("effSystTnP", "effSyst"), ("etaDecorr0", "fullyCorr") ]
-                scale = 1.0
-                mirror = True
-                mirrorDownVarEqualToNomi=False
-                groupName = "muon_eff_syst"
-                splitGroupDict = {f"{groupName}_{x}" : f".*effSyst.*{x}" for x in list(effTypesNoIso + ["iso"])}
-                splitGroupDict[groupName] = ".*effSyst.*" # add also the group with everything
-                # decorrDictEff = {                        
-                #     "x" : {
-                #         "label" : "eta",
-                #         "edges": [round(-2.4+i*0.1,1) for i in range(49)]
-                #     }
-                # }
-
-            else:
-                nameReplace = [] if any(x in name for x in chargeDependentSteps) else [("q0", "qall")] # for iso change the tag id with another sensible label
-                mirror = True
-                mirrorDownVarEqualToNomi=False
-                if args.binnedScaleFactors:
-                    axes = ["SF eta", "nPtBins", "SF charge"]
-                else:
-                    axes = ["SF eta", "nPtEigenBins", "SF charge"]
-                axlabels = ["eta", "pt", "q"]
-                nameReplace = nameReplace + [("effStatTnP_sf_", "effStat_")]           
-                scale = 1.0
-                groupName = "muon_eff_stat"
-                splitGroupDict = {f"{groupName}_{x}" : f".*effStat.*{x}" for x in effStatTypes}
-                splitGroupDict[groupName] = ".*effStat.*" # add also the group with everything
-            if args.effStatLumiScale and "Syst" not in name:
-                scale /= math.sqrt(args.effStatLumiScale)
-
-            cardTool.addSystematic(
-                name, 
-                mirror=mirror,
-                mirrorDownVarEqualToNomi=mirrorDownVarEqualToNomi,
-                group=groupName,
-                systAxes=axes,
-                labelsByAxis=axlabels,
-                baseName=name+"_",
-                processes=['MCnoQCD'],
-                passToFakes=passSystToFakes,
-                systNameReplace=nameReplace,
-                scale=scale,
-                splitGroup=splitGroupDict,
-                decorrelateByBin = {}
-            )
-            # if "Syst" in name and decorrDictEff != {}:
-            #     # add fully correlated version again
-            #     cardTool.addSystematic(
-            #         name,
-            #         rename=f"{name}_EtaDecorr",
-            #         mirror=mirror,
-            #         mirrorDownVarEqualToNomi=mirrorDownVarEqualToNomi,
-            #         group=groupName,
-            #         systAxes=axes,
-            #         labelsByAxis=axlabels,
-            #         baseName=name+"_",
-            #         processes=allMCprocesses_noQCDMC,
-            #         passToFakes=passSystToFakes,
-            #         systNameReplace=nameReplace,
-            #         scale=scale,
-            #         splitGroup=splitGroupDict,
-            #         decorrelateByBin = decorrDictEff
-            #     )
-
-=======
->>>>>>> 3117f0ac
     to_fakes = passSystToFakes and not args.noQCDscaleFakes and not xnorm
     
     theory_helper = combine_theory_helper.TheoryHelper(cardTool)
