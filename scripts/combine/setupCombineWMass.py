#!/usr/bin/env python3
from wremnants import CardTool,theory_tools,syst_tools,combine_helpers
from wremnants import histselections as sel
from wremnants.datasets.datagroups import Datagroups
from utilities import common, logging, input_tools
import itertools
import argparse
import os
import pathlib
import hist
import copy
import math
import time

data_dir = common.data_dir

def make_parser(parser=None):
    if not parser:
        parser = common.common_parser_combine()
    parser.add_argument("--fitvar", nargs="+", help="Variable to fit", default=["pt", "eta"])
    parser.add_argument("-n", "--baseName", type=str, help="Histogram name in the file (e.g., 'nominal')", default="nominal")
    parser.add_argument("--noEfficiencyUnc", action='store_true', help="Skip efficiency uncertainty (useful for tests, because it's slow). Equivalent to --excludeNuisances '.*effSystTnP|.*effStatTnP' ")
    parser.add_argument("--ewUnc", action='store_true', help="Include EW uncertainty")
    parser.add_argument("--widthUnc", action='store_true', help="Include uncertainty on W and Z width")
    parser.add_argument("--pseudoData", type=str, help="Hist to use as pseudodata")
    parser.add_argument("--pseudoDataIdx", type=str, default="0", help="Variation index to use as pseudodata")
    parser.add_argument("--pseudoDataFile", type=str, help="Input file for pseudodata (if it should be read from a different file)", default=None)
    parser.add_argument("--pseudoDataProcsRegexp", type=str, default=".*", help="Regular expression for processes taken from pseudodata file (all other processes are automatically got from the nominal file). Data is excluded automatically as usual")
    parser.add_argument("-x",  "--excludeNuisances", type=str, default="", help="Regular expression to exclude some systematics from the datacard")
    parser.add_argument("-k",  "--keepNuisances", type=str, default="", help="Regular expression to keep some systematics, overriding --excludeNuisances. Can be used to keep only some systs while excluding all the others with '.*'")
    parser.add_argument("--scaleMuonCorr", type=float, default=1.0, help="Scale up/down dummy muon scale uncertainty by this factor")
    parser.add_argument("--noHist", action='store_true', help="Skip the making of 2D histograms (root file is left untouched if existing)")
    parser.add_argument("--effStatLumiScale", type=float, default=None, help="Rescale equivalent luminosity for efficiency stat uncertainty by this value (e.g. 10 means ten times more data from tag and probe)")
    parser.add_argument("--binnedScaleFactors", action='store_true', help="Use binned scale factors (different helpers and nuisances)")
    parser.add_argument("--isoEfficiencySmoothing", action='store_true', help="If isolation SF was derived from smooth efficiencies instead of direct smoothing")
    parser.add_argument("--axlim", type=float, default=[], nargs='*', help="Restrict axis to this range (assumes pairs of values by axis, with trailing axes optional)")
    parser.add_argument("--unfolding", action='store_true', help="Prepare datacard for unfolding")
    parser.add_argument("--genAxes", type=str, default=None, nargs="+", help="Specify which gen axis should be used in unfolding, if 'None', use all (inferred from metadata).")
    parser.add_argument("--fitXsec", action='store_true', help="Fit signal inclusive cross section")
    parser.add_argument("--correlatedNonClosureNuisances", action='store_true', help="get systematics from histograms for the Z non-closure nuisances without decorrelation in eta and pt")
    parser.add_argument("--sepImpactForNC", action="store_true", help="use a dedicated impact gropu for non closure nuisances, instead of putting them in muonScale")
    parser.add_argument("--genModel", action="store_true", help="Produce datacard with the xnorm as model (binned according to axes defined in --fitvar)")
<<<<<<< HEAD
    # TODO: move next option in common.py? 
    parser.add_argument("--absolutePathInCard", action="store_true", help="In the datacard, set Absolute path for the root file where shapes are stored")
    parser.add_argument("--hdf5", action="store_true", help="Write out datacard in hdf5")
    parser.add_argument("--sparse", action="store_true", help="Write out datacard in sparse mode (only for when using hdf5)")

=======
    parser.add_argument("--simultaneousABCD", action="store_true", help="Produce datacard for simultaneous fit of ABCD regions")
>>>>>>> 1fedc9f5
    return parser


def setup(args,xnorm=False):   

    # NOTE: args.filterProcGroups and args.excludeProcGroups should in principle not be used together
    #       (because filtering is equivalent to exclude something), however the exclusion is also meant to skip
    #       processes which are defined in the original process dictionary but are not supposed to be (always) run on
    if args.addQCDMC or "QCD" in args.filterProcGroups:
        logger.warning("Adding QCD MC to list of processes for the fit setup")
    else:
        if "QCD" not in args.excludeProcGroups:
            logger.warning("Automatic removal of QCD MC from list of processes. Use --filterProcGroups 'QCD' or --addQCDMC to keep it")
            args.excludeProcGroups.append("QCD")
    filterGroup = args.filterProcGroups if args.filterProcGroups else None
    excludeGroup = args.excludeProcGroups if args.excludeProcGroups else None
    if args.simultaneousABCD and (excludeGroup is None or "Fake" not in excludeGroup):
        excludeGroup.append("Fake")
    logger.debug(f"Filtering these groups of processes: {args.filterProcGroups}")
    logger.debug(f"Excluding these groups of processes: {args.excludeProcGroups}")

    datagroups = Datagroups(args.inputFile, excludeGroups=excludeGroup, filterGroups=filterGroup, applySelection= not xnorm and not args.simultaneousABCD)

    if args.axlim or args.rebin:
        if len(args.axlim) % 2 or len(args.axlim)/2 > len(args.fitvar) or len(args.rebin) > len(args.fitvar):
            raise ValueError("Inconsistent rebin or axlim arguments. axlim must be at most two entries per axis, and rebin at most one")

        sel = {}
        for var,low,high,rebin in itertools.zip_longest(args.fitvar, args.axlim[::2], args.axlim[1::2], args.rebin):
            s = hist.tag.Slicer()
            if low and high:
                logger.info(f"Restricting the axis '{var}' to range [{low}, {high}]")
                sel[var] = s[complex(0, low):complex(0, high):hist.rebin(rebin) if rebin else None]
            elif rebin:
                sel[var] = s[hist.rebin(rebin)]
            if rebin:
                logger.info(f"Rebinning the axis '{var}' by [{rebin}]")

        logger.info(f"Will apply the global selection {sel}")
        datagroups.setGlobalAction(lambda h: h[sel])

    wmass = datagroups.wmass
    wlike = datagroups.wlike
    lowPU = datagroups.lowPU
    dilepton = datagroups.dilepton

    constrainMass = dilepton and not "mll" in args.fitvar

    if wmass:
        base_group = "Wenu" if datagroups.flavor == "e" else "Wmunu"
    else:
        base_group = "Zee" if datagroups.flavor == "ee" else "Zmumu"

    if args.unfolding and args.fitXsec:
        raise ValueError("Options --unfolding and --fitXsec are incompatible. Please choose one or the other")
    elif args.fitXsec:
        datagroups.unconstrainedProcesses.append(base_group)
    elif args.unfolding:
        constrainMass = True
        datagroups.setGenAxes(args.genAxes)
        
        if wmass:
            # gen level bins, split by charge
            datagroups.defineSignalBinsUnfolding(base_group, "W_qGen0", member_filter=lambda x: x.name.startswith("Wminus"))
            datagroups.defineSignalBinsUnfolding(base_group, "W_qGen1", member_filter=lambda x: x.name.startswith("Wplus"))
            # out of acceptance contribution
            datagroups.groups[base_group].deleteMembers([m for m in datagroups.groups[base_group].members if not m.name.startswith("Bkg")])
        else:
            datagroups.defineSignalBinsUnfolding(base_group, "Z", member_filter=lambda x: x.name.startswith(base_group))
            # out of acceptance contribution
            datagroups.groups[base_group].deleteMembers([m for m in datagroups.groups[base_group].members if not m.name.startswith("Bkg")])

    if args.noHist and args.noStatUncFakes:
        raise ValueError("Option --noHist would override --noStatUncFakes. Please select only one of them")

    # Start to create the CardTool object, customizing everything
    cardTool = CardTool.CardTool(xnorm=xnorm)
    cardTool.setDatagroups(datagroups)
    logger.debug(f"Making datacards with these processes: {cardTool.getProcesses()}")
    if args.absolutePathInCard:
        cardTool.setAbsolutePathShapeInCard()
<<<<<<< HEAD
    cardTool.setProjectionAxes(["charge", "eta", "pt"])
    # cardTool.setProjectionAxes(args.fitvar)
    if args.sumChannels or xnorm or name in ["ZMassDilepton"]:
=======
    cardTool.setProjectionAxes(args.fitvar)
    if wmass and args.simultaneousABCD:
>>>>>>> 1fedc9f5
        cardTool.setChannels(["inclusive"])
        cardTool.setWriteByCharge(False)
        fitvars = ["passIso", "passMT", *args.fitvar]
        cardTool.setProjectionAxes(fitvars)
        cardTool.unroll=True
    if args.sumChannels or xnorm or dilepton:
        cardTool.setChannels(["inclusive"])
        cardTool.setWriteByCharge(False)
    if xnorm:
        datagroups.select_xnorm_groups() # only keep processes where xnorm is defined
        datagroups.deleteGroup("Fake")
        if args.unfolding:
            cardTool.setProjectionAxes(["count"])
        else:
            if wmass:
                # add gen charge as additional axis
                datagroups.groups[base_group].add_member_axis("qGen", datagroups.results, 
                    member_filters={-1: lambda x: x.name.startswith("Wminus"), 1: lambda x: x.name.startswith("Wplus")}, 
                    hist_filter=lambda x: x.startswith("xnorm"))
            cardTool.unroll = True
            # remove projection axes from gen axes, otherwise they will be integrated before
            datagroups.setGenAxes([a for a in datagroups.gen_axes if a not in cardTool.project])
    else:
        cardTool.setHistName(args.baseName)
        cardTool.setNominalName(args.baseName)
    if args.unfolding:
        cardTool.addPOISumGroups(additional_axes=["qGen"] if base_group[0] == "W" else None)
    if args.noHist:
        cardTool.skipHistograms()
    cardTool.setFakeName(args.qcdProcessName)
    cardTool.setSpacing(52)
    if args.noStatUncFakes:
        cardTool.setProcsNoStatUnc(procs=args.qcdProcessName, resetList=False)
    cardTool.setCustomSystForCard(args.excludeNuisances, args.keepNuisances)
    if args.pseudoData:
        cardTool.setPseudodata(args.pseudoData, args.pseudoDataIdx, args.pseudoDataProcsRegexp)
        if args.pseudoDataFile:
            cardTool.setPseudodataDatagroups(make_datagroup(args.pseudoDataFile,
                                                                  excludeGroups=excludeGroup,
                                                                  filterGroups=filterGroup,
                                                                  applySelection= not xnorm)
            )
    cardTool.setLumiScale(args.lumiScale)

    logger.info(f"cardTool.allMCProcesses(): {cardTool.allMCProcesses()}")
        
    passSystToFakes = wmass and not args.skipSignalSystOnFakes and args.qcdProcessName not in excludeGroup and (filterGroup == None or args.qcdProcessName in filterGroup) and not xnorm

    single_v_samples = cardTool.filteredProcesses(lambda x: x[0] in ["W", "Z"] and ("e" in x or "mu" in x or "tau" in x))
    single_v_nonsig_samples = cardTool.filteredProcesses(lambda x: x[0] == ("Z" if wmass else "W"))
    single_v_samples_notau = list(filter(lambda x: "tau" not in x, single_v_samples))
    signal_samples = list(filter(lambda x: x[0] == ("W" if wmass else "Z"), single_v_samples_notau))
    signal_samples_inctau = list(filter(lambda x: x[0] == ("W" if wmass else "Z"), single_v_samples))

    allMCprocesses_noQCDMC = [x for x in cardTool.allMCProcesses() if x != "QCD"]
    
    logger.info(f"All MC processes {allMCprocesses_noQCDMC}")
    logger.info(f"Single V samples: {single_v_samples}")
    logger.info(f"Single V no signal samples: {single_v_nonsig_samples}")
    logger.info(f"Signal samples: {signal_samples}")

    constrainedZ = constrainMass and not wmass
    label = 'W' if wmass else 'Z'
    massSkip = [(f"^massShift[W|Z]{i}MeV.*",) for i in range(0, 110 if constrainedZ else 100, 10)]
    if wmass:
        cardTool.addSystematic(f"massWeightZ",
                                processes=single_v_nonsig_samples,
                                group=f"massShiftZ",
                                skipEntries=massSkip[:]+[("^massShiftZ100MeV.*",)],
                                mirror=False,
                                noConstraint=False,
                                systAxes=["massShift"],
                                passToFakes=passSystToFakes,
        )

    if not (constrainMass or wmass):
        massSkip.append(("^massShift.*2p1MeV.*",))

    cardTool.addSystematic(f"massWeight{label}",
                            processes=signal_samples_inctau,
                            group=f"massShift{label}",
                            noiGroup=not constrainMass,
                            skipEntries=massSkip,
                            mirror=False,
                            #TODO: Name this
                            noConstraint=not constrainMass,
                            noi=not constrainMass,
                            systAxes=["massShift"],
                            passToFakes=passSystToFakes,
    )

    if args.doStatOnly:
<<<<<<< HEAD
        # print a card with only mass weights, no longer need a dummy syst since combinetf is fixed now
        #cardTool.addLnNSystematic("dummy", processes=["Top", "Diboson"] if wmass else ["Other"], size=1.001, group="dummy")
        if not args.hdf5:
            cardTool.writeOutput(args=args, xnorm=xnorm)
        else:
            cardTool.writeOutputHDF5(args=args, xnorm=xnorm, sparse=args.sparse)
=======
        # print a card with only mass weights
>>>>>>> 1fedc9f5
        logger.info("Using option --doStatOnly: the card was created with only mass nuisance parameter")
        return cardTool
    
    if args.widthUnc:
        widthSkipZ = [("widthZ2p49333GeV",), ("widthZ2p49493GeV",), ("widthZ2p4952GeV",)] 
        widthSkipW = [("widthW2p09053GeV",), ("widthW2p09173GeV",), ("widthW2p085GeV",)]
        if wmass and not xnorm:
            cardTool.addSystematic(f"widthWeightZ",
                                    processes=single_v_nonsig_samples,
                                    group=f"widthZ",
                                    skipEntries=widthSkipZ[:],
                                    mirror=False,
                                    systAxes=["width"],
                                    passToFakes=passSystToFakes,
            )
        cardTool.addSystematic(f"widthWeight{label}",
                                processes=signal_samples_inctau,
                                skipEntries=widthSkipZ[:] if label=="Z" else widthSkipW[:],
                                group=f"width{label}",
                                mirror=False,
                                #TODO: Name this
                                systAxes=["width"],
                                passToFakes=passSystToFakes,
        )

    if not xnorm:
        if wmass:
            cardTool.addSystematic("luminosity",
                                   processes=allMCprocesses_noQCDMC,
                                   outNames=["lumiDown", "lumiUp"],
                                   group="luminosity",
                                   systAxes=["downUpVar"],
                                   labelsByAxis=["downUpVar"],
                                   passToFakes=passSystToFakes)

        else:
            # TOCHECK: no fakes here, most likely
            cardTool.addLnNSystematic("luminosity", processes=allMCprocesses_noQCDMC, size=1.012, group="luminosity")
    else:
        pass

    if args.ewUnc:
        cardTool.addSystematic(f"horacenloewCorr", 
            processes=single_v_samples,
            mirror=True,
            group="theory_ew",
            systAxes=["systIdx"],
            labelsByAxis=["horacenloewCorr"],
            skipEntries=[(0, -1), (2, -1)],
            passToFakes=passSystToFakes,
        )

    to_fakes = passSystToFakes and not args.noQCDscaleFakes and not xnorm
    combine_helpers.add_pdf_uncertainty(cardTool, single_v_samples, passSystToFakes, from_corr=args.pdfUncFromCorr, scale=args.scalePdf)
    combine_helpers.add_modeling_uncertainty(cardTool, args.minnloScaleUnc, signal_samples_inctau, 
        single_v_nonsig_samples if not xnorm else [], to_fakes, args.resumUnc, wmass, scaleTNP=args.scaleTNP)

    if xnorm:
        return cardTool

    # Below: experimental uncertainties

    if wmass:
        #cardTool.addLnNSystematic("CMS_Fakes", processes=[args.qcdProcessName], size=1.05, group="MultijetBkg")
        cardTool.addLnNSystematic("CMS_Top", processes=["Top"], size=1.06)
        cardTool.addLnNSystematic("CMS_VV", processes=["Diboson"], size=1.16)
        cardTool.addSystematic("luminosity",
                                processes=allMCprocesses_noQCDMC,
                                outNames=["lumiDown", "lumiUp"],
                                group="luminosity",
                                systAxes=["downUpVar"],
                                labelsByAxis=["downUpVar"],
                                passToFakes=passSystToFakes)
    else:
        cardTool.addLnNSystematic("CMS_background", processes=["Other"], size=1.15)
        cardTool.addLnNSystematic("luminosity", processes=allMCprocesses_noQCDMC, size=1.017 if lowPU else 1.012, group="luminosity")

    if not args.noEfficiencyUnc:

        ## this is only needed when using 2D SF from 3D with ut-integration, let's comment for now
        # if wmass:
        #     cardTool.addSystematic("sf2d", 
        #         processes=allMCprocesses_noQCDMC,
        #         outNames=["sf2dDown","sf2dUp"],
        #         group="SF3Dvs2D",
        #         scale = 1.0,
        #         mirror = True,
        #         mirrorDownVarEqualToNomi=False, # keep False, True is pathological
        #         noConstraint=False,
        #         systAxes=[],
        #         #labelsByAxis=["downUpVar"],
        #         passToFakes=passSystToFakes,
        #     )

        chargeDependentSteps = common.muonEfficiency_chargeDependentSteps
        effTypesNoIso = ["reco", "tracking", "idip", "trigger"]
        effStatTypes = [x for x in effTypesNoIso]
        if args.binnedScaleFactors or not args.isoEfficiencySmoothing:
            effStatTypes.extend(["iso"])
        else:
            effStatTypes.extend(["iso_effData", "iso_effMC"])
        allEffTnP = [f"effStatTnP_sf_{eff}" for eff in effStatTypes] + ["effSystTnP"]
        for name in allEffTnP:
            if "Syst" in name:
                axes = ["reco-tracking-idip-trigger-iso", "n_syst_variations"]
                axlabels = ["WPSYST", "_etaDecorr"]
                nameReplace = [("WPSYST0", "reco"), ("WPSYST1", "tracking"), ("WPSYST2", "idip"), ("WPSYST3", "trigger"), ("WPSYST4", "iso"), ("effSystTnP", "effSyst"), ("etaDecorr0", "fullyCorr") ]
                scale = 1.0
                mirror = True
                mirrorDownVarEqualToNomi=False
                groupName = "muon_eff_syst"
                splitGroupDict = {f"{groupName}_{x}" : f".*effSyst.*{x}" for x in list(effTypesNoIso + ["iso"])}
                splitGroupDict[groupName] = ".*effSyst.*" # add also the group with everything
                # decorrDictEff = {                        
                #     "x" : {
                #         "label" : "eta",
                #         "edges": [round(-2.4+i*0.1,1) for i in range(49)]
                #     }
                # }

            else:
                nameReplace = [] if any(x in name for x in chargeDependentSteps) else [("q0", "qall")] # for iso change the tag id with another sensible label
                mirror = True
                mirrorDownVarEqualToNomi=False
                if args.binnedScaleFactors:
                    axes = ["SF eta", "nPtBins", "SF charge"]
                else:
                    axes = ["SF eta", "nPtEigenBins", "SF charge"]
                axlabels = ["eta", "pt", "q"]
                nameReplace = nameReplace + [("effStatTnP_sf_", "effStat_")]           
                scale = 1.0
                groupName = "muon_eff_stat"
                splitGroupDict = {f"{groupName}_{x}" : f".*effStat.*{x}" for x in effStatTypes}
                splitGroupDict[groupName] = ".*effStat.*" # add also the group with everything
            if args.effStatLumiScale and "Syst" not in name:
                scale /= math.sqrt(args.effStatLumiScale)

            cardTool.addSystematic(
                name, 
                mirror=mirror,
                mirrorDownVarEqualToNomi=mirrorDownVarEqualToNomi,
                group=groupName,
                systAxes=axes,
                labelsByAxis=axlabels,
                baseName=name+"_",
                processes=allMCprocesses_noQCDMC,
                passToFakes=passSystToFakes,
                systNameReplace=nameReplace,
                scale=scale,
                splitGroup=splitGroupDict,
                decorrelateByBin = {}
            )
            # if "Syst" in name and decorrDictEff != {}:
            #     # add fully correlated version again
            #     cardTool.addSystematic(
            #         name,
            #         rename=f"{name}_EtaDecorr",
            #         mirror=mirror,
            #         mirrorDownVarEqualToNomi=mirrorDownVarEqualToNomi,
            #         group=groupName,
            #         systAxes=axes,
            #         labelsByAxis=axlabels,
            #         baseName=name+"_",
            #         processes=allMCprocesses_noQCDMC,
            #         passToFakes=passSystToFakes,
            #         systNameReplace=nameReplace,
            #         scale=scale,
            #         splitGroup=splitGroupDict,
            #         decorrelateByBin = decorrDictEff
            #     )

    msv_config_dict = {
        "smearingWeights":{
            "hist_name": "muonScaleSyst_responseWeights",
            "syst_axes": ["unc", "downUpVar"],
            "syst_axes_labels": ["unc", "downUpVar"]
        },
        "massWeights":{
            "hist_name": "muonScaleSyst",
            "syst_axes": ["downUpVar", "scaleEtaSlice"],
            "syst_axes_labels": ["downUpVar", "ieta"]
        },
        "manualShift":{
            "hist_name": "muonScaleSyst_manualShift",
            "syst_axes": ["downUpVar"],
            "syst_axes_labels": ["downUpVar"]
        }
    }

    if not lowPU:
        # FIXME: remove this once msv from smearing weights is implemented for the Z
        msv_config = msv_config_dict[args.muonScaleVariation] if wmass else msv_config_dict["massWeights"]

        cardTool.addSystematic(msv_config['hist_name'], 
            processes=single_v_samples if wmass else single_v_samples_notau,
            group="muonScale",
            baseName="CMS_scale_m_",
            systAxes=msv_config['syst_axes'],
            labelsByAxis=msv_config['syst_axes_labels'],
            passToFakes=passSystToFakes,
            scale = args.scaleMuonCorr
        )
        cardTool.addSystematic("muonL1PrefireSyst", 
            processes=allMCprocesses_noQCDMC,
            group="muonPrefire",
            baseName="CMS_prefire_syst_m",
            systAxes=["downUpVar"],
            labelsByAxis=["downUpVar"],
            passToFakes=passSystToFakes,
        )
        cardTool.addSystematic("muonL1PrefireStat", 
            processes=allMCprocesses_noQCDMC,
            group="muonPrefire",
            baseName="CMS_prefire_stat_m_",
            systAxes=["downUpVar", "etaPhiRegion"],
            labelsByAxis=["downUpVar", "etaPhiReg"],
            passToFakes=passSystToFakes,
        )
        cardTool.addSystematic("ecalL1Prefire", 
            processes=allMCprocesses_noQCDMC,
            group="ecalPrefire",
            baseName="CMS_prefire_ecal",
            systAxes=["downUpVar"],
            labelsByAxis=["downUpVar"],
            passToFakes=passSystToFakes,
        )
<<<<<<< HEAD
        # if wmass or wlike:
        #     combine_helpers.add_recoil_uncertainty(cardTool, signal_samples, passSystToFakes=passSystToFakes, flavor="mu")
=======
>>>>>>> 1fedc9f5

    if (wmass or wlike) and not input_tools.args_from_metadata(cardTool, "noRecoil"):
        combine_helpers.add_recoil_uncertainty(cardTool, signal_samples, passSystToFakes=passSystToFakes, flavor=datagroups.flavor if datagroups.flavor else "mu")

    if wmass:
        if not lowPU:
            non_closure_scheme = input_tools.args_from_metadata(cardTool, "nonClosureScheme")
            if non_closure_scheme == "A-M-separated":
                cardTool.addSystematic("Z_non_closure_parametrized_A", 
                    processes=single_v_samples,
                    group="nonClosure" if args.sepImpactForNC else "muonScale",
                    baseName="Z_nonClosure_parametrized_A_",
                    systAxes=["unc", "downUpVar"] if not (args.correlatedNonClosureNuisances) else ["downUpVar"],
                    labelsByAxis=["unc", "downUpVar"] if not (args.correlatedNonClosureNuisances) else ["downUpVar"],
                    passToFakes=passSystToFakes
                )
            if non_closure_scheme in ["A-M-separated", "binned-plus-M"]:
                cardTool.addSystematic("Z_non_closure_parametrized_M", 
                    processes=single_v_samples,
                    group="nonClosure" if args.sepImpactForNC else "muonScale",
                    baseName="Z_nonClosure_parametrized_M_",
                    systAxes=["unc", "downUpVar"] if not (args.correlatedNonClosureNuisances) else ["downUpVar"],
                    labelsByAxis=["unc", "downUpVar"] if not (args.correlatedNonClosureNuisances) else ["downUpVar"],
                    passToFakes=passSystToFakes
                )            
            if non_closure_scheme == "A-M-combined":
                cardTool.addSystematic("Z_non_closure_parametrized", 
                    processes=single_v_samples,
                    group="nonClosure" if args.sepImpactForNC else "muonScale",
                    baseName="Z_nonClosure_parametrized_",
                    systAxes=["unc", "downUpVar"] if not (args.correlatedNonClosureNuisances) else ["downUpVar"],
                    labelsByAxis=["unc", "downUpVar"] if not (args.correlatedNonClosureNuisances) else ["downUpVar"],
                    passToFakes=passSystToFakes
                )
            if non_closure_scheme in ["binned", "binned-plus-M"]:
                cardTool.addSystematic("Z_non_closure_binned", 
                    processes=single_v_samples,
                    group="nonClosure" if args.sepImpactForNC else "muonScale",
                    baseName="Z_nonClosure_binned_",
                    systAxes=["unc_ieta", "unc_ipt", "downUpVar"] if not (args.correlatedNonClosureNuisances) else ["downUpVar"],
                    labelsByAxis=["unc_ieta", "unc_ipt", "downUpVar"] if not (args.correlatedNonClosureNuisances) else ["downUpVar"],
                    passToFakes=passSystToFakes
                )

        ## FIXME 1: with the jet cut removed this syst is probably no longer needed, but one could still consider
        ## it to cover for how much the fake estimate changes when modifying the composition of the QCD region
        ## FIXME 2: it doesn't really make sense to mirror this one since the systematic goes only in one direction
        # cardTool.addSystematic(f"qcdJetPt30", 
        #                        processes=["Fake"],
        #                        mirror=True,
        #                        group="MultijetBkg",
        #                        systAxes=[],
        #                        outNames=["qcdJetPt30Down", "qcdJetPt30Up"],
        #                        passToFakes=passSystToFakes,
        # )
        #

        ## Remove for now since it seems redundant after adding the dphi cut
        ## keep in case it is needed again in the near future (we still have to test deepmet)
        # if "Fake" not in excludeGroup:
        #     for charge in ["plus", "minus"]:
        #         chargeId = "q1" if charge == "plus" else "q0"
        #         decorrDict = {}
        #         # decorrDict = {                        
        #         #     "xy" : {
        #         #         "label" : ["eta", "pt"],
        #         #         "edges": [[round(-2.4+i*0.4,1) for i in range(13)], [round(26.0+i*2,1) for i in range(16)]]
        #         #     }
        #         # }
        #         outnames = [f"mtCorrFakes_{chargeId}{upd}" for upd in ["Up", "Down"]]
        #         cardTool.addSystematic(f"nominal", # this is the histogram to read
        #                                systAxes=[],
        #                                processes=["Fake"],
        #                                mirror=True,
        #                                group="MultijetBkg",
        #                                outNames=outnames, # actual names for nuisances
        #                                rename=f"mtCorrFakes_{chargeId}", # this name is used only to identify the syst in CardTool's syst list
        #                                action=sel.applyCorrection,
        #                                doActionBeforeMirror=True, # to mirror after the histogram has been created
        #                                actionArgs={"scale": 1.0,
        #                                            "corrFile" : f"{data_dir}/fakesWmass/fakerateFactorMtBasedCorrection_vsEtaPt.root",
        #                                            "corrHist": f"etaPtCharge_mtCorrection_{charge}",
        #                                            "offsetCorr": 1.0,
        #                                            "createNew": True},
        #                                decorrelateByBin=decorrDict
        #         )

    return cardTool

def main(args,xnorm=False):
    cardTool = setup(args, xnorm)
    cardTool.setOutput(args.outfolder, fitvars=args.fitvar, doStatOnly=args.doStatOnly, postfix=args.postfix)
    cardTool.writeOutput(args=args, forceNonzero=not args.unfolding, check_systs=not args.unfolding, simultaneousABCD=args.simultaneousABCD)
    return

<<<<<<< HEAD
    if not args.hdf5:
        cardTool.writeOutput(args=args, xnorm=xnorm, forceNonzero=not args.unfolding, check_systs=not args.unfolding)
    else:
        cardTool.writeOutputHDF5(args=args, xnorm=xnorm, forceNonzero=not args.unfolding, check_systs=not args.unfolding, sparse=args.sparse)

    logger.info(f"Output stored in {outfolder}")
    
=======
>>>>>>> 1fedc9f5
if __name__ == "__main__":
    parser = make_parser()
    args = parser.parse_args()

    logger = logging.setup_logger(__file__, args.verbose, args.noColorLogger)
    
    time0 = time.time()

    if args.genModel:
        main(args, xnorm=True)
    else:
        main(args)
        if args.unfolding:
            main(args, xnorm=True)

    logger.info(f"Running time: {time.time()-time0}")<|MERGE_RESOLUTION|>--- conflicted
+++ resolved
@@ -40,15 +40,9 @@
     parser.add_argument("--correlatedNonClosureNuisances", action='store_true', help="get systematics from histograms for the Z non-closure nuisances without decorrelation in eta and pt")
     parser.add_argument("--sepImpactForNC", action="store_true", help="use a dedicated impact gropu for non closure nuisances, instead of putting them in muonScale")
     parser.add_argument("--genModel", action="store_true", help="Produce datacard with the xnorm as model (binned according to axes defined in --fitvar)")
-<<<<<<< HEAD
-    # TODO: move next option in common.py? 
-    parser.add_argument("--absolutePathInCard", action="store_true", help="In the datacard, set Absolute path for the root file where shapes are stored")
+    parser.add_argument("--simultaneousABCD", action="store_true", help="Produce datacard for simultaneous fit of ABCD regions")
     parser.add_argument("--hdf5", action="store_true", help="Write out datacard in hdf5")
     parser.add_argument("--sparse", action="store_true", help="Write out datacard in sparse mode (only for when using hdf5)")
-
-=======
-    parser.add_argument("--simultaneousABCD", action="store_true", help="Produce datacard for simultaneous fit of ABCD regions")
->>>>>>> 1fedc9f5
     return parser
 
 
@@ -130,14 +124,8 @@
     logger.debug(f"Making datacards with these processes: {cardTool.getProcesses()}")
     if args.absolutePathInCard:
         cardTool.setAbsolutePathShapeInCard()
-<<<<<<< HEAD
-    cardTool.setProjectionAxes(["charge", "eta", "pt"])
-    # cardTool.setProjectionAxes(args.fitvar)
-    if args.sumChannels or xnorm or name in ["ZMassDilepton"]:
-=======
     cardTool.setProjectionAxes(args.fitvar)
     if wmass and args.simultaneousABCD:
->>>>>>> 1fedc9f5
         cardTool.setChannels(["inclusive"])
         cardTool.setWriteByCharge(False)
         fitvars = ["passIso", "passMT", *args.fitvar]
@@ -230,16 +218,7 @@
     )
 
     if args.doStatOnly:
-<<<<<<< HEAD
-        # print a card with only mass weights, no longer need a dummy syst since combinetf is fixed now
-        #cardTool.addLnNSystematic("dummy", processes=["Top", "Diboson"] if wmass else ["Other"], size=1.001, group="dummy")
-        if not args.hdf5:
-            cardTool.writeOutput(args=args, xnorm=xnorm)
-        else:
-            cardTool.writeOutputHDF5(args=args, xnorm=xnorm, sparse=args.sparse)
-=======
         # print a card with only mass weights
->>>>>>> 1fedc9f5
         logger.info("Using option --doStatOnly: the card was created with only mass nuisance parameter")
         return cardTool
     
@@ -466,14 +445,9 @@
             labelsByAxis=["downUpVar"],
             passToFakes=passSystToFakes,
         )
-<<<<<<< HEAD
-        # if wmass or wlike:
-        #     combine_helpers.add_recoil_uncertainty(cardTool, signal_samples, passSystToFakes=passSystToFakes, flavor="mu")
-=======
->>>>>>> 1fedc9f5
-
-    if (wmass or wlike) and not input_tools.args_from_metadata(cardTool, "noRecoil"):
-        combine_helpers.add_recoil_uncertainty(cardTool, signal_samples, passSystToFakes=passSystToFakes, flavor=datagroups.flavor if datagroups.flavor else "mu")
+
+    # if (wmass or wlike) and not input_tools.args_from_metadata(cardTool, "noRecoil"):
+    #     combine_helpers.add_recoil_uncertainty(cardTool, signal_samples, passSystToFakes=passSystToFakes, flavor=datagroups.flavor if datagroups.flavor else "mu")
 
     if wmass:
         if not lowPU:
@@ -562,20 +536,11 @@
 
 def main(args,xnorm=False):
     cardTool = setup(args, xnorm)
-    cardTool.setOutput(args.outfolder, fitvars=args.fitvar, doStatOnly=args.doStatOnly, postfix=args.postfix)
-    cardTool.writeOutput(args=args, forceNonzero=not args.unfolding, check_systs=not args.unfolding, simultaneousABCD=args.simultaneousABCD)
+    cardTool.setOutput(args.outfolder, fitvars=args.fitvar, doStatOnly=args.doStatOnly, postfix=args.postfix, hdf5=args.hdf5)
+    cardTool.writeOutput(args=args, hdf5=args.hdf5, sparse=args.sparse, xnorm=args.unfolding,
+        forceNonzero=not args.unfolding, check_systs=not args.unfolding, simultaneousABCD=args.simultaneousABCD)
     return
 
-<<<<<<< HEAD
-    if not args.hdf5:
-        cardTool.writeOutput(args=args, xnorm=xnorm, forceNonzero=not args.unfolding, check_systs=not args.unfolding)
-    else:
-        cardTool.writeOutputHDF5(args=args, xnorm=xnorm, forceNonzero=not args.unfolding, check_systs=not args.unfolding, sparse=args.sparse)
-
-    logger.info(f"Output stored in {outfolder}")
-    
-=======
->>>>>>> 1fedc9f5
 if __name__ == "__main__":
     parser = make_parser()
     args = parser.parse_args()
@@ -588,7 +553,8 @@
         main(args, xnorm=True)
     else:
         main(args)
-        if args.unfolding:
+        if args.unfolding and not args.hdf5:
+            # in case of unfolding and hdf5, the xnorm histograms are directly written into the hdf5
             main(args, xnorm=True)
 
     logger.info(f"Running time: {time.time()-time0}")