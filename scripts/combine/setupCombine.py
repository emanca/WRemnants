#!/usr/bin/env python3
from wremnants import CardTool,combine_helpers, combine_theory_helper, combine_theoryAgnostic_helper, HDF5Writer, syst_tools, theory_corrections
from wremnants.syst_tools import massWeightNames
from wremnants.datasets.datagroups import Datagroups

from utilities import common, logging, boostHistHelpers as hh
from utilities.io_tools import input_tools
import argparse
import hist
import math, copy
import h5py
import narf.ioutils
import numpy as np

def make_parser(parser=None):
    parser = argparse.ArgumentParser()
    parser.add_argument("-o", "--outfolder", type=str, default=".", help="Output folder with the root file storing all histograms and datacards for single charge (subfolder WMass or ZMassWLike is created automatically inside)")
    parser.add_argument("-i", "--inputFile", nargs="+", type=str)
    parser.add_argument("-p", "--postfix", type=str, help="Postfix for output file name", default=None)
    parser.add_argument("-v", "--verbose", type=int, default=3, choices=[0,1,2,3,4],
                        help="Set verbosity level with logging, the larger the more verbose")
    parser.add_argument("--noColorLogger", action="store_true", help="Do not use logging with colors")
    parser.add_argument("--hdf5", action="store_true", help="Write out datacard in hdf5")
    parser.add_argument("--sparse", action="store_true", help="Write out datacard in sparse mode (only for when using hdf5)")
    parser.add_argument("--excludeProcGroups", type=str, nargs="*", help="Don't run over processes belonging to these groups (only accepts exact group names)", default=["QCD"])
    parser.add_argument("--filterProcGroups", type=str, nargs="*", help="Only run over processes belonging to these groups", default=[])
    parser.add_argument("-x", "--excludeNuisances", type=str, default="", help="Regular expression to exclude some systematics from the datacard")
    parser.add_argument("-k", "--keepNuisances", type=str, default="", help="Regular expression to keep some systematics, overriding --excludeNuisances. Can be used to keep only some systs while excluding all the others with '.*'")
    parser.add_argument("--absolutePathInCard", action="store_true", help="In the datacard, set Absolute path for the root file where shapes are stored")
    parser.add_argument("-n", "--baseName", type=str, help="Histogram name in the file (e.g., 'nominal')", default="nominal")
    parser.add_argument("--noHist", action='store_true', help="Skip the making of 2D histograms (root file is left untouched if existing)")
    parser.add_argument("--qcdProcessName" , type=str, default="Fake", help="Name for QCD process (must be consistent with what is used in datagroups2016.py")
    # setting on the fit behaviour
    parser.add_argument("--realData", action='store_true', help="Store real data in datacards")
    parser.add_argument("--fitvar", nargs="+", help="Variable to fit", default=["eta-pt-charge"])
    parser.add_argument("--rebin", type=int, nargs='*', default=[], help="Rebin axis by this value (default, 1, does nothing)")
    parser.add_argument("--absval", type=int, nargs='*', default=[], help="Take absolute value of axis if 1 (default, 0, does nothing)")
    parser.add_argument("--axlim", type=float, default=[], nargs='*', help="Restrict axis to this range (assumes pairs of values by axis, with trailing axes optional)")
    parser.add_argument("--rebinBeforeSelection", action='store_true', help="Rebin before the selection operation (e.g. before fake rate computation), default if after")
    parser.add_argument("--lumiScale", type=float, default=1.0, help="Rescale equivalent luminosity by this value (e.g. 10 means ten times more data and MC)")
    parser.add_argument("--sumChannels", action='store_true', help="Only use one channel")
    parser.add_argument("--fitXsec", action='store_true', help="Fit signal inclusive cross section")
    parser.add_argument("--fitMassDiff", type=str, default=None, choices=["charge", "cosThetaStarll", "eta-sign", "eta-range"], help="Fit an additional POI for the difference in the boson mass")
    parser.add_argument("--fitMassDecorr", type=str, default=None, help="Decorrelate POI for given axis, fit multiple POIs for the different POIs")
    parser.add_argument("--fitresult", type=str, default=None ,help="Use data and covariance matrix from fitresult (for making a theory fit)")
    parser.add_argument("--noMCStat", action='store_true', help="Do not include MC stat uncertainty in covariance for theory fit (only when using --fitresult)")
    parser.add_argument("--fakerateAxes", nargs="+", help="Axes for the fakerate binning", default=["eta","pt","charge"])
    parser.add_argument("--fakeEstimation", type=str, help="Set the mode for the fake estimation", default="simple", choices=["closure", "simple", "extended1D", "extended2D"])
    parser.add_argument("--simultaneousABCD", action="store_true", help="Produce datacard for simultaneous fit of ABCD regions")
    # settings on the nuisances itself
    parser.add_argument("--doStatOnly", action="store_true", default=False, help="Set up fit to get stat-only uncertainty (currently combinetf with -S 0 doesn't work)")
    parser.add_argument("--minnloScaleUnc", choices=["byHelicityPt", "byHelicityPtCharge", "byHelicityCharge", "byPtCharge", "byPt", "byCharge", "integrated", "none"], default="byHelicityPt",
            help="Decorrelation for QCDscale")
    parser.add_argument("--resumUnc", default="tnp", type=str, choices=["scale", "tnp", "tnp_minnlo", "minnlo",  "none"], help="Include SCETlib uncertainties")
    parser.add_argument("--noTransitionUnc", action="store_true", help="Do not include matching transition parameter variations.")
    parser.add_argument("--npUnc", default="Delta_Lambda", type=str, choices=combine_theory_helper.TheoryHelper.valid_np_models, help="Nonperturbative uncertainty model")
    parser.add_argument("--tnpMagnitude", default=1, type=float, help="Variation size for the TNP")
    parser.add_argument("--scaleTNP", default=5, type=float, help="Scale the TNP uncertainties by this factor")
    parser.add_argument("--scalePdf", default=1, type=float, help="Scale the PDF hessian uncertainties by this factor")
    parser.add_argument("--pdfUncFromCorr", action='store_true', help="Take PDF uncertainty from correction hist (Requires having run that correction)")
    parser.add_argument("--massVariation", type=float, default=100, help="Variation of boson mass")
    parser.add_argument("--ewUnc", type=str, nargs="*", default=["default"], help="Include EW uncertainty (other than pure ISR or FSR)", 
        choices=[x for x in theory_corrections.valid_theory_corrections() if "ew" in x and "ISR" not in x and "FSR" not in x])
    parser.add_argument("--isrUnc", type=str, nargs="*", default=["pythiaew_ISR",], help="Include ISR uncertainty", 
        choices=[x for x in theory_corrections.valid_theory_corrections() if "ew" in x and "ISR" in x])
    parser.add_argument("--fsrUnc", type=str, nargs="*", default=["horaceqedew_FSR", "horacelophotosmecoffew_FSR"], help="Include FSR uncertainty", 
        choices=[x for x in theory_corrections.valid_theory_corrections() if "ew" in x and "FSR" in x])
    parser.add_argument("--skipSignalSystOnFakes" , action="store_true", help="Do not propagate signal uncertainties on fakes, mainly for checks.")
    parser.add_argument("--noQCDscaleFakes", action="store_true",   help="Do not apply QCd scale uncertainties on fakes, mainly for debugging")
    parser.add_argument("--addQCDMC", action="store_true", help="Include QCD MC when making datacards (otherwise by default it will always be excluded)")
    parser.add_argument("--muonScaleVariation", choices=["smearingWeights", "massWeights", "manualShift"], default="smearingWeights", help="the method with which the muon scale variation histograms are derived")
    parser.add_argument("--scaleMuonCorr", type=float, default=1.0, help="Scale up/down dummy muon scale uncertainty by this factor")
    parser.add_argument("--correlatedNonClosureNuisances", action='store_true', help="get systematics from histograms for the Z non-closure nuisances without decorrelation in eta and pt")
    parser.add_argument("--calibrationStatScaling", type=float, default=2.2, help="scaling of calibration statistical uncertainty")
    parser.add_argument("--correlatedAdHocA", type=float, default=0.0, help="fully correlated ad-hoc uncertainty on b-field term A (in addition to Z pdg mass)")
    parser.add_argument("--correlatedAdHocM", type=float, default=3.5e-6, help="fully correlated ad-hoc uncertainty on alignment term M")
    parser.add_argument("--noEfficiencyUnc", action='store_true', help="Skip efficiency uncertainty (useful for tests, because it's slow). Equivalent to --excludeNuisances '.*effSystTnP|.*effStatTnP' ")
    parser.add_argument("--effStatLumiScale", type=float, default=None, help="Rescale equivalent luminosity for efficiency stat uncertainty by this value (e.g. 10 means ten times more data from tag and probe)")
    parser.add_argument("--binnedScaleFactors", action='store_true', help="Use binned scale factors (different helpers and nuisances)")
    parser.add_argument("--isoEfficiencySmoothing", action='store_true', help="If isolation SF was derived from smooth efficiencies instead of direct smoothing")
    parser.add_argument("--scaleZmuonVeto", default=1, type=float, help="Scale the second muon veto uncertainties by this factor for Wmass")
    # pseudodata
    parser.add_argument("--pseudoData", type=str, nargs="+", help="Histograms to use as pseudodata")
    parser.add_argument("--pseudoDataAxes", type=str, nargs="+", default=[None], help="Variation axes to use as pseudodata for each of the histograms")
    parser.add_argument("--pseudoDataIdxs", type=str, nargs="+", default=[None], help="Variation indices to use as pseudodata for each of the histograms")
    parser.add_argument("--pseudoDataFile", type=str, help="Input file for pseudodata (if it should be read from a different file)", default=None)
    parser.add_argument("--pseudoDataProcsRegexp", type=str, default=".*", help="Regular expression for processes taken from pseudodata file (all other processes are automatically got from the nominal file). Data is excluded automatically as usual")
    parser.add_argument("--pseudoDataFakes", type=str, nargs="+", choices=["closure", "simple", "extended1D", "extended2D"],
        help="Pseudodata for fakes are using QCD MC (closure), or different estimation methods (simple, extended1D, extended2D)")
    # unfolding/differential/theory agnostic
    parser.add_argument("--unfolding", action='store_true', help="Prepare datacard for unfolding")
    parser.add_argument("--genAxes", type=str, default=None, nargs="+", help="Specify which gen axis should be used in unfolding, if 'None', use all (inferred from metadata).")
    parser.add_argument("--theoryAgnostic", action='store_true', help="Prepare datacard for theory agnostic analysis, similar to unfolding but different axis and possibly other differences")
    parser.add_argument("--poiAsNoi", action='store_true', help="Experimental option only with --theoryAgnostic or --unfolding, to treat POIs ad NOIs, with a single signal histogram")
    parser.add_argument("--priorNormXsec", type=float, default=1, help="Prior for shape uncertainties on cross sections for theory agnostic or unfolding analysis with POIs as NOIs (1 means 100\%). If negative, it will use shapeNoConstraint in the fit")
    parser.add_argument("--scaleNormXsecHistYields", type=float, default=None, help="Scale yields of histogram with cross sections variations for theory agnostic analysis with POIs as NOIs. Can be used together with --priorNormXsec")
    parser.add_argument("--theoryAgnosticBandSize", type=float, default=1., help="Multiplier for theory-motivated band in theory agnostic analysis with POIs as NOIs.")
    parser.add_argument("--addTauToSignal", action='store_true', help="Events from the same process but from tau final states are added to the signal")
    # utility options to deal with charge when relevant, mainly for theory agnostic but also unfolding
    parser.add_argument("--recoCharge", type=str, default=["plus", "minus"], nargs="+", choices=["plus", "minus"], help="Specify reco charge to use, default uses both. This is a workaround for unfolding/theory-agnostic fit when running a single reco charge, as gen bins with opposite gen charge have to be filtered out")
    parser.add_argument("--forceRecoChargeAsGen", action="store_true", help="Force gen charge to match reco charge in CardTool, this only works when the reco charge is used to define the channel")
    parser.add_argument("--forceConstrainMass", action='store_true', help="force mass to be constrained in fit")
    # TODO: some options that should exist only for a specific case,
    # we could implement a subparser to substitute --unfolding and --theoryAgnostic
    parser.add_argument("--noPDFandQCDtheorySystOnSignal", action='store_true', help="Removes PDF and theory uncertainties on signal processes with norm uncertainties when using --poiAsNoi")
    parser.add_argument("--theoryAgnosticPolVar", action='store_true', help="Prepare variations from polynomials")
    parser.add_argument("--noPolVarOnFake", action="store_true", help="Do not propagate POI variations to fakes in the theory agnostic fit with polynomial variations")
    parser.add_argument("--symmetrizePolVar", action='store_true', help="Symmetrize up/Down variations in CardTool (using average), this option is implemented only for --theoryAgnosticPolVar")
    return parser

def setup(args, inputFile, fitvar, xnorm=False):

    # NOTE: args.filterProcGroups and args.excludeProcGroups should in principle not be used together
    #       (because filtering is equivalent to exclude something), however the exclusion is also meant to skip
    #       processes which are defined in the original process dictionary but are not supposed to be (always) run on
    if args.addQCDMC or "QCD" in args.filterProcGroups:
        logger.warning("Adding QCD MC to list of processes for the fit setup")
    elif "QCD" not in args.excludeProcGroups:
        logger.warning("Automatic removal of QCD MC from list of processes. Use --filterProcGroups 'QCD' or --addQCDMC to keep it")
        args.excludeProcGroups.append("QCD")
    filterGroup = args.filterProcGroups if args.filterProcGroups else None
    excludeGroup = args.excludeProcGroups if args.excludeProcGroups else None

    logger.debug(f"Filtering these groups of processes: {args.filterProcGroups}")
    logger.debug(f"Excluding these groups of processes: {args.excludeProcGroups}")

    datagroups = Datagroups(inputFile, excludeGroups=excludeGroup, filterGroups=filterGroup, applySelection= not xnorm and not args.simultaneousABCD)

    if not xnorm and (args.axlim or args.rebin or args.absval):
        datagroups.set_rebin_action(fitvar, args.axlim, args.rebin, args.absval, args.rebinBeforeSelection)

    wmass = datagroups.mode in ["wmass", "lowpu_w"]
    wlike = datagroups.mode == "wlike"
    lowPU = "lowpu" in datagroups.mode
    # Detect lowpu dilepton
    dilepton = "dilepton" in datagroups.mode or any(x in ["ptll", "mll"] for x in fitvar)

<<<<<<< HEAD
    simultaneousABCD = wmass and args.simultaneousABCD and not xnorm
    constrainMass = (dilepton and not "mll" in fitvar) or args.fitXsec 
    
=======
    simultaneousABCD = wmass and args.ABCD and not xnorm
    constrainMass = (dilepton and not "mll" in fitvar) or args.fitXsec
    constrainMass = constrainMass or args.forceConstrainMass

    print("constrainMass", constrainMass)

>>>>>>> 8484457f
    if wmass:
        base_group = "Wenu" if datagroups.flavor == "e" else "Wmunu"
    else:
        base_group = "Zee" if datagroups.flavor == "ee" else "Zmumu"

    if args.addTauToSignal:
        # add tau signal processes to signal group
        datagroups.groups[base_group].addMembers(datagroups.groups[base_group.replace("mu","tau")].members)
        datagroups.deleteGroup(base_group.replace("mu","tau"))

    if args.fitXsec:
        datagroups.unconstrainedProcesses.append(base_group)

    if xnorm:
        datagroups.select_xnorm_groups(base_group)
        datagroups.globalAction = None # reset global action in case of rebinning or such
        if not args.unfolding:
            # creating the xnorm model (e.g. for the theory fit)
            if wmass and "qGen" in fitvar:
                # add gen charge as additional axis
                datagroups.groups[base_group].memberOp = [ (lambda h, m=member: hh.addGenChargeAxis(h, 
                    idx=0 if "minus" in m.name else 1)) for member in datagroups.groups[base_group].members]
                xnorm_axes = ["qGen", *datagroups.gen_axes]
            else:
                xnorm_axes = datagroups.gen_axes[:]
            datagroups.setGenAxes(sum_gen_axes=[a for a in xnorm_axes if a not in fitvar])
    
    if args.poiAsNoi:
        constrainMass = False if args.theoryAgnostic else True
        poi_axes = datagroups.gen_axes if args.genAxes is None else args.genAxes
        # remove specified gen axes from set of gen axes in datagroups so that those are integrated over
        datagroups.setGenAxes(sum_gen_axes=[a for a in datagroups.gen_axes if a not in poi_axes])

        # FIXME: temporary customization of signal and out-of-acceptance process names for theory agnostic with POI as NOI
        # There might be a better way to do it more homogeneously with the rest.
        if args.theoryAgnostic:
            # Important: don't set the gen axes with datagroups.setGenAxes(args.genAxes) when doing poiAsNoi (to be checked, it is currently done few lines above) 
            constrainMass = False
            hasSeparateOutOfAcceptanceSignal = False
            for g in datagroups.groups.keys():                
                logger.debug(f"{g}: {[m.name for m in datagroups.groups[g].members]}")
            # check if the out-of-acceptance signal process exists as an independent process
            if any(m.name.endswith("OOA") for m in datagroups.groups[base_group].members):
                hasSeparateOutOfAcceptanceSignal = True
                if wmass:
                    # out of acceptance contribution
                    datagroups.copyGroup(base_group, f"{base_group}OOA", member_filter=lambda x: x.name.endswith("OOA"))
                    datagroups.groups[base_group].deleteMembers([m for m in datagroups.groups[base_group].members if m.name.endswith("OOA")])
                else:
                    # out of acceptance contribution
                    datagroups.copyGroup(base_group, f"{base_group}OOA", member_filter=lambda x: x.name.endswith("OOA"))
                    datagroups.groups[base_group].deleteMembers([m for m in datagroups.groups[base_group].members if m.name.endswith("OOA")])
            if any(x.endswith("OOA") for x in args.excludeProcGroups) and hasSeparateOutOfAcceptanceSignal:
                datagroups.deleteGroup(f"{base_group}OOA") # remove out of acceptance signal
    elif args.unfolding or args.theoryAgnostic:
        constrainMass = False if args.theoryAgnostic else True
        datagroups.setGenAxes(args.genAxes)
        if wmass and "qGen" in datagroups.gen_axes:
            # gen level bins, split by charge
            if "minus" in args.recoCharge:
                datagroups.defineSignalBinsUnfolding(base_group, f"W_qGen0", member_filter=lambda x: x.name.startswith("Wminus") and not x.name.endswith("OOA"), axesToRead=[ax for ax in datagroups.gen_axes if ax!="qGen"])
            if "plus" in args.recoCharge:
                datagroups.defineSignalBinsUnfolding(base_group, f"W_qGen1", member_filter=lambda x: x.name.startswith("Wplus") and not x.name.endswith("OOA"), axesToRead=[ax for ax in datagroups.gen_axes if ax!="qGen"])
        else:
            datagroups.defineSignalBinsUnfolding(base_group, base_group[0], member_filter=lambda x: not x.name.endswith("OOA"))
        
        # out of acceptance contribution
        to_del = [m for m in datagroups.groups[base_group].members if not m.name.endswith("OOA")]
        if len(datagroups.groups[base_group].members) == len(to_del):
            datagroups.deleteGroup(base_group)
        else:
            datagroups.groups[base_group].deleteMembers(to_del)    

    if wmass and not xnorm:
        datagroups.fakerate_axes=args.fakerateAxes
        datagroups.set_histselectors(datagroups.getNames(), args.baseName, integrate_pass_x="mt" not in fitvar, mode=args.fakeEstimation,
            simultaneousABCD=simultaneousABCD)

    # Start to create the CardTool object, customizing everything
    cardTool = CardTool.CardTool(xnorm=xnorm, simultaneousABCD=simultaneousABCD, real_data=args.realData)
    cardTool.setDatagroups(datagroups)
    if args.qcdProcessName:
        cardTool.setFakeName(args.qcdProcessName)
    logger.debug(f"Making datacards with these processes: {cardTool.getProcesses()}")
    if args.absolutePathInCard:
        cardTool.setAbsolutePathShapeInCard()

    if simultaneousABCD:
        # In case of ABCD we need to have different fake processes for e and mu to have uncorrelated uncertainties
        cardTool.setFakeName(datagroups.fakeName + (datagroups.flavor if datagroups.flavor else ""))
        cardTool.unroll=True

        # add ABCD regions to fit
        mtName = "mt" if "mt" in fitvar else common.passMTName
        if common.passIsoName not in fitvar:
            fitvar = [*fitvar, common.passIsoName]
        if mtName not in fitvar:
            fitvar = [*fitvar, mtName]

    cardTool.setFitAxes(fitvar)

    if args.sumChannels or xnorm or dilepton or simultaneousABCD or "charge" not in fitvar:
        cardTool.setWriteByCharge(False)
    else:
        cardTool.setChannels(args.recoCharge)
        if args.forceRecoChargeAsGen:
            cardTool.setExcludeProcessForChannel("plus", ".*qGen0")
            cardTool.setExcludeProcessForChannel("minus", ".*qGen1")
    
    if xnorm:
        histName = "xnorm"
        cardTool.setHistName(histName)
        cardTool.setNominalName(histName)
    else:
        cardTool.setHistName(args.baseName)
        cardTool.setNominalName(args.baseName)
        
    # define sumGroups for integrated cross section
    if args.unfolding and not args.poiAsNoi:
        # TODO: make this less hardcoded to filter the charge (if the charge is not present this will duplicate things)
        if wmass and "qGen" in datagroups.gen_axes:
            if "plus" in args.recoCharge:
                cardTool.addPOISumGroups(genCharge="qGen1")
            if "minus" in args.recoCharge:
                cardTool.addPOISumGroups(genCharge="qGen0")
        else:
            cardTool.addPOISumGroups()

    if args.noHist:
        cardTool.skipHistograms()
    cardTool.setSpacing(28)
    label = 'W' if wmass else 'Z'
    cardTool.setCustomSystGroupMapping({
        "theoryTNP" : f".*resum.*|.*TNP.*|mass.*{label}.*",
        "resumTheory" : f".*resum.*|.*TNP.*|mass.*{label}.*",
        "allTheory" : f"pdf.*|.*QCD.*|.*resum.*|.*TNP.*|mass.*{label}.*",
        "ptTheory" : f".*QCD.*|.*resum.*|.*TNP.*|mass.*{label}.*",
    })
    cardTool.setCustomSystForCard(args.excludeNuisances, args.keepNuisances)

    if args.pseudoData:
        cardTool.setPseudodata(args.pseudoData, args.pseudoDataAxes, args.pseudoDataIdxs, args.pseudoDataProcsRegexp)
        if args.pseudoDataFile:
            # FIXME: should make sure to apply the same customizations as for the nominal datagroups so far
            pseudodataGroups = Datagroups(args.pseudoDataFile, excludeGroups=excludeGroup, filterGroups=filterGroup, applySelection= not xnorm and not args.simultaneousABCD)
            if not xnorm and (args.axlim or args.rebin or args.absval):
                pseudodataGroups.set_rebin_action(fitvar, args.axlim, args.rebin, args.absval)
            cardTool.setPseudodataDatagroups(pseudodataGroups)
    if args.pseudoDataFakes:
        cardTool.setPseudodata(args.pseudoDataFakes)
        # pseudodata for fakes, either using data or QCD MC
        if "closure" in args.pseudoDataFakes:
            filterGroupFakes = ["QCD"]
            pseudodataGroups = Datagroups(args.pseudoDataFile if args.pseudoDataFile else inputFile, filterGroups=filterGroupFakes, applySelection=False)
            pseudodataGroups.copyGroup("QCD", "QCDTruth")
            pseudodataGroups.set_histselectors(pseudodataGroups.getNames(), args.baseName, 
                integrate_pass_x="mt" not in fitvar, mode=args.fakeEstimation, fake_processes=["QCD",],
                simultaneousABCD=simultaneousABCD, 
                smooth_spectrum=True, # symmetrize charge and eta
                )
                # fake_axes: QCD MC has low stat, compute the multijet closure on a subset of axes (including pt to perform exp. fit)
                # smooth_spectrum=True, smoothing_axis_name="pt", # due to small MC stat, smooth by exponential fit
        else:
            pseudodataGroups = Datagroups(args.pseudoDataFile if args.pseudoDataFile else inputFile, excludeGroups=excludeGroup, filterGroups=filterGroup, applySelection= not xnorm and not args.simultaneousABCD)
        if args.axlim or args.rebin or args.absval:
            pseudodataGroups.set_rebin_action(fitvar, args.axlim, args.rebin, args.absval)
        pseudodataGroups.fakerate_axes=args.fakerateAxes
        cardTool.setPseudodataDatagroups(pseudodataGroups)

    cardTool.setLumiScale(args.lumiScale)

    if not args.theoryAgnostic:
        logger.info(f"cardTool.allMCProcesses(): {cardTool.allMCProcesses()}")
        
    passSystToFakes = wmass and not (simultaneousABCD or xnorm or args.skipSignalSystOnFakes) and args.qcdProcessName not in excludeGroup and (filterGroup == None or args.qcdProcessName in filterGroup)

    # TODO: move to a common place if it is  useful
    def assertSample(name, startsWith=["W", "Z"], excludeMatch=[]):
        return any(name.startswith(init) for init in startsWith) and all(excl not in name for excl in excludeMatch)

    dibosonMatch = ["WW", "WZ", "ZZ"] 
    WMatch = ["W"] # TODO: the name of out-of-acceptance might be changed at some point, maybe to WmunuOutAcc, so W will match it as well (and can exclude it using "OutAcc" if needed)
    ZMatch = ["Z"]
    signalMatch = WMatch if wmass else ZMatch

    cardTool.addProcessGroup("single_v_samples", lambda x: assertSample(x, startsWith=[*WMatch, *ZMatch], excludeMatch=dibosonMatch))
    if wmass:
        cardTool.addProcessGroup("w_samples", lambda x: assertSample(x, startsWith=WMatch, excludeMatch=dibosonMatch))
        cardTool.addProcessGroup("Zveto_samples", lambda x: assertSample(x, startsWith=[*ZMatch, "DYlowMass"], excludeMatch=dibosonMatch))
        cardTool.addProcessGroup("wtau_samples", lambda x: assertSample(x, startsWith=["Wtaunu"]))
        if not xnorm:
            cardTool.addProcessGroup("single_v_nonsig_samples", lambda x: assertSample(x, startsWith=ZMatch, excludeMatch=dibosonMatch))
    cardTool.addProcessGroup("single_vmu_samples",    lambda x: assertSample(x, startsWith=[*WMatch, *ZMatch], excludeMatch=[*dibosonMatch, "tau"]))
    cardTool.addProcessGroup("signal_samples",        lambda x: assertSample(x, startsWith=signalMatch,        excludeMatch=[*dibosonMatch, "tau"]))
    cardTool.addProcessGroup("signal_samples_inctau", lambda x: assertSample(x, startsWith=signalMatch,        excludeMatch=[*dibosonMatch]))
    cardTool.addProcessGroup("MCnoQCD", lambda x: x not in ["QCD", "Data"] + (["Fake"] if simultaneousABCD else []) )
    # FIXME/FOLLOWUP: the following groups may actually not exclude the OOA when it is not defined as an independent process with specific name
    cardTool.addProcessGroup("signal_samples_noOutAcc",        lambda x: assertSample(x, startsWith=signalMatch, excludeMatch=[*dibosonMatch, "tau", "OOA"]))
    cardTool.addProcessGroup("signal_samples_inctau_noOutAcc", lambda x: assertSample(x, startsWith=signalMatch, excludeMatch=[*dibosonMatch, "OOA"]))

    if not (args.theoryAgnostic or args.unfolding) :
        logger.info(f"All MC processes {cardTool.procGroups['MCnoQCD']}")
        logger.info(f"Single V samples: {cardTool.procGroups['single_v_samples']}")
        if wmass and not xnorm:
            logger.info(f"Single V no signal samples: {cardTool.procGroups['single_v_nonsig_samples']}")
        logger.info(f"Signal samples: {cardTool.procGroups['signal_samples']}")

    signal_samples_forMass = ["signal_samples_inctau"]
    if args.theoryAgnostic and not args.poiAsNoi:
        logger.error("Temporarily not using mass weights for Wtaunu. Please update when possible")
        signal_samples_forMass = ["signal_samples"]

    if wmass and args.fakeEstimation in ["extended1D", "extended2D"]:
        info=dict(
            name=args.baseName, 
            group=cardTool.getFakeName(), 
            processes=cardTool.getFakeName(), 
            noConstraint=False, 
            mirror=False, 
            applySelection=False, # don't apply selection, all regions will be needed for the action
            action=cardTool.datagroups.groups[cardTool.getFakeName()].histselector.get_hist,
            systAxes=["_eta", "_charge", "_param", "downUpVar"])
        subgroup = f"{cardTool.getFakeName()}Rate"
        cardTool.addSystematic(**info,
            rename=subgroup,
            splitGroup = {subgroup: f".*"},
            systNamePrepend=subgroup,
            actionArgs=dict(variations_frf=True),
        )
        if args.fakeEstimation in ["extended2D",]:
            subgroup = f"{cardTool.getFakeName()}Shape"
            cardTool.addSystematic(**info,
                rename=subgroup,
                splitGroup = {subgroup: f".*"},
                systNamePrepend=subgroup,
                actionArgs=dict(variations_scf=True),
            )

    if simultaneousABCD:
        # Fakerate A/B = C/D
        fakerate_axes_syst = [f"_{n}" for n in args.fakerateAxes]
        cardTool.addSystematic(
            name="nominal",
            rename=f"{cardTool.getFakeName()}Rate",
            processes=cardTool.getFakeName(),
            group=cardTool.getFakeName(),
            systNamePrepend=f"{cardTool.getFakeName()}Rate",
            noConstraint=True,
            mirror=True,
            systAxes=fakerate_axes_syst,
            action=syst_tools.make_fakerate_variation,
            actionArgs=dict(
                fakerate_axes=args.fakerateAxes, 
                fakerate_axes_syst=fakerate_axes_syst),
        )
        # Normalization parameters
        fakenorm_axes = [*args.fakerateAxes, mtName]
        fakenorm_axes_syst = [f"_{n}" for n in fakenorm_axes]
        cardTool.addSystematic(
            name="nominal",
            rename=f"{cardTool.getFakeName()}Norm",
            processes=cardTool.getFakeName(),
            group=cardTool.getFakeName(),
            systNamePrepend=f"{cardTool.getFakeName()}Norm",
            noConstraint=True,
            mirror=True,
            systAxes=fakenorm_axes_syst,
            action=lambda h: 
                hh.addHists(h,
                    hh.expand_hist_by_duplicate_axes(h, fakenorm_axes, fakenorm_axes_syst),
                    scale2=0.1)
        )

    if not (args.doStatOnly and constrainMass):
        if args.massVariation != 0:
            if not args.fitMassDecorr:
                cardTool.addSystematic(f"massWeight{label}",
                                    processes=signal_samples_forMass,
                                    group=f"massShift",
                                    noi=not constrainMass,
                                    skipEntries=massWeightNames(proc=label, exclude=args.massVariation),
                                    mirror=False,
                                    noConstraint=not constrainMass,
                                    systAxes=["massShift"],
                                    passToFakes=passSystToFakes
                )
            else:
                suffix = "".join([a.capitalize() for a in args.fitMassDecorr.split("-")])
                cardTool.addSystematic(
                    name=f"massWeight{label}",
                    processes=signal_samples_forMass,
                    rename=f"massDecorr{suffix}{label}",
                    group=f"massDecorr{label}",
                    # systNameReplace=[("Shift",f"Diff{suffix}")],
                    skipEntries=[(x, -1) for x in massWeightNames(proc=label, exclude=args.massVariation)],
                    noi=not constrainMass,
                    noConstraint=not constrainMass,
                    mirror=False,
                    systAxes=["massShift", f"{args.fitMassDecorr}Diff"],
                    passToFakes=passSystToFakes,
                    actionRequiresNomi=True,
                    action=syst_tools.decorrelateByAxis, 
                    actionArgs=dict(axisToDecorrName=args.fitMassDecorr, decorrEdges=[], newDecorrAxisName=f"{args.fitMassDecorr}Diff")
                )

        if args.fitMassDiff:
            suffix = "".join([a.capitalize() for a in args.fitMassDiff.split("-")])
            mass_diff_args = dict(
                name=f"massWeight{label}",
                processes=signal_samples_forMass,
                rename=f"massDiff{suffix}{label}",
                group=f"massDiff{label}",
                systNameReplace=[("Shift",f"Diff{suffix}")],
                skipEntries=massWeightNames(proc=label, exclude=50),
                noi=not constrainMass,
                noConstraint=not constrainMass,
                mirror=False,
                systAxes=["massShift"],
                passToFakes=passSystToFakes,
            )
            if args.fitMassDiff == "charge":
                cardTool.addSystematic(**mass_diff_args,
                                    # # on gen level based on the sample, only possible for mW
                                    # preOpMap={m.name: (lambda h, swap=swap_bins: swap(h, "massShift", f"massShift{label}50MeVUp", f"massShift{label}50MeVDown")) 
                                    #     for g in cardTool.procGroups[signal_samples_forMass[0]] for m in cardTool.datagroups.groups[g].members if "minus" in m.name},
                                    # on reco level based on reco charge
                                    preOpMap={m.name: (lambda h: 
                                            hh.swap_histogram_bins(h, "massShift", f"massShift{label}50MeVUp", f"massShift{label}50MeVDown", "charge", 0)) 
                                        for g in cardTool.procGroups[signal_samples_forMass[0]] for m in cardTool.datagroups.groups[g].members},
                )
            elif args.fitMassDiff == "cosThetaStarll":
                cardTool.addSystematic(**mass_diff_args, 
                                    preOpMap={m.name: (lambda h: 
                                            hh.swap_histogram_bins(h, "massShift", f"massShift{label}50MeVUp", f"massShift{label}50MeVDown", "cosThetaStarll", hist.tag.Slicer()[0:complex(0,0):]))
                                        for g in cardTool.procGroups[signal_samples_forMass[0]] for m in cardTool.datagroups.groups[g].members},
                )
            elif args.fitMassDiff == "eta-sign":
                cardTool.addSystematic(**mass_diff_args, 
                                preOpMap={m.name: (lambda h: 
                                        hh.swap_histogram_bins(h, "massShift", f"massShift{label}50MeVUp", f"massShift{label}50MeVDown", "eta", hist.tag.Slicer()[0:complex(0,0):]))
                                    for g in cardTool.procGroups[signal_samples_forMass[0]] for m in cardTool.datagroups.groups[g].members},
                )
            elif args.fitMassDiff == "eta-range":
                cardTool.addSystematic(**mass_diff_args, 
                                    preOpMap={m.name: (lambda h: 
                                            hh.swap_histogram_bins(h, "massShift", f"massShift{label}50MeVUp", f"massShift{label}50MeVDown", "eta", hist.tag.Slicer()[complex(0,-0.9):complex(0,0.9):]))
                                        for g in cardTool.procGroups[signal_samples_forMass[0]] for m in cardTool.datagroups.groups[g].members},
                )

    # this appears within doStatOnly because technically these nuisances should be part of it
    if args.poiAsNoi:
        if args.theoryAgnostic:
            theoryAgnostic_helper = combine_theoryAgnostic_helper.TheoryAgnosticHelper(cardTool, externalArgs=args)
            if args.theoryAgnosticPolVar:
                theoryAgnostic_helper.configure_polVar(label,
                                                       passSystToFakes,
                                                       hasSeparateOutOfAcceptanceSignal,
                                                       )
            else:
                theoryAgnostic_helper.configure_normVar(label,
                                                        passSystToFakes,
                                                        poi_axes,
                                                        )
            theoryAgnostic_helper.add_theoryAgnostic_uncertainty()

        elif args.unfolding:
            noi_args = dict(
                group=f"normXsec{label}",
                passToFakes=passSystToFakes,
                name=f"yieldsUnfolding",
                systAxes=poi_axes,
                processes=["signal_samples"],
                noConstraint=True,
                noi=True,
                mirror=True,
                scale=1 if args.priorNormXsec < 0 else args.priorNormXsec, # histogram represents an (args.priorNormXsec*100)% prior
                systAxesFlow=[a for a in poi_axes if a in ["ptGen"]], # use underflow/overflow bins for ptGen
                labelsByAxis=poi_axes,
            )
            if wmass:
                # add two sets of systematics, one for each charge
                cardTool.addSystematic(**noi_args,
                    rename=f"noiWminus",
                    baseName=f"W_qGen0",
                    preOpMap={
                        m.name: (lambda h: hh.addHists(h[{ax: hist.tag.Slicer()[::hist.sum] for ax in poi_axes}], h, scale2=args.scaleNormXsecHistYields))
                            if "minus" in m.name else (lambda h: h[{ax: hist.tag.Slicer()[::hist.sum] for ax in poi_axes}])
                        for g in cardTool.procGroups["signal_samples"] for m in cardTool.datagroups.groups[g].members},
                )
                cardTool.addSystematic(**noi_args,
                    rename=f"noiWplus",
                    baseName=f"W_qGen1",
                    preOpMap={
                        m.name: (lambda h: hh.addHists(h[{ax: hist.tag.Slicer()[::hist.sum] for ax in poi_axes}], h, scale2=args.scaleNormXsecHistYields))
                            if "plus" in m.name else (lambda h: h[{ax: hist.tag.Slicer()[::hist.sum] for ax in poi_axes}])
                        for g in cardTool.procGroups["signal_samples"] for m in cardTool.datagroups.groups[g].members},
                )
            else:
                cardTool.addSystematic(**noi_args,
                    baseName=f"{label}_",
                    preOpMap={
                        m.name: (lambda h: hh.addHists(
                            h[{**{ax: hist.tag.Slicer()[::hist.sum] for ax in poi_axes}, "acceptance": hist.tag.Slicer()[::hist.sum]}], h[{"acceptance":True}], scale2=args.scaleNormXsecHistYields))
                        for g in cardTool.procGroups["signal_samples"] for m in cardTool.datagroups.groups[g].members},
                )

    if args.doStatOnly:
        # print a card with only mass weights
        logger.info("Using option --doStatOnly: the card was created with only mass nuisance parameter")
        return cardTool

    if wmass and not xnorm:
        cardTool.addSystematic(f"massWeightZ",
                                processes=['single_v_nonsig_samples'],
                                group=f"massShift",
                                skipEntries=massWeightNames(proc="Z", exclude=2.1),
                                mirror=False,
                                noConstraint=False,
                                systAxes=["massShift"],
                                passToFakes=passSystToFakes,
        )

    # Experimental range
    #widthVars = ['widthW2p043GeV', 'widthW2p127GeV'] if wmass else ['widthZ2p4929GeV', 'widthZ2p4975GeV']
    # Variation from EW fit (mostly driven by alphas unc.)
    widthVars = ['widthW2p09053GeV', 'widthW2p09173GeV'] if wmass else ['widthZ2p49333GeV', 'widthZ2p49493GeV']
    cardTool.addSystematic(f"widthWeight{label}",
                            processes=["signal_samples_inctau"],
                            action=lambda h: h[{"width" : widthVars}],
                            group=f"width{label}",
                            mirror=False,
                            systAxes=["width"],
                            outNames=[f"width{label}Down", f"width{label}Up"],
                            passToFakes=passSystToFakes,
    )


    combine_helpers.add_electroweak_uncertainty(cardTool, [*args.ewUnc, *args.fsrUnc, *args.isrUnc], 
        samples="single_v_samples", flavor=datagroups.flavor, passSystToFakes=passSystToFakes)

    to_fakes = passSystToFakes and not args.noQCDscaleFakes and not xnorm
    
    theory_helper = combine_theory_helper.TheoryHelper(cardTool, hasNonsigSamples=(wmass and not xnorm))
    theory_helper.configure(resumUnc=args.resumUnc, 
        transitionUnc = not args.noTransitionUnc,
        propagate_to_fakes=to_fakes,
        np_model=args.npUnc,
        tnp_magnitude=args.tnpMagnitude,
        tnp_scale = args.scaleTNP,
        mirror_tnp=True,
        pdf_from_corr=args.pdfUncFromCorr,
        scale_pdf_unc=args.scalePdf,
        minnlo_unc=args.minnloScaleUnc,
    )

    theorySystSamples = ["signal_samples_inctau", "single_v_nonsig_samples"]
    if xnorm:
        theorySystSamples = ["signal_samples"]
    if args.noPDFandQCDtheorySystOnSignal:
        theorySystSamples = ["wtau_samples", "single_v_nonsig_samples"]

    theory_helper.add_all_theory_unc(theorySystSamples, skipFromSignal=args.noPDFandQCDtheorySystOnSignal)

    if xnorm or datagroups.mode == "vgen":
        return cardTool

    # Below: experimental uncertainties
    cardTool.addLnNSystematic("CMS_PhotonInduced", processes=["PhotonInduced"], size=2.0, group="CMS_background")
    if wmass:
        cardTool.addLnNSystematic("CMS_Fakes", processes=[cardTool.getFakeName()], size=1.10, group="CMS_background")
        cardTool.addLnNSystematic("CMS_Top", processes=["Top"], size=1.06, group="CMS_background")
        cardTool.addLnNSystematic("CMS_VV", processes=["Diboson"], size=1.16, group="CMS_background")
        cardTool.addSystematic("luminosity",
                                processes=['MCnoQCD'],
                                outNames=["lumiDown", "lumiUp"],
                                group="luminosity", 
                                systAxes=["downUpVar"],
                                labelsByAxis=["downUpVar"],
                                passToFakes=passSystToFakes)
        ## TODO: implement second lepton veto for low PU (both electrons and muons)
        if not lowPU:
            # eta decorrelated nuisances
            decorrVarAxis = "eta"
            if "abseta" in fitvar:
                decorrVarAxis = "abseta"
            cardTool.addSystematic("ZmuonVeto",
                                   processes=['Zveto_samples'],
                                   group="ZmuonVeto",
                                   mirror=True,
                                   passToFakes=passSystToFakes,
                                   scale=args.scaleZmuonVeto,
                                   baseName="ZmuonVeto_",
                                   systAxes=["decorrEta"],
                                   labelsByAxis=["decorrEta"],
                                   actionRequiresNomi=True,
                                   action=syst_tools.decorrelateByAxis,
                                   actionArgs=dict(axisToDecorrName=decorrVarAxis,
                                                   # empty array automatically uses all edges of the axis named "axisToDecorrName"
                                                   # decorrEdges=[round(-2.4+i*0.1,1) for i in range(49)],
                                                   decorrEdges=[], 
                                                   newDecorrAxisName="decorrEta"
                                                   )
                                   )
            # add also the fully inclusive systematic uncertainty, which is not kept in the previous step
            cardTool.addSystematic("ZmuonVeto",
                                   processes=['Zveto_samples'],
                                   group="ZmuonVeto",
                                   rename=f"ZmuonVeto_inclusive",
                                   baseName="ZmuonVeto_inclusive",
                                   mirror=True,
                                   passToFakes=passSystToFakes,
                                   scale=args.scaleZmuonVeto,
                                   )

    else:
        cardTool.addLnNSystematic("CMS_background", processes=["Other"], size=1.15, group="CMS_background")
        cardTool.addLnNSystematic("lumi", processes=['MCnoQCD'], size=1.017 if lowPU else 1.012, group="luminosity")

    if not args.noEfficiencyUnc:

        if not lowPU:

            chargeDependentSteps = common.muonEfficiency_chargeDependentSteps
            effTypesNoIso = ["reco", "tracking", "idip", "trigger"]
            effStatTypes = [x for x in effTypesNoIso]
            if args.binnedScaleFactors or not args.isoEfficiencySmoothing:
                effStatTypes.extend(["iso"])
            else:
                effStatTypes.extend(["iso_effData", "iso_effMC"])
            allEffTnP = [f"effStatTnP_sf_{eff}" for eff in effStatTypes] + ["effSystTnP"]
            for name in allEffTnP:
                if "Syst" in name:
                    axes = ["reco-tracking-idip-trigger-iso", "n_syst_variations"]
                    axlabels = ["WPSYST", "_etaDecorr"]
                    nameReplace = [("WPSYST0", "reco"), ("WPSYST1", "tracking"), ("WPSYST2", "idip"), ("WPSYST3", "trigger"), ("WPSYST4", "iso"), ("effSystTnP", "effSyst"), ("etaDecorr0", "fullyCorr") ]
                    scale = 1
                    mirror = True
                    mirrorDownVarEqualToNomi=False
                    groupName = "muon_eff_syst"
                    splitGroupDict = {f"{groupName}_{x}" : f".*effSyst.*{x}" for x in list(effTypesNoIso + ["iso"])}
                else:
                    nameReplace = [] if any(x in name for x in chargeDependentSteps) else [("q0", "qall")] # for iso change the tag id with another sensible label
                    mirror = True
                    mirrorDownVarEqualToNomi=False
                    if args.binnedScaleFactors:
                        axes = ["SF eta", "nPtBins", "SF charge"]
                    else:
                        axes = ["SF eta", "nPtEigenBins", "SF charge"]
                    axlabels = ["eta", "pt", "q"]
                    nameReplace = nameReplace + [("effStatTnP_sf_", "effStat_")]           
                    scale = 1
                    groupName = "muon_eff_stat"
                    splitGroupDict = {f"{groupName}_{x}" : f".*effStat.*{x}" for x in effStatTypes}
                if args.effStatLumiScale and "Syst" not in name:
                    scale /= math.sqrt(args.effStatLumiScale)

                cardTool.addSystematic(
                    name, 
                    mirror=mirror,
                    mirrorDownVarEqualToNomi=mirrorDownVarEqualToNomi,
                    group=groupName,
                    systAxes=axes,
                    labelsByAxis=axlabels,
                    baseName=name+"_",
                    processes=['MCnoQCD'],
                    passToFakes=passSystToFakes,
                    systNameReplace=nameReplace,
                    scale=scale,
                    splitGroup=splitGroupDict,
                )
        else:
            if datagroups.flavor in ["mu", "mumu"]:
                lepEffs = ["muSF_HLT_DATA_stat", "muSF_HLT_DATA_syst", "muSF_HLT_MC_stat", "muSF_HLT_MC_syst", "muSF_ISO_stat", "muSF_ISO_DATA_syst", "muSF_ISO_MC_syst", "muSF_IDIP_stat", "muSF_IDIP_DATA_syst", "muSF_IDIP_MC_syst"]
            else:
                lepEffs = [] # ["elSF_HLT_syst", "elSF_IDISO_stat"]

            for lepEff in lepEffs:
                cardTool.addSystematic(lepEff,
                    processes=cardTool.allMCProcesses(),
                    mirror = True,
                    group="CMS_lepton_eff", 
                    baseName=lepEff,
                    systAxes = ["tensor_axis_0"],
                    labelsByAxis = [""], 
                )

    if (wmass or wlike) and input_tools.args_from_metadata(cardTool, "recoilUnc"):
        combine_helpers.add_recoil_uncertainty(cardTool, ["signal_samples"],
            passSystToFakes=passSystToFakes,
            flavor=datagroups.flavor if datagroups.flavor else "mu",
            pu_type="lowPU" if lowPU else "highPU")

    if lowPU:
        if datagroups.flavor in ["e", "ee"]:
            # disable, prefiring for muons currently broken? (fit fails)
            cardTool.addSystematic("prefireCorr",
                processes=cardTool.allMCProcesses(),
                mirror = False,
                group="CMS_prefire17",
                baseName="CMS_prefire17",
                systAxes = ["downUpVar"],
                labelsByAxis = ["downUpVar"], 
            )

        return cardTool

    # Below: all that is highPU specific

    # msv_config_dict = {
    #     "smearingWeights":{
    #         "hist_name": "muonScaleSyst_responseWeights",
    #         "syst_axes": ["unc", "downUpVar"],
    #         "syst_axes_labels": ["unc", "downUpVar"]
    #     },
    #     "massWeights":{
    #         "hist_name": "muonScaleSyst",
    #         "syst_axes": ["downUpVar", "scaleEtaSlice"],
    #         "syst_axes_labels": ["downUpVar", "ieta"]
    #     },
    #     "manualShift":{
    #         "hist_name": "muonScaleSyst_manualShift",
    #         "syst_axes": ["downUpVar"],
    #         "syst_axes_labels": ["downUpVar"]
    #     }
    # }

    # msv_config = msv_config_dict[args.muonScaleVariation]

    # cardTool.addSystematic(msv_config['hist_name'], 
    #     processes=['single_v_samples' if wmass else 'single_vmu_samples'],
    #     group="muonCalibration",
    #     baseName="CMS_scale_m_",
    #     systAxes=msv_config['syst_axes'],
    #     labelsByAxis=msv_config['syst_axes_labels'],
    #     passToFakes=passSystToFakes,
    #     scale = args.scaleMuonCorr,
    # )
    cardTool.addSystematic("muonL1PrefireSyst", 
        processes=['MCnoQCD'],
        group="muonPrefire",
        splitGroup = {f"prefire" : f".*"},
        baseName="CMS_prefire_syst_m",
        systAxes=["downUpVar"],
        labelsByAxis=["downUpVar"],
        passToFakes=passSystToFakes,
    )
    cardTool.addSystematic("muonL1PrefireStat", 
        processes=['MCnoQCD'],
        group="muonPrefire",
        splitGroup = {f"prefire" : f".*"},
        baseName="CMS_prefire_stat_m_",
        systAxes=["downUpVar", "etaPhiRegion"],
        labelsByAxis=["downUpVar", "etaPhiReg"],
        passToFakes=passSystToFakes,
    )
    cardTool.addSystematic("ecalL1Prefire", 
        processes=['MCnoQCD'],
        group="ecalPrefire",
        splitGroup = {f"prefire" : f".*"},
        baseName="CMS_prefire_ecal",
        systAxes=["downUpVar"],
        labelsByAxis=["downUpVar"],
        passToFakes=passSystToFakes,
    )

    cardTool.addSystematic("muonScaleSyst_responseWeights",
        processes=['single_v_samples'],
        group="scaleCrctn",
        splitGroup={f"muonCalibration" : f".*"},
        baseName="Scale_correction_",
        systAxes=["unc", "downUpVar"],
        passToFakes=passSystToFakes,
        scale = args.calibrationStatScaling,
    )
    cardTool.addSystematic("muonScaleClosSyst_responseWeights",
        processes=['single_v_samples'],
        group="scaleClosCrctn",
        splitGroup={f"muonCalibration" : f".*"},
        baseName="ScaleClos_correction_",
        systAxes=["unc", "downUpVar"],
        passToFakes=passSystToFakes,
    )

    mzerr = 2.1e-3
    mz0 = 91.18
    adhocA = args.correlatedAdHocA
    nomvarA = common.correlated_variation_base_size["A"]
    scaleA = math.sqrt( (mzerr/mz0)**2 + adhocA**2 )/nomvarA

    adhocM = args.correlatedAdHocM
    nomvarM = common.correlated_variation_base_size["M"]
    scaleM = adhocM/nomvarM

    cardTool.addSystematic("muonScaleClosASyst_responseWeights",
        processes=['single_v_samples'],
        group="scaleClosACrctn",
        splitGroup={f"muonCalibration" : f".*"},
        baseName="ScaleClosA_correction_",
        systAxes=["unc", "downUpVar"],
        passToFakes=passSystToFakes,
        scale = scaleA,
    )
    cardTool.addSystematic("muonScaleClosMSyst_responseWeights",
        processes=['single_v_samples'],
        group="scaleClosMCrctn",
        splitGroup={f"muonCalibration" : f".*"},
        baseName="ScaleClosM_correction_",
        systAxes=["unc", "downUpVar"],
        passToFakes=passSystToFakes,
        scale = scaleM,
    )
    if not input_tools.args_from_metadata(cardTool, "noSmearing"):
        cardTool.addSystematic("muonResolutionSyst_responseWeights", 
            mirror = True,
            processes=['single_v_samples'],
            group="resolutionCrctn",
            splitGroup={f"muonCalibration" : f".*"},
            baseName="Resolution_correction_",
            systAxes=["smearing_variation"],
            passToFakes=passSystToFakes,
        )
       
    
    # Previously we had a QCD uncertainty for the mt dependence on the fakes, see: https://github.com/WMass/WRemnants/blob/f757c2c8137a720403b64d4c83b5463a2b27e80f/scripts/combine/setupCombineWMass.py#L359

    return cardTool

def analysis_label(card_tool):
    analysis_name_map = {
        "wmass" : "WMass",
        "vgen" : "ZGen" if card_tool.getProcesses()[0][0] == "Z" else "WGen",
        "wlike" : "ZMassWLike", 
        "dilepton" : "ZMassDilepton",
        "lowpu_w" : "WMass_lowPU",
        "lowpu_z" : "ZMass_lowPU",
    }

    if card_tool.datagroups.mode not in analysis_name_map:
        raise ValueError(f"Invalid datagroups mode {datagroups.mode}")

    return analysis_name_map[card_tool.datagroups.mode]

def outputFolderName(outfolder, card_tool, doStatOnly, postfix):
    to_join = [analysis_label(card_tool)]+card_tool.fit_axes

    if doStatOnly:
        to_join.append("statOnly")
    if card_tool.datagroups.flavor:
        to_join.append(card_tool.datagroups.flavor)
    if postfix is not None:
        to_join.append(postfix)

    return f"{outfolder}/{'_'.join(to_join)}/"

def main(args, xnorm=False):
    fitvar = args.fitvar[0].split("-") if not xnorm else ["count"]
    cardTool = setup(args, args.inputFile[0], fitvar, xnorm)
    cardTool.setOutput(outputFolderName(args.outfolder, cardTool, args.doStatOnly, args.postfix), analysis_label(cardTool))
    cardTool.writeOutput(args=args, forceNonzero=False, check_systs=not args.unfolding)
    return

if __name__ == "__main__":
    parser = make_parser()
    args = parser.parse_args()
    
    logger = logging.setup_logger(__file__, args.verbose, args.noColorLogger)

    if args.poiAsNoi and args.theoryAgnostic == args.unfolding:
        raise ValueError("Option --poiAsNoi requires either --theoryAgnostic or --unfolding but not both")    
    if args.noHist and args.noStatUncFakes:
        raise ValueError("Option --noHist would override --noStatUncFakes. Please select only one of them")
    if args.unfolding and args.fitXsec:
        raise ValueError("Options --unfolding and --fitXsec are incompatible. Please choose one or the other")

    if args.theoryAgnostic:
        if args.genAxes is None:
            args.genAxes = ["ptVgenSig", "absYVgenSig", "helicitySig"]
            logger.warning(f"Automatically setting '--genAxes {' '.join(args.genAxes)}' for theory agnostic analysis")
            if args.poiAsNoi:
                logger.warning("This is only needed to properly get the systematic axes")
                
        if not args.poiAsNoi:
            # The following is temporary, just to avoid passing the option explicitly
            logger.warning("For now setting --theoryAgnostic activates --doStatOnly")
            args.doStatOnly = True
    
    if args.hdf5: 
        writer = HDF5Writer.HDF5Writer(sparse=args.sparse)

        # loop over all files
        outnames = []
        for i, ifile in enumerate(args.inputFile):
            fitvar = args.fitvar[i].split("-")
            cardTool = setup(args, ifile, fitvar, xnorm=args.fitresult is not None)
            outnames.append( (outputFolderName(args.outfolder, cardTool, args.doStatOnly, args.postfix), analysis_label(cardTool)) )

            writer.add_channel(cardTool)
            if args.unfolding and not args.poiAsNoi:
                cardTool = setup(args, ifile, ["count"], xnorm=True)
                writer.add_channel(cardTool)
        if args.fitresult:
            writer.set_fitresult(args.fitresult, mc_stat=not args.noMCStat)

        if len(outnames) == 1:
            outfile, outfolder = outnames[0]
        else:
            outfile, outfolder = f"{args.outfolder}/Combination{'_statOnly' if args.doStatOnly else ''}_{args.postfix}/", "Combination"
        logger.info(f"Writing HDF5 output to {outfile}")
        writer.write(args, outfile, outfolder)
    else:
        if len(args.inputFile) > 1:
            raise IOError(f"Multiple input files only supported within --hdf5 mode")

        main(args)
        if args.unfolding and not args.poiAsNoi:
            logger.warning("Now running with xnorm = True")
            # in case of unfolding and hdf5, the xnorm histograms are directly written into the hdf5
            main(args, xnorm=True)

    logging.summary()<|MERGE_RESOLUTION|>--- conflicted
+++ resolved
@@ -135,18 +135,10 @@
     # Detect lowpu dilepton
     dilepton = "dilepton" in datagroups.mode or any(x in ["ptll", "mll"] for x in fitvar)
 
-<<<<<<< HEAD
     simultaneousABCD = wmass and args.simultaneousABCD and not xnorm
-    constrainMass = (dilepton and not "mll" in fitvar) or args.fitXsec 
-    
-=======
-    simultaneousABCD = wmass and args.ABCD and not xnorm
-    constrainMass = (dilepton and not "mll" in fitvar) or args.fitXsec
-    constrainMass = constrainMass or args.forceConstrainMass
-
-    print("constrainMass", constrainMass)
-
->>>>>>> 8484457f
+    constrainMass = args.forceConstrainMass or args.fitXsec or (dilepton and not "mll" in fitvar) 
+    logger.debug(f"constrainMass = {constrainMass}")
+
     if wmass:
         base_group = "Wenu" if datagroups.flavor == "e" else "Wmunu"
     else:
