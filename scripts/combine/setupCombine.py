--- conflicted
+++ resolved
@@ -86,6 +86,7 @@
     # settings on the nuisances itself
     parser.add_argument("--doStatOnly", action="store_true", default=False, help="Set up fit to get stat-only uncertainty (currently combinetf with -S 0 doesn't work)")
     parser.add_argument("--noTheoryUnc", action="store_true", default=False, help="Set up fit without theory uncertainties")
+    parser.add_argument("--explicitSignalMCstat", action='store_true', help="Use explicit parameters for signal MC stat uncertainty. Introduces one nuisance parameter per reco bin. When unfolding, correlate bin by bin statistical uncertainty in reco bins with masked channel.")
     parser.add_argument("--minnloScaleUnc", choices=["byHelicityPt", "byHelicityPtCharge", "byHelicityCharge", "byPtCharge", "byPt", "byCharge", "integrated", "none"], default="byHelicityPt",
             help="Decorrelation for QCDscale")
     parser.add_argument("--resumUnc", default="tnp", type=str, choices=["scale", "tnp", "tnp_minnlo", "minnlo",  "none"], help="Include SCETlib uncertainties")
@@ -116,12 +117,8 @@
     parser.add_argument("--binnedScaleFactors", action='store_true', help="Use binned scale factors (different helpers and nuisances)")
     parser.add_argument("--isoEfficiencySmoothing", action='store_true', help="If isolation SF was derived from smooth efficiencies instead of direct smoothing")
     parser.add_argument("--scaleZmuonVeto", default=1, type=float, help="Scale the second muon veto uncertainties by this factor for Wmass")
-<<<<<<< HEAD
-    parser.add_argument("--explicitSignalMCstat", action='store_true', help="Use explicit parameters for signal MC stat uncertainty. Introduces one nuisance parameter per reco bin. When unfolding, correlate bin by bin statistical uncertainty in reco bins with masked channel.")
-=======
     parser.add_argument("--logNormalWmunu", default=-1, type=float, help="Add lnN uncertainty for W signal (mainly for tests wifakes in control regions, where W is a subdominant background). If negative nothing is added")
     parser.add_argument("--logNormalFake", default=1.15, type=float, help="Specify lnN uncertainty for Fake background (for W analysis). If negative nothing is added")
->>>>>>> 657fd496
     # pseudodata
     parser.add_argument("--pseudoData", type=str, nargs="+", help="Histograms to use as pseudodata")
     parser.add_argument("--pseudoDataAxes", type=str, nargs="+", default=[None], help="Variation axes to use as pseudodata for each of the histograms")
@@ -606,37 +603,6 @@
                         ) for g in cardTool.procGroups[signal_samples_forMass[0]] for m in cardTool.datagroups.groups[g].members},
                 )
 
-<<<<<<< HEAD
-=======
-    if cardTool.getFakeName() != "QCD" and cardTool.getFakeName() in datagroups.groups.keys() and not xnorm and (not args.binnedFakeEstimation or (args.fakeEstimation in ["extrapolate"] and "mt" in fitvar)):
-        syst_axes = ["eta", "charge"] if (not args.binnedFakeEstimation or args.fakeEstimation not in ["extrapolate"]) else ["eta", "pt", "charge"]
-        info=dict(
-            name=args.baseName, 
-            group="Fake",
-            processes=cardTool.getFakeName(), 
-            noConstraint=False, 
-            mirror=False, 
-            scale=1,
-            applySelection=False, # don't apply selection, all regions will be needed for the action
-            action=cardTool.datagroups.groups[cardTool.getFakeName()].histselector.get_hist,
-            systAxes=[f"_{x}" for x in syst_axes if x in args.fakerateAxes]+["_param", "downUpVar"])
-        subgroup = f"{cardTool.getFakeName()}Rate"
-        cardTool.addSystematic(**info,
-            rename=subgroup,
-            splitGroup = {subgroup: f".*", "experiment": ".*"},
-            systNamePrepend=subgroup,
-            actionArgs=dict(variations_frf=True),
-        )
-        if args.fakeEstimation in ["extended2D",]:
-            subgroup = f"{cardTool.getFakeName()}Shape"
-            cardTool.addSystematic(**info,
-                rename=subgroup,
-                splitGroup = {subgroup: f".*", "experiment": ".*"},
-                systNamePrepend=subgroup,
-                actionArgs=dict(variations_scf=True),
-            )
-
->>>>>>> 657fd496
     # this appears within doStatOnly because technically these nuisances should be part of it
     if isPoiAsNoi:
         if isTheoryAgnostic:
@@ -770,81 +736,53 @@
         logger.info("Using option --doStatOnly: the card was created with only mass nuisance parameter")
         return cardTool
 
-<<<<<<< HEAD
-    if not args.noTheoryUnc:
-
-        if wmass and not xnorm:
-            cardTool.addSystematic(f"massWeightZ",
-                                    processes=['single_v_nonsig_samples'],
-                                    group=f"massShift",
-                                    skipEntries=massWeightNames(proc="Z", exclude=2.1),
-                                    mirror=False,
-                                    noConstraint=False,
-                                    systAxes=["massShift"],
-                                    passToFakes=passSystToFakes,
-            )
-
-        # Experimental range
-        #widthVars = (42, ['widthW2p043GeV', 'widthW2p127GeV']) if wmass else (2.3, ['widthZ2p4929GeV', 'widthZ2p4975GeV'])
-        # Variation from EW fit (mostly driven by alphas unc.)
-        widthVars = (0.6, ['widthW2p09053GeV', 'widthW2p09173GeV']) if wmass else (0.8, ['widthZ2p49333GeV', 'widthZ2p49493GeV'])
-        cardTool.addSystematic(f"widthWeight{label}",
-                                rename=f"Width{label}{str(widthVars[0]).replace('.','p')}MeV",
-                                processes=["signal_samples_inctau"],
-                                action=lambda h: h[{"width" : widthVars[1]}],
-                                group=f"width{label}",
-=======
     if wmass and not xnorm:
         cardTool.addSystematic(f"massWeightZ",
                                 processes=['single_v_nonsig_samples'],
-                                group="ZmassAndWidth",
+                                group=f"massShift",
                                 splitGroup = {"theory": ".*"},
                                 skipEntries=massWeightNames(proc="Z", exclude=2.1),
->>>>>>> 657fd496
                                 mirror=False,
-                                noi=args.fitWidth,
-                                noConstraint=args.fitWidth,
-                                systAxes=["width"],
-                                outNames=[f"width{label}Down", f"width{label}Up"],
+                                noConstraint=False,
+                                systAxes=["massShift"],
                                 passToFakes=passSystToFakes,
         )
 
-<<<<<<< HEAD
+    if not args.noTheoryUnc:
 
         combine_helpers.add_electroweak_uncertainty(cardTool, [*args.ewUnc, *args.fsrUnc, *args.isrUnc], 
             samples="single_v_samples", flavor=datagroups.flavor, passSystToFakes=passSystToFakes)
-=======
-    # Experimental range
-    #widthVars = (42, ['widthW2p043GeV', 'widthW2p127GeV']) if wmass else (2.3, ['widthZ2p4929GeV', 'widthZ2p4975GeV'])
-    # Variation from EW fit (mostly driven by alphas unc.)    
-    cardTool.addSystematic("widthWeightZ",
-                            rename="WidthZ0p8MeV",
-                            processes= ['single_v_nonsig_samples'] if wmass else signal_samples_forMass,
-                            action=lambda h: h[{"width" : ['widthZ2p49333GeV', 'widthZ2p49493GeV']}],
-                            group="ZmassAndWidth" if wmass else "widthZ", 
-                            splitGroup = {"theory": ".*"},
-                            mirror=False,
-                            noi=args.fitWidth if not wmass else False,
-                            noConstraint=args.fitWidth if not wmass else False,
-                            systAxes=["width"],
-                            outNames=["widthZDown", "widthZUp"],
-                            passToFakes=passSystToFakes,
-    )
-    if wmass:
-        cardTool.addSystematic("widthWeightW",
-                                rename="WidthW0p6MeV",
-                                processes=signal_samples_forMass,
-                                action=lambda h: h[{"width" : ['widthW2p09053GeV', 'widthW2p09173GeV']}],
-                                group="widthW",
+        
+        # Experimental range
+        #widthVars = (42, ['widthW2p043GeV', 'widthW2p127GeV']) if wmass else (2.3, ['widthZ2p4929GeV', 'widthZ2p4975GeV'])
+        # Variation from EW fit (mostly driven by alphas unc.)    
+        cardTool.addSystematic("widthWeightZ",
+                                rename="WidthZ0p8MeV",
+                                processes= ['single_v_nonsig_samples'] if wmass else signal_samples_forMass,
+                                action=lambda h: h[{"width" : ['widthZ2p49333GeV', 'widthZ2p49493GeV']}],
+                                group="ZmassAndWidth" if wmass else "widthZ", 
                                 splitGroup = {"theory": ".*"},
                                 mirror=False,
-                                noi=args.fitWidth,
-                                noConstraint=args.fitWidth,
+                                noi=args.fitWidth if not wmass else False,
+                                noConstraint=args.fitWidth if not wmass else False,
                                 systAxes=["width"],
-                                outNames=["widthWDown", "widthWUp"],
+                                outNames=["widthZDown", "widthZUp"],
                                 passToFakes=passSystToFakes,
         )
->>>>>>> 657fd496
+        if wmass:
+            cardTool.addSystematic("widthWeightW",
+                                    rename="WidthW0p6MeV",
+                                    processes=signal_samples_forMass,
+                                    action=lambda h: h[{"width" : ['widthW2p09053GeV', 'widthW2p09173GeV']}],
+                                    group="widthW",
+                                    splitGroup = {"theory": ".*"},
+                                    mirror=False,
+                                    noi=args.fitWidth,
+                                    noConstraint=args.fitWidth,
+                                    systAxes=["width"],
+                                    outNames=["widthWDown", "widthWUp"],
+                                    passToFakes=passSystToFakes,
+            )
 
         to_fakes = passSystToFakes and not args.noQCDscaleFakes and not xnorm
         
@@ -896,7 +834,7 @@
         cardTool.addLnNSystematic("lumi", processes=['MCnoQCD'], size=1.017 if lowPU else 1.012, group="luminosity", splitGroup = {"experiment": ".*"},)
 
     # shape uncertainty on fakes from fakerate factor
-    if cardTool.getFakeName() != "QCD" and cardTool.getFakeName() in datagroups.groups.keys() and (not args.binnedFakeEstimation or (args.fakeEstimation in ["extrapolate"] and "mt" in fitvar)):
+    if cardTool.getFakeName() != "QCD" and cardTool.getFakeName() in datagroups.groups.keys() and not xnorm and (not args.binnedFakeEstimation or (args.fakeEstimation in ["extrapolate"] and "mt" in fitvar)):
         syst_axes = ["eta", "charge"] if (not args.binnedFakeEstimation or args.fakeEstimation not in ["extrapolate"]) else ["eta", "pt", "charge"]
         info=dict(
             name=args.baseName, 
@@ -911,7 +849,7 @@
         subgroup = f"{cardTool.getFakeName()}Rate"
         cardTool.addSystematic(**info,
             rename=subgroup,
-            splitGroup = {subgroup: f".*"},
+            splitGroup = {subgroup: f".*", "experiment": ".*"},
             systNamePrepend=subgroup,
             actionArgs=dict(variations_frf=True),
         )
@@ -919,7 +857,7 @@
             subgroup = f"{cardTool.getFakeName()}Shape"
             cardTool.addSystematic(**info,
                 rename=subgroup,
-                splitGroup = {subgroup: f".*"},
+                splitGroup = {subgroup: f".*", "experiment": ".*"},
                 systNamePrepend=subgroup,
                 actionArgs=dict(variations_scf=True),
             )
