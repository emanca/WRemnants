--- conflicted
+++ resolved
@@ -478,7 +478,6 @@
                     scale2=0.1)
         )
 
-<<<<<<< HEAD
     if args.doStatOnly and isUnfolding and not isPoiAsNoi:
         # At least one nuisance parameter is needed to run combine impacts (e.g. needed for unfolding postprocessing chain)
         cardTool.addLnNSystematic("dummy", 
@@ -486,10 +485,8 @@
             size=1.0001, 
             group="dummy")
 
-=======
     decorwidth = args.decorMassWidth or args.fitWidth
     massWeightName = "massWeight_widthdecor" if decorwidth else "massWeight"
->>>>>>> b25f3afb
     if not (args.doStatOnly and constrainMass):
         if args.massVariation != 0:
             if len(args.fitMassDecorr)==0:
