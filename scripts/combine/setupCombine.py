#!/usr/bin/env python3
from wremnants import CardTool,combine_helpers, combine_theory_helper, combine_theoryAgnostic_helper, HDF5Writer, syst_tools, theory_corrections, histselections
from wremnants.syst_tools import massWeightNames
from wremnants.datasets.datagroups import Datagroups

from utilities import common, logging, boostHistHelpers as hh
from utilities.io_tools import input_tools
import argparse
import hist
import math, copy
import h5py
import narf.ioutils
import numpy as np

def make_subparsers(parser):

    parser.add_argument("--analysisMode", type=str, default=None,
                        choices=["unfolding", "theoryAgnosticNormVar", "theoryAgnosticPolVar"],
                        help="Select analysis mode to run. Default is the traditional analysis")

    tmpKnownArgs,_ = parser.parse_known_args()
    subparserName = tmpKnownArgs.analysisMode
    if subparserName is None:
        return parser

    parser.add_argument("--poiAsNoi", action='store_true', help="Make histogram to do the POIs as NOIs trick (some postprocessing will happen later in CardTool.py)")
    parser.add_argument("--forceRecoChargeAsGen", action="store_true", help="Force gen charge to match reco charge in CardTool, this only works when the reco charge is used to define the channel")
    parser.add_argument("--genAxes", type=str, default=None, nargs="+", help="Specify which gen axes should be used in unfolding/theory agnostic, if 'None', use all (inferred from metadata).")
    parser.add_argument("--priorNormXsec", type=float, default=1, help="Prior for shape uncertainties on cross sections for theory agnostic or unfolding analysis with POIs as NOIs (1 means 100\%). If negative, it will use shapeNoConstraint in the fit")
    parser.add_argument("--scaleNormXsecHistYields", type=float, default=None, help="Scale yields of histogram with cross sections variations for theory agnostic analysis with POIs as NOIs. Can be used together with --priorNormXsec")

    if "theoryAgnostic" in subparserName:
        if subparserName == "theoryAgnosticNormVar":
            parser.add_argument("--theoryAgnosticBandSize", type=float, default=1., help="Multiplier for theory-motivated band in theory agnostic analysis with POIs as NOIs.")
        elif subparserName == "theoryAgnosticPolVar":
            parser.add_argument("--noPolVarOnFake", action="store_true", help="Do not propagate POI variations to fakes")
            parser.add_argument("--symmetrizePolVar", action='store_true', help="Symmetrize up/Down variations in CardTool (using average)")

    return parser


def make_parser(parser=None):
    parser = argparse.ArgumentParser()
    parser.add_argument("-o", "--outfolder", type=str, default=".", help="Output folder with the root file storing all histograms and datacards for single charge (subfolder WMass or ZMassWLike is created automatically inside)")
    parser.add_argument("-i", "--inputFile", nargs="+", type=str)
    parser.add_argument("-p", "--postfix", type=str, help="Postfix for output file name", default=None)
    parser.add_argument("-v", "--verbose", type=int, default=3, choices=[0,1,2,3,4],
                        help="Set verbosity level with logging, the larger the more verbose")
    parser.add_argument("--noColorLogger", action="store_true", help="Do not use logging with colors")
    parser.add_argument("--hdf5", action="store_true", help="Write out datacard in hdf5")
    parser.add_argument("--sparse", action="store_true", help="Write out datacard in sparse mode (only for when using hdf5)")
    parser.add_argument("--excludeProcGroups", type=str, nargs="*", help="Don't run over processes belonging to these groups (only accepts exact group names)", default=["QCD"])
    parser.add_argument("--filterProcGroups", type=str, nargs="*", help="Only run over processes belonging to these groups", default=[])
    parser.add_argument("-x", "--excludeNuisances", type=str, default="", help="Regular expression to exclude some systematics from the datacard")
    parser.add_argument("-k", "--keepNuisances", type=str, default="", help="Regular expression to keep some systematics, overriding --excludeNuisances. Can be used to keep only some systs while excluding all the others with '.*'")
    parser.add_argument("--absolutePathInCard", action="store_true", help="In the datacard, set Absolute path for the root file where shapes are stored")
    parser.add_argument("-n", "--baseName", type=str, help="Histogram name in the file (e.g., 'nominal')", default="nominal")
    parser.add_argument("--noHist", action='store_true', help="Skip the making of 2D histograms (root file is left untouched if existing)")
    parser.add_argument("--qcdProcessName" , type=str, default=None, help="Name for QCD process (by default taken from datagroups object")
    # setting on the fit behaviour
    parser.add_argument("--realData", action='store_true', help="Store real data in datacards")
    parser.add_argument("--fitvar", nargs="+", help="Variable to fit", default=["eta-pt-charge"])
    parser.add_argument("--rebin", type=int, nargs='*', default=[], help="Rebin axis by this value (default, 1, does nothing)")
    parser.add_argument("--absval", type=int, nargs='*', default=[], help="Take absolute value of axis if 1 (default, 0, does nothing)")
    parser.add_argument("--axlim", type=float, default=[], nargs='*', help="Restrict axis to this range (assumes pairs of values by axis, with trailing axes optional)")
    parser.add_argument("--rebinBeforeSelection", action='store_true', help="Rebin before the selection operation (e.g. before fake rate computation), default if after")
    parser.add_argument("--lumiScale", type=float, default=1.0, help="Rescale equivalent luminosity by this value (e.g. 10 means ten times more data and MC)")
    parser.add_argument("--lumiScaleVarianceLinearly", type=str, nargs='*', default=[], choices=["data", "mc"], help="When using --lumiScale, scale variance linearly instead of quadratically, to pretend there is really more data or MC (can specify both as well). Note that statistical fluctuations in histograms cannot be lifted, so this option can lead to spurious constraints of systematic uncertainties when the argument of lumiScale is larger than unity, because bin-by-bin fluctuations will not be covered by the assumed uncertainty.")
    parser.add_argument("--sumChannels", action='store_true', help="Only use one channel")
    parser.add_argument("--fitXsec", action='store_true', help="Fit signal inclusive cross section")
    parser.add_argument("--fitWidth", action='store_true', help="Fit boson width")
    parser.add_argument("--fitAlphaS", action='store_true', help="Fit alphaS")
    parser.add_argument("--fitMassDiff", type=str, default=None, choices=["charge", "cosThetaStarll", "eta-sign", "eta-range", "etaRegion", "etaRegionSign", "etaRegionRange"], help="Fit an additional POI for the difference in the boson mass")
    parser.add_argument("--fitMassDecorr", type=str, default=[], nargs='*', help="Decorrelate POI for given axes, fit multiple POIs for the different POIs")
    parser.add_argument("--decorrRebin", type=int, nargs='*', default=[], help="Rebin axis by this value (default, 1, does nothing)")
    parser.add_argument("--decorrAbsval", type=int, nargs='*', default=[], help="Take absolute value of axis if 1 (default, 0, does nothing)")
    parser.add_argument("--decorrAxlim", type=float, default=[], nargs='*', help="Restrict axis to this range (assumes pairs of values by axis, with trailing axes optional)")
    parser.add_argument("--fitresult", type=str, default=None ,help="Use data and covariance matrix from fitresult (for making a theory fit)")
    parser.add_argument("--noMCStat", action='store_true', help="Do not include MC stat uncertainty in covariance for theory fit (only when using --fitresult)")
    parser.add_argument("--fakerateAxes", nargs="+", help="Axes for the fakerate binning", default=["eta","pt","charge"])
    parser.add_argument("--fakeEstimation", type=str, help="Set the mode for the fake estimation", default="extended1D", choices=["closure", "simple", "extrapolate", "extended1D", "extended2D"])
    parser.add_argument("--binnedFakeEstimation", action='store_true', help="Compute fakerate factor (and shaperate factor) without smooting in pT (and mT)")
    parser.add_argument("--forceGlobalScaleFakes", default=None, type=float, help="Scale the fakes  by this factor (overriding any custom one implemented in datagroups.py in the fakeSelector).")
    parser.add_argument("--smoothingOrderFakerate", type=int, default=2, help="Order of the polynomial for the smoothing of the fake rate ")
    parser.add_argument("--simultaneousABCD", action="store_true", help="Produce datacard for simultaneous fit of ABCD regions")
    # settings on the nuisances itself
    parser.add_argument("--doStatOnly", action="store_true", default=False, help="Set up fit to get stat-only uncertainty (currently combinetf with -S 0 doesn't work)")
    parser.add_argument("--noTheoryUnc", action="store_true", default=False, help="Set up fit without theory uncertainties")
    parser.add_argument("--explicitSignalMCstat", action='store_true', help="Use explicit parameters for signal MC stat uncertainty. Introduces one nuisance parameter per reco bin. When unfolding, correlate bin by bin statistical uncertainty in reco bins with masked channel.")
    parser.add_argument("--minnloScaleUnc", choices=["byHelicityPt", "byHelicityPtCharge", "byHelicityCharge", "byPtCharge", "byPt", "byCharge", "integrated", "none"], default="byHelicityPt",
            help="Decorrelation for QCDscale")
    parser.add_argument("--resumUnc", default="tnp", type=str, choices=["scale", "tnp", "tnp_minnlo", "minnlo",  "none"], help="Include SCETlib uncertainties")
    parser.add_argument("--noTransitionUnc", action="store_true", help="Do not include matching transition parameter variations.")
    parser.add_argument("--npUnc", default="Delta_Lambda", type=str, choices=combine_theory_helper.TheoryHelper.valid_np_models, help="Nonperturbative uncertainty model")
    parser.add_argument("--scaleTNP", default=1, type=float, help="Scale the TNP uncertainties by this factor")
    parser.add_argument("--scalePdf", default=1, type=float, help="Scale the PDF hessian uncertainties by this factor")
    parser.add_argument("--pdfUncFromCorr", action='store_true', help="Take PDF uncertainty from correction hist (Requires having run that correction)")
    parser.add_argument("--massVariation", type=float, default=100, help="Variation of boson mass")
    parser.add_argument("--ewUnc", type=str, nargs="*", default=["default", "powhegFOEW"], help="Include EW uncertainty (other than pure ISR or FSR)",
        choices=[x for x in theory_corrections.valid_theory_corrections() if "ew" in x and "ISR" not in x and "FSR" not in x])
    parser.add_argument("--isrUnc", type=str, nargs="*", default=["pythiaew_ISR",], help="Include ISR uncertainty", 
        choices=[x for x in theory_corrections.valid_theory_corrections() if "ew" in x and "ISR" in x])
    parser.add_argument("--fsrUnc", type=str, nargs="*", default=["horaceqedew_FSR", "horacelophotosmecoffew_FSR"], help="Include FSR uncertainty", 
        choices=[x for x in theory_corrections.valid_theory_corrections() if "ew" in x and "FSR" in x])
    parser.add_argument("--skipSignalSystOnFakes" , action="store_true", help="Do not propagate signal uncertainties on fakes, mainly for checks.")
    parser.add_argument("--noQCDscaleFakes", action="store_true", help="Do not apply QCd scale uncertainties on fakes, mainly for debugging")
    parser.add_argument("--addQCDMC", action="store_true", help="Include QCD MC when making datacards (otherwise by default it will always be excluded)")
    parser.add_argument("--muonScaleVariation", choices=["smearingWeights", "massWeights", "manualShift"], default="smearingWeights", help="the method with which the muon scale variation histograms are derived")
    parser.add_argument("--scaleMuonCorr", type=float, default=1.0, help="Scale up/down dummy muon scale uncertainty by this factor")
    parser.add_argument("--correlatedNonClosureNuisances", action='store_true', help="get systematics from histograms for the Z non-closure nuisances without decorrelation in eta and pt")
    parser.add_argument("--calibrationStatScaling", type=float, default=2.1, help="scaling of calibration statistical uncertainty")
    parser.add_argument("--resolutionStatScaling", type=float, default=10.0, help="scaling of resolution statistical uncertainty")
    parser.add_argument("--correlatedAdHocA", type=float, default=0.0, help="fully correlated ad-hoc uncertainty on b-field term A (in addition to Z pdg mass)")
    parser.add_argument("--correlatedAdHocM", type=float, default=0.0, help="fully correlated ad-hoc uncertainty on alignment term M")
    parser.add_argument("--noEfficiencyUnc", action='store_true', help="Skip efficiency uncertainty (useful for tests, because it's slow). Equivalent to --excludeNuisances '.*effSystTnP|.*effStatTnP' ")
    parser.add_argument("--effStatLumiScale", type=float, default=None, help="Rescale equivalent luminosity for efficiency stat uncertainty by this value (e.g. 10 means ten times more data from tag and probe)")
    parser.add_argument("--binnedScaleFactors", action='store_true', help="Use binned scale factors (different helpers and nuisances)")
    parser.add_argument("--isoEfficiencySmoothing", action='store_true', help="If isolation SF was derived from smooth efficiencies instead of direct smoothing")
    parser.add_argument("--scaleZmuonVeto", default=1, type=float, help="Scale the second muon veto uncertainties by this factor for Wmass")
    parser.add_argument("--logNormalWmunu", default=-1, type=float, help="Add lnN uncertainty for W signal (mainly for tests wifakes in control regions, where W is a subdominant background). If negative nothing is added")
    parser.add_argument("--logNormalFake", default=1.15, type=float, help="Specify lnN uncertainty for Fake background (for W analysis). If negative nothing is added")
    # pseudodata
    parser.add_argument("--pseudoData", type=str, nargs="+", help="Histograms to use as pseudodata")
    parser.add_argument("--pseudoDataAxes", type=str, nargs="+", default=[None], help="Variation axes to use as pseudodata for each of the histograms")
    parser.add_argument("--pseudoDataIdxs", type=str, nargs="+", default=[None], help="Variation indices to use as pseudodata for each of the histograms")
    parser.add_argument("--pseudoDataFile", type=str, help="Input file for pseudodata (if it should be read from a different file)", default=None)
    parser.add_argument("--pseudoDataProcsRegexp", type=str, default=".*", help="Regular expression for processes taken from pseudodata file (all other processes are automatically got from the nominal file). Data is excluded automatically as usual")
    parser.add_argument("--pseudoDataFakes", type=str, nargs="+", choices=["truthMC", "closure", "simple", "extrapolate", "extended1D", "extended2D"],
        help="Pseudodata for fakes are using QCD MC (closure), or different estimation methods (simple, extended1D, extended2D)")
    parser.add_argument("--addTauToSignal", action='store_true', help="Events from the same process but from tau final states are added to the signal")
    parser.add_argument("--noPDFandQCDtheorySystOnSignal", action='store_true', help="Removes PDF and theory uncertainties on signal processes")
    parser.add_argument("--recoCharge", type=str, default=["plus", "minus"], nargs="+", choices=["plus", "minus"], help="Specify reco charge to use, default uses both. This is a workaround for unfolding/theory-agnostic fit when running a single reco charge, as gen bins with opposite gen charge have to be filtered out")
    parser.add_argument("--forceConstrainMass", action='store_true', help="force mass to be constrained in fit")
    parser.add_argument("--decorMassWidth", action='store_true', help="remove width variations from mass variations")

    parser = make_subparsers(parser)

    return parser

def setup(args, inputFile, fitvar, xnorm=False):

    isUnfolding = args.analysisMode == "unfolding"
    isTheoryAgnostic = args.analysisMode in ["theoryAgnosticNormVar", "theoryAgnosticPolVar"]
    isTheoryAgnosticPolVar = args.analysisMode == "theoryAgnosticPolVar"
    isPoiAsNoi = (isUnfolding or isTheoryAgnostic) and args.poiAsNoi
    isFloatingPOIsTheoryAgnostic = isTheoryAgnostic and not isPoiAsNoi
    isFloatingPOIs = (isUnfolding or isTheoryAgnostic) and not isPoiAsNoi

    # NOTE: args.filterProcGroups and args.excludeProcGroups should in principle not be used together
    #       (because filtering is equivalent to exclude something), however the exclusion is also meant to skip
    #       processes which are defined in the original process dictionary but are not supposed to be (always) run on
    if args.addQCDMC or "QCD" in args.filterProcGroups:
        logger.warning("Adding QCD MC to list of processes for the fit setup")
    elif "QCD" not in args.excludeProcGroups:
        logger.warning("Automatic removal of QCD MC from list of processes. Use --filterProcGroups 'QCD' or --addQCDMC to keep it")
        args.excludeProcGroups.append("QCD")
    filterGroup = args.filterProcGroups if args.filterProcGroups else None
    excludeGroup = args.excludeProcGroups if args.excludeProcGroups else None

    logger.debug(f"Filtering these groups of processes: {args.filterProcGroups}")
    logger.debug(f"Excluding these groups of processes: {args.excludeProcGroups}")

    datagroups = Datagroups(inputFile, excludeGroups=excludeGroup, filterGroups=filterGroup)

    if not xnorm and (args.axlim or args.rebin or args.absval):
        datagroups.set_rebin_action(fitvar, args.axlim, args.rebin, args.absval, args.rebinBeforeSelection, rename=False)

    wmass = datagroups.mode[0] == "w"
    wlike = "wlike" in datagroups.mode 
    lowPU = "lowpu" in datagroups.mode
    # Detect lowpu dilepton
    dilepton = "dilepton" in datagroups.mode or any(x in ["ptll", "mll"] for x in fitvar)
    genfit = datagroups.mode == "vgen"

    if genfit:
        hasw = any("W" in x for x in args.filterProcGroups)
        hasz = any("Z" in x for x in args.filterProcGroups)
        if hasw and hasz:
            raise ValueError("Only W or Z processes are permitted in the gen fit")
        wmass = hasw

    simultaneousABCD = wmass and args.simultaneousABCD and not xnorm
    constrainMass = args.forceConstrainMass or args.fitXsec or (dilepton and not "mll" in fitvar) or genfit
    logger.debug(f"constrainMass = {constrainMass}")

    if wmass:
        base_group = "Wenu" if datagroups.flavor == "e" else "Wmunu"
    else:
        base_group = "Zee" if datagroups.flavor == "ee" else "Zmumu"

    if args.addTauToSignal:
        # add tau signal processes to signal group
        datagroups.groups[base_group].addMembers(datagroups.groups[base_group.replace("mu","tau")].members)
        datagroups.deleteGroup(base_group.replace("mu","tau"))

    if args.fitXsec:
        datagroups.unconstrainedProcesses.append(base_group)

    if "run" in fitvar:
        # in case fit is split by runs/ cumulated lumi
        # run axis only exists for data, add it for MC, and scale the MC according to the luminosity fractions
        run_edges = common.run_edges
        run_edges_lumi = common.run_edges_lumi
        lumis = np.diff(run_edges_lumi)/run_edges_lumi[-1]

        datagroups.setGlobalAction(
            lambda h: h if "run" in h.axes.name else
                hh.scaleHist(
                    hh.addGenericAxis(h, hist.axis.Variable(run_edges+0.5, name = "run", underflow=False, overflow=False), add_trailing=False),
                    lumis[:,*[np.newaxis for a in h.axes]],
                )
            )

    if xnorm:
        datagroups.select_xnorm_groups(base_group)
        datagroups.globalAction = None # reset global action in case of rebinning or such
        if isPoiAsNoi or not isUnfolding:
            # creating the xnorm model (e.g. for the theory fit)
            if wmass and "qGen" in fitvar:
                # add gen charge as additional axis
                datagroups.groups[base_group].memberOp = [ (lambda h, m=member: hh.addGenChargeAxis(h, 
                    idx=0 if "minus" in m.name else 1)) for member in datagroups.groups[base_group].members]
                xnorm_axes = ["qGen", *datagroups.gen_axes_names]
            else:
                xnorm_axes = datagroups.gen_axes_names[:]
            datagroups.setGenAxes(sum_gen_axes=[a for a in xnorm_axes if a not in fitvar])
    
    if isPoiAsNoi:
        constrainMass = False if isTheoryAgnostic else True
        poi_axes = datagroups.gen_axes_names if args.genAxes is None else args.genAxes
        # remove specified gen axes from set of gen axes in datagroups so that those are integrated over
        datagroups.setGenAxes(sum_gen_axes=[a for a in datagroups.gen_axes_names if a not in poi_axes])

        # FIXME: temporary customization of signal and out-of-acceptance process names for theory agnostic with POI as NOI
        # There might be a better way to do it more homogeneously with the rest.
        if isTheoryAgnostic:
            constrainMass = False
            hasSeparateOutOfAcceptanceSignal = False
            for g in datagroups.groups.keys():                
                logger.debug(f"{g}: {[m.name for m in datagroups.groups[g].members]}")
            # check if the out-of-acceptance signal process exists as an independent process
            if any(m.name.endswith("OOA") for m in datagroups.groups[base_group].members):
                hasSeparateOutOfAcceptanceSignal = True
                if wmass:
                    # out of acceptance contribution
                    datagroups.copyGroup(base_group, f"{base_group}OOA", member_filter=lambda x: x.name.endswith("OOA"))
                    datagroups.groups[base_group].deleteMembers([m for m in datagroups.groups[base_group].members if m.name.endswith("OOA")])
                else:
                    # out of acceptance contribution
                    datagroups.copyGroup(base_group, f"{base_group}OOA", member_filter=lambda x: x.name.endswith("OOA"))
                    datagroups.groups[base_group].deleteMembers([m for m in datagroups.groups[base_group].members if m.name.endswith("OOA")])
            if any(x.endswith("OOA") for x in args.excludeProcGroups) and hasSeparateOutOfAcceptanceSignal:
                datagroups.deleteGroup(f"{base_group}OOA") # remove out of acceptance signal

        if isUnfolding:
            # set gen axes to be stored in metadata for post processing
            if wmass and "qGen" in datagroups.gen_axes_names:
                # gen level bins, split by charge
                noi_names = []
                if "minus" in args.recoCharge:
                    unfolding_hist = datagroups.getHistForUnfolding(
                        base_group, 
                        member_filter=lambda x: x.name.startswith("Wminus") and not x.name.endswith("OOA"), 
                        histToReadAxes = "xnorm"
                    )
                    gen_axes_to_read = [ax for ax in unfolding_hist.axes if ax.name != "qGen" and ax.name in datagroups.gen_axes_names]
                    datagroups.gen_axes["W_qGen0"] = gen_axes_to_read
                    gen_bin_indices = datagroups.getGenBinIndices(unfolding_hist, axesToRead=[a.name for a in gen_axes_to_read])
                    noi_names.extend(datagroups.getPOINames(gen_bin_indices, [a.name for a in gen_axes_to_read], "W_qGen0", flow=False))
                if "plus" in args.recoCharge:
                    unfolding_hist = datagroups.getHistForUnfolding(
                        base_group, 
                        member_filter=lambda x: x.name.startswith("Wplus") and not x.name.endswith("OOA"), 
                        histToReadAxes= "xnorm"
                    )
                    gen_axes_to_read = [ax for ax in unfolding_hist.axes if ax.name != "qGen" and ax.name in datagroups.gen_axes_names]
                    datagroups.gen_axes["W_qGen1"] = gen_axes_to_read
                    gen_bin_indices = datagroups.getGenBinIndices(unfolding_hist, axesToRead=[a.name for a in gen_axes_to_read])
                    noi_names.extend(datagroups.getPOINames(gen_bin_indices, [a.name for a in gen_axes_to_read], "W_qGen1", flow=False))
            else:
                unfolding_hist = datagroups.getHistForUnfolding(base_group, member_filter=lambda x: not x.name.endswith("OOA"), histToReadAxes= "xnorm")
                datagroups.gen_axes[base_group[0]] = [ax for ax in unfolding_hist.axes if ax.name in datagroups.gen_axes_names]

                gen_bin_indices = datagroups.getGenBinIndices(unfolding_hist, axesToRead=datagroups.gen_axes_names)
                noi_names = datagroups.getPOINames(gen_bin_indices, datagroups.gen_axes_names, base_group[0], flow=False)

        logger.debug(f"New gen axes are: {datagroups.gen_axes}")

    elif isUnfolding or isTheoryAgnostic:
        constrainMass = False if isTheoryAgnostic else True
        datagroups.setGenAxes(args.genAxes)
        logger.info(f"GEN axes are {args.genAxes}")
        if wmass and "qGen" in datagroups.gen_axes_names:
            # gen level bins, split by charge
            if "minus" in args.recoCharge:
                datagroups.defineSignalBinsUnfolding(
                    base_group, f"W_qGen0", 
                    member_filter=lambda x: x.name.startswith("Wminus") and not x.name.endswith("OOA"), 
                    axesToRead=[ax for ax in datagroups.gen_axes_names if ax!="qGen"])
            if "plus" in args.recoCharge:
                datagroups.defineSignalBinsUnfolding(base_group, 
                f"W_qGen1", 
                member_filter=lambda x: x.name.startswith("Wplus") and not x.name.endswith("OOA"), 
                axesToRead=[ax for ax in datagroups.gen_axes_names if ax!="qGen"])
        else:
            datagroups.defineSignalBinsUnfolding(base_group, base_group[0], member_filter=lambda x: not x.name.endswith("OOA"))
        
        # out of acceptance contribution
        to_del = [m for m in datagroups.groups[base_group].members if not m.name.endswith("OOA")]
        if len(datagroups.groups[base_group].members) == len(to_del):
            datagroups.deleteGroup(base_group)
        else:
            datagroups.groups[base_group].deleteMembers(to_del)    

    if args.qcdProcessName:
        datagroups.fakeName = args.qcdProcessName

    if wmass and not xnorm:
        datagroups.fakerate_axes=args.fakerateAxes
        datagroups.set_histselectors(datagroups.getNames(), args.baseName, mode=args.fakeEstimation,
                                     smoothen=not args.binnedFakeEstimation, smoothingOrderFakerate=args.smoothingOrderFakerate,
                                     integrate_x="mt" not in fitvar,
                                     simultaneousABCD=simultaneousABCD, forceGlobalScaleFakes=args.forceGlobalScaleFakes)

    # Start to create the CardTool object, customizing everything
    cardTool = CardTool.CardTool(xnorm=xnorm, simultaneousABCD=simultaneousABCD, real_data=args.realData)
    cardTool.setDatagroups(datagroups)

    logger.debug(f"Making datacards with these processes: {cardTool.getProcesses()}")
    if args.absolutePathInCard:
        cardTool.setAbsolutePathShapeInCard()

    if simultaneousABCD:
        # In case of ABCD we need to have different fake processes for e and mu to have uncorrelated uncertainties
        cardTool.setFakeName(datagroups.fakeName + (datagroups.flavor if datagroups.flavor else ""))
        cardTool.unroll=True

        # add ABCD regions to fit
        mtName = "mt" if "mt" in fitvar else common.passMTName
        if common.passIsoName not in fitvar:
            fitvar = [*fitvar, common.passIsoName]
        if mtName not in fitvar:
            fitvar = [*fitvar, mtName]

    cardTool.setFitAxes(fitvar)

    if args.sumChannels or xnorm or dilepton or simultaneousABCD or "charge" not in fitvar:
        cardTool.setWriteByCharge(False)
    else:
        cardTool.setChannels(args.recoCharge)
        if (isUnfolding or isTheoryAgnostic) and args.forceRecoChargeAsGen:
            cardTool.setExcludeProcessForChannel("plus", ".*qGen0")
            cardTool.setExcludeProcessForChannel("minus", ".*qGen1")
    
    if xnorm:
        histName = "xnorm"
        cardTool.setHistName(histName)
        cardTool.setNominalName(histName)
    else:
        cardTool.setHistName(args.baseName)
        cardTool.setNominalName(args.baseName)
        
    # define sumGroups for integrated cross section
    if isUnfolding or isTheoryAgnostic:
        # TODO: make this less hardcoded to filter the charge (if the charge is not present this will duplicate things)
        if isTheoryAgnostic and wmass and "qGen" in datagroups.gen_axes_names:
            if "plus" in args.recoCharge:
                cardTool.addSumXsecGroups(genCharge="qGen1")
            if "minus" in args.recoCharge:
                cardTool.addSumXsecGroups(genCharge="qGen0")
        else:
            cardTool.addSumXsecGroups(all_param_names=noi_names if isUnfolding and isPoiAsNoi else None)

    if args.noHist:
        cardTool.skipHistograms()
    cardTool.setSpacing(28)
    label = 'W' if wmass else 'Z'
    cardTool.setCustomSystGroupMapping({
        "theoryTNP" : f".*resum.*|.*TNP.*|mass.*{label}.*",
        "resumTheory" : f".*scetlib.*|.*resum.*|.*TNP.*|mass.*{label}.*",
        "allTheory" : f".*scetlib.*|pdf.*|.*QCD.*|.*resum.*|.*TNP.*|mass.*{label}.*",
        "ptTheory" : f".*QCD.*|.*resum.*|.*TNP.*|mass.*{label}.*",
    })
    cardTool.setCustomSystForCard(args.excludeNuisances, args.keepNuisances)

    if args.pseudoData:
        cardTool.setPseudodata(args.pseudoData, args.pseudoDataAxes, args.pseudoDataIdxs, args.pseudoDataProcsRegexp)
        if args.pseudoDataFile:
            # FIXME: should make sure to apply the same customizations as for the nominal datagroups so far
            pseudodataGroups = Datagroups(args.pseudoDataFile, excludeGroups=excludeGroup, filterGroups=filterGroup)
            if not xnorm and (args.axlim or args.rebin or args.absval):
                pseudodataGroups.set_rebin_action(fitvar, args.axlim, args.rebin, args.absval, rename=False)

            if wmass and not xnorm:
                    pseudodataGroups.fakerate_axes=args.fakerateAxes
                    pseudodataGroups.set_histselectors(pseudodataGroups.getNames(), args.baseName, mode=args.fakeEstimation,
                    smoothen=not args.binnedFakeEstimation, smoothingOrderFakerate=args.smoothingOrderFakerate,
                    integrate_x="mt" not in fitvar,
                    simultaneousABCD=simultaneousABCD, forceGlobalScaleFakes=args.forceGlobalScaleFakes)

            cardTool.setPseudodataDatagroups(pseudodataGroups)
    if args.pseudoDataFakes:
        cardTool.setPseudodata(args.pseudoDataFakes)
        # pseudodata for fakes, either using data or QCD MC
        if "closure" in args.pseudoDataFakes or "truthMC" in args.pseudoDataFakes:
            filterGroupFakes = ["QCD"]
            pseudodataGroups = Datagroups(args.pseudoDataFile if args.pseudoDataFile else inputFile, filterGroups=filterGroupFakes)
            pseudodataGroups.fakerate_axes=args.fakerateAxes
            pseudodataGroups.copyGroup("QCD", "QCDTruth")
            pseudodataGroups.set_histselectors(pseudodataGroups.getNames(), args.baseName, 
                mode=args.fakeEstimation, fake_processes=["QCD",], smoothen=not args.binnedFakeEstimation, 
                simultaneousABCD=simultaneousABCD, 
                )
        else:
            pseudodataGroups = Datagroups(args.pseudoDataFile if args.pseudoDataFile else inputFile, excludeGroups=excludeGroup, filterGroups=filterGroup)
            pseudodataGroups.fakerate_axes=args.fakerateAxes
        if args.axlim or args.rebin or args.absval:
            pseudodataGroups.set_rebin_action(fitvar, args.axlim, args.rebin, args.absval, rename=False)
        
        cardTool.setPseudodataDatagroups(pseudodataGroups)

    cardTool.setLumiScale(args.lumiScale, args.lumiScaleVarianceLinearly)

    if not isTheoryAgnostic:
        logger.info(f"cardTool.allMCProcesses(): {cardTool.allMCProcesses()}")
        
    passSystToFakes = wmass and not (simultaneousABCD or xnorm or args.skipSignalSystOnFakes) and cardTool.getFakeName() != "QCD" and (excludeGroup != None and cardTool.getFakeName() not in excludeGroup) and (filterGroup == None or args.qcdProcessName in filterGroup)

    # TODO: move to a common place if it is  useful
    def assertSample(name, startsWith=["W", "Z"], excludeMatch=[]):
        return any(name.startswith(init) for init in startsWith) and all(excl not in name for excl in excludeMatch)

    dibosonMatch = ["WW", "WZ", "ZZ"] 
    WMatch = ["W"] # TODO: the name of out-of-acceptance might be changed at some point, maybe to WmunuOutAcc, so W will match it as well (and can exclude it using "OutAcc" if needed)
    ZMatch = ["Z"]
    signalMatch = WMatch if wmass else ZMatch

    cardTool.addProcessGroup("single_v_samples", lambda x: assertSample(x, startsWith=[*WMatch, *ZMatch], excludeMatch=dibosonMatch))
    # TODO consistently treat low mass drell yan as signal across full analysis
    cardTool.addProcessGroup("z_samples", lambda x: assertSample(x, startsWith=ZMatch, excludeMatch=dibosonMatch))
    if wmass:
        cardTool.addProcessGroup("w_samples", lambda x: assertSample(x, startsWith=WMatch, excludeMatch=dibosonMatch))
        cardTool.addProcessGroup("Zveto_samples", lambda x: assertSample(x, startsWith=[*ZMatch, "DYlowMass"], excludeMatch=dibosonMatch))
        cardTool.addProcessGroup("wtau_samples", lambda x: assertSample(x, startsWith=["Wtaunu"]))
        if not xnorm:
            cardTool.addProcessGroup("single_v_nonsig_samples", lambda x: assertSample(x, startsWith=ZMatch, excludeMatch=dibosonMatch))
    cardTool.addProcessGroup("single_vmu_samples",    lambda x: assertSample(x, startsWith=[*WMatch, *ZMatch], excludeMatch=[*dibosonMatch, "tau"]))
    cardTool.addProcessGroup("signal_samples",        lambda x: assertSample(x, startsWith=signalMatch,        excludeMatch=[*dibosonMatch, "tau"]))
    cardTool.addProcessGroup("signal_samples_inctau", lambda x: assertSample(x, startsWith=signalMatch,        excludeMatch=[*dibosonMatch]))
    cardTool.addProcessGroup("MCnoQCD", lambda x: x not in ["QCD", "Data"] + (["Fake"] if simultaneousABCD else []) )
    # FIXME/FOLLOWUP: the following groups may actually not exclude the OOA when it is not defined as an independent process with specific name
    cardTool.addProcessGroup("signal_samples_noOutAcc",        lambda x: assertSample(x, startsWith=signalMatch, excludeMatch=[*dibosonMatch, "tau", "OOA"]))
    cardTool.addProcessGroup("signal_samples_inctau_noOutAcc", lambda x: assertSample(x, startsWith=signalMatch, excludeMatch=[*dibosonMatch, "OOA"]))

    if not (isTheoryAgnostic or isUnfolding) :
        logger.info(f"All MC processes {cardTool.procGroups['MCnoQCD']}")
        logger.info(f"Single V samples: {cardTool.procGroups['single_v_samples']}")
        if wmass and not xnorm:
            logger.info(f"Single V no signal samples: {cardTool.procGroups['single_v_nonsig_samples']}")
        logger.info(f"Signal samples: {cardTool.procGroups['signal_samples']}")

    signal_samples_forMass = ["signal_samples_inctau"]
    if isFloatingPOIsTheoryAgnostic:
        logger.error("Temporarily not using mass weights for Wtaunu. Please update when possible")
        signal_samples_forMass = ["signal_samples"]

    if simultaneousABCD:
        # Fakerate A/B = C/D
        fakerate_axes_syst = [f"_{n}" for n in args.fakerateAxes]
        cardTool.addSystematic(
            name="nominal",
            rename=f"{cardTool.getFakeName()}Rate",
            processes=cardTool.getFakeName(),
            group="Fake",
            splitGroup = {"experiment": ".*"},
            systNamePrepend=f"{cardTool.getFakeName()}Rate",
            noConstraint=True,
            mirror=True,
            systAxes=fakerate_axes_syst,
            action=syst_tools.make_fakerate_variation,
            actionArgs=dict(
                fakerate_axes=args.fakerateAxes, 
                fakerate_axes_syst=fakerate_axes_syst),
        )
        # Normalization parameters
        fakenorm_axes = [*args.fakerateAxes, mtName]
        fakenorm_axes_syst = [f"_{n}" for n in fakenorm_axes]
        cardTool.addSystematic(
            name="nominal",
            rename=f"{cardTool.getFakeName()}Norm",
            processes=cardTool.getFakeName(),
            group="Fake",
            splitGroup = {"experiment": ".*"},
            systNamePrepend=f"{cardTool.getFakeName()}Norm",
            noConstraint=True,
            mirror=True,
            systAxes=fakenorm_axes_syst,
            action=lambda h: 
                hh.addHists(h,
                    hh.expand_hist_by_duplicate_axes(h, fakenorm_axes, fakenorm_axes_syst),
                    scale2=0.1)
        )

    if args.doStatOnly and isUnfolding and not isPoiAsNoi:
        # At least one nuisance parameter is needed to run combine impacts (e.g. needed for unfolding postprocessing chain)
        cardTool.addLnNSystematic("dummy", 
            processes=['MCnoQCD'], 
            size=1.0001, 
            group="dummy")

    decorwidth = args.decorMassWidth or args.fitWidth
    massWeightName = "massWeight_widthdecor" if decorwidth else "massWeight"
    if not (args.doStatOnly and constrainMass):
        if args.massVariation != 0:
            if len(args.fitMassDecorr)==0:
                cardTool.addSystematic(f"{massWeightName}{label}",
                                    processes=signal_samples_forMass,
                                    group=f"massShift",
                                    noi=not constrainMass,
                                    skipEntries=massWeightNames(proc=label, exclude=args.massVariation),
                                    mirror=False,
                                    noConstraint=not constrainMass,
                                    systAxes=["massShift"],
                                    passToFakes=passSystToFakes
                )
            else:
                suffix = "".join([a.capitalize() for a in args.fitMassDecorr])
                new_names = [f"{a}_decorr" for a in args.fitMassDecorr]
                cardTool.addSystematic(
                    name=f"{massWeightName}{label}",
                    processes=signal_samples_forMass,
                    rename=f"massDecorr{suffix}{label}",
                    group=f"massDecorr{label}",
                    # systNameReplace=[("Shift",f"Diff{suffix}")],
                    skipEntries=[(x, *[-1]*len(args.fitMassDecorr)) for x in massWeightNames(proc=label, exclude=args.massVariation)],
                    noi=not constrainMass,
                    noConstraint=not constrainMass,
                    mirror=False,
                    systAxes=["massShift", *new_names],
                    passToFakes=passSystToFakes,
                    actionRequiresNomi=True,
                    action=syst_tools.decorrelateByAxes, 
                    actionArgs=dict(
                        axesToDecorrNames=args.fitMassDecorr, newDecorrAxesNames=new_names, axlim=args.decorrAxlim, rebin=args.decorrRebin, absval=args.decorrAbsval)
                )

        if args.fitMassDiff:
            suffix = "".join([a.capitalize() for a in args.fitMassDiff.split("-")])
            mass_diff_args = dict(
                name=f"{massWeightName}{label}",
                processes=signal_samples_forMass,
                rename=f"massDiff{suffix}{label}",
                group=f"massDiff{label}",
                systNameReplace=[("Shift",f"Diff{suffix}")],
                skipEntries=massWeightNames(proc=label, exclude=50),
                noi=not constrainMass,
                noConstraint=not constrainMass,
                mirror=False,
                systAxes=["massShift"],
                passToFakes=passSystToFakes,
            )
            if args.fitMassDiff == "charge":
                cardTool.addSystematic(**mass_diff_args,
                    # # on gen level based on the sample, only possible for mW
                    # preOpMap={m.name: (lambda h, swap=swap_bins: swap(h, "massShift", f"massShift{label}50MeVUp", f"massShift{label}50MeVDown")) 
                    #     for g in cardTool.procGroups[signal_samples_forMass[0]] for m in cardTool.datagroups.groups[g].members if "minus" in m.name},
                    # on reco level based on reco charge
                    preOpMap={m.name: (lambda h: 
                        hh.swap_histogram_bins(h, "massShift", f"massShift{label}50MeVUp", f"massShift{label}50MeVDown", "charge", 0) 
                        ) for g in cardTool.procGroups[signal_samples_forMass[0]] for m in cardTool.datagroups.groups[g].members},
                )
            elif args.fitMassDiff == "cosThetaStarll":
                cardTool.addSystematic(**mass_diff_args, 
                    preOpMap={m.name: (lambda h: 
                        hh.swap_histogram_bins(h, "massShift", f"massShift{label}50MeVUp", f"massShift{label}50MeVDown", "cosThetaStarll", hist.tag.Slicer()[0:complex(0,0):])
                        ) for g in cardTool.procGroups[signal_samples_forMass[0]] for m in cardTool.datagroups.groups[g].members},
                )
            elif args.fitMassDiff == "eta-sign":
                cardTool.addSystematic(**mass_diff_args, 
                    preOpMap={m.name: (lambda h: 
                        hh.swap_histogram_bins(h, "massShift", f"massShift{label}50MeVUp", f"massShift{label}50MeVDown", "eta", hist.tag.Slicer()[0:complex(0,0):])
                        ) for g in cardTool.procGroups[signal_samples_forMass[0]] for m in cardTool.datagroups.groups[g].members},
                )
            elif args.fitMassDiff == "eta-range":
                cardTool.addSystematic(**mass_diff_args, 
                    preOpMap={m.name: (lambda h: 
                        hh.swap_histogram_bins(h, "massShift", f"massShift{label}50MeVUp", f"massShift{label}50MeVDown", "eta", hist.tag.Slicer()[complex(0,-0.9):complex(0,0.9):])
                        ) for g in cardTool.procGroups[signal_samples_forMass[0]] for m in cardTool.datagroups.groups[g].members},
                )
            elif args.fitMassDiff.startswith("etaRegion"):
                # 3 bins, use 3 unconstrained parameters: mass; mass0 - mass2; mass0 + mass2 - mass1
                mass_diff_args["rename"] = f"massDiff1{suffix}{label}"
                mass_diff_args["systNameReplace"] = [("Shift",f"Diff1{suffix}")]
                cardTool.addSystematic(**mass_diff_args, 
                    preOpMap={m.name: (lambda h: hh.swap_histogram_bins(
                        hh.swap_histogram_bins(h, "massShift", f"massShift{label}50MeVUp", f"massShift{label}50MeVDown", args.fitMassDiff, 2), # invert for mass2 
                        "massShift", f"massShift{label}50MeVUp", f"massShift{label}50MeVDown", args.fitMassDiff, 1, axis1_replace=f"massShift{label}0MeV") # set mass1 to nominal
                        ) for g in cardTool.procGroups[signal_samples_forMass[0]] for m in cardTool.datagroups.groups[g].members},
                )
                mass_diff_args["rename"] = f"massDiff2{suffix}{label}"
                mass_diff_args["systNameReplace"] = [("Shift",f"Diff2{suffix}")]
                cardTool.addSystematic(**mass_diff_args, 
                    preOpMap={m.name: (lambda h: 
                        hh.swap_histogram_bins(h, "massShift", f"massShift{label}50MeVUp", f"massShift{label}50MeVDown", args.fitMassDiff, 1)
                        ) for g in cardTool.procGroups[signal_samples_forMass[0]] for m in cardTool.datagroups.groups[g].members},
                )

    # this appears within doStatOnly because technically these nuisances should be part of it
    if isPoiAsNoi:
        if isTheoryAgnostic:
            theoryAgnostic_helper = combine_theoryAgnostic_helper.TheoryAgnosticHelper(cardTool, externalArgs=args)
            if isTheoryAgnosticPolVar:
                theoryAgnostic_helper.configure_polVar(label,
                                                       passSystToFakes,
                                                       hasSeparateOutOfAcceptanceSignal,
                                                       )
            else:
                theoryAgnostic_helper.configure_normVar(label,
                                                        passSystToFakes,
                                                        poi_axes,
                                                        )
            theoryAgnostic_helper.add_theoryAgnostic_uncertainty()

        elif isUnfolding:
            poi_axes = poi_axes
            poi_axes_syst = [f"_{n}" for n in poi_axes] if xnorm else poi_axes[:] 
            noi_args = dict(
                group=f"normXsec{label}",
                passToFakes=passSystToFakes,
                name=f"xnorm" if xnorm else f"yieldsUnfolding",
                rename="yieldsUnfolding",
                systAxes=poi_axes_syst,
                processes=["signal_samples"],
                noConstraint=True,
                noi=True,
                mirror=True,
                scale=1 if args.priorNormXsec < 0 else args.priorNormXsec, # histogram represents an (args.priorNormXsec*100)% prior
                labelsByAxis=[f"_{p}" if p != poi_axes[0] else p for p in poi_axes],
            )
            if xnorm:
                cardTool.addSystematic(**noi_args,
                    baseName=f"{label}_",
                    action=lambda h: 
                        hh.addHists(h,
                            hh.expand_hist_by_duplicate_axes(h, poi_axes, poi_axes_syst),
                            scale2=args.scaleNormXsecHistYields)
                )
            elif wmass:
                # add two sets of systematics, one for each charge
                poi_axes = [p for p in poi_axes if p !="qGen"]
                poi_axes_syst = [f"_{n}" for n in poi_axes] if xnorm else poi_axes[:] 
                noi_args["labelsByAxis"] = [f"_{p}" if p != poi_axes[0] else p for p in poi_axes]
                noi_args["systAxes"] = poi_axes_syst
                for sign, sign_idx in (("minus",0), ("plus",1)):
                    noi_args["rename"] = f"noiW{sign}"
                    cardTool.addSystematic(**noi_args,
                        baseName=f"W_qGen{sign_idx}_",
                        systAxesFlow=[n for n in poi_axes if n in ["ptGen",]],
                        preOpMap={
                            m.name: (lambda h: hh.addHists(
                                h[{**{ax: hist.tag.Slicer()[::hist.sum] for ax in poi_axes}, 
                                    "acceptance": hist.tag.Slicer()[::hist.sum]}], 
                                h[{"acceptance":True}], 
                                scale2=args.scaleNormXsecHistYields)
                            ) 
                            if sign in m.name else (
                                lambda h: h[{**{ax: hist.tag.Slicer()[::hist.sum] for ax in poi_axes}, 
                                    "acceptance": hist.tag.Slicer()[::hist.sum]}]
                            )
                            for g in cardTool.procGroups["signal_samples"] for m in cardTool.datagroups.groups[g].members},
                    )
            else:
                cardTool.addSystematic(**noi_args,
                    baseName=f"{label}_",
                    systAxesFlow=[n for n in poi_axes if n in ["ptGen",]],
                    preOpMap={
                        m.name: (lambda h: hh.addHists(
                            h[{**{ax: hist.tag.Slicer()[::hist.sum] for ax in poi_axes}, 
                                "acceptance": hist.tag.Slicer()[::hist.sum]}], 
                            h[{"acceptance":True}], 
                            scale2=args.scaleNormXsecHistYields))
                        for g in cardTool.procGroups["signal_samples"] for m in cardTool.datagroups.groups[g].members},
                )

    if args.explicitSignalMCstat:
        if not xnorm:
            recovar = fitvar
        else:
            # need to find the reco variables that correspond to the masked channel
            idx = args.inputFile.index(inputFile) 
            recovar = args.fitvar[idx].split("-")
        recovar_syst = [f"_{n}" for n in recovar]
        info=dict(
            baseName="MCstat_"+"_".join(cardTool.procGroups['signal_samples'])+"_",
            rename="statMC",
            group=f"statMC",
            passToFakes=False,
            processes=["signal_samples"],
            mirror=True,
            labelsByAxis=[f"_{p}" if p != recovar[0] else p for p in recovar],
        )
        cardTool.setProcsNoStatUnc(cardTool.procGroups['signal_samples'])
        if xnorm and not args.fitresult:
            if wmass:
                action_sel = lambda h, x: histselections.SignalSelectorABCD(h[x]).get_hist(h[x])  
            else:
                action_sel = lambda h, x: h[x] # signal region selection

            integration_var = {a:hist.sum for a in datagroups.gen_axes_names} # integrate out gen axes for bin by bin uncertainties
            cardTool.addSystematic(**info,
                name="yieldsUnfolding",
                nominalName="nominal",
                systAxes=recovar,
                actionRequiresNomi=True,
                action=lambda hv, hn:
                    hh.addHists(
                        hn[{"count":hist.sum, "acceptance":hist.sum}].project(*datagroups.gen_axes_names),
                        action_sel(hv, {"acceptance":True}).project(*recovar, *datagroups.gen_axes_names),
                        scale2=(
                            np.sqrt(action_sel(hv, {"acceptance":hist.sum, **integration_var}).variances(flow=True))
                            / action_sel(hv, {"acceptance":hist.sum, **integration_var}).values(flow=True)
                        )[...,*[np.newaxis] * len(datagroups.gen_axes_names)]
                    )
            )
        else:
            cardTool.addSystematic(**info,
                name=cardTool.nominalName,
                systAxes=recovar_syst,
                action=lambda h: 
                    hh.addHists(h.project(*recovar),
                        hh.expand_hist_by_duplicate_axes(h.project(*recovar), recovar, recovar_syst),
                        scale2=np.sqrt(h.project(*recovar).variances(flow=True))/h.project(*recovar).values(flow=True))
            )

 
    if args.doStatOnly:
        # print a card with only mass weights
        logger.info("Using option --doStatOnly: the card was created with only mass nuisance parameter")
        return cardTool

    if wmass and not xnorm:
        cardTool.addSystematic(f"massWeightZ",
                                processes=['single_v_nonsig_samples'],
                                group=f"massShift",
                                splitGroup = {"theory": ".*"},
                                skipEntries=massWeightNames(proc="Z", exclude=2.1),
                                mirror=False,
                                noConstraint=False,
                                systAxes=["massShift"],
                                passToFakes=passSystToFakes,
        )

    if not args.noTheoryUnc:

        combine_helpers.add_electroweak_uncertainty(cardTool, [*args.ewUnc, *args.fsrUnc, *args.isrUnc], 
            samples="single_v_samples", flavor=datagroups.flavor, passSystToFakes=passSystToFakes)
        
        # Experimental range
        #widthVars = (42, ['widthW2p043GeV', 'widthW2p127GeV']) if wmass else (2.3, ['widthZ2p4929GeV', 'widthZ2p4975GeV'])
        # Variation from EW fit (mostly driven by alphas unc.)    
        cardTool.addSystematic("widthWeightZ",
                                rename="WidthZ0p8MeV",
                                processes= ['single_v_nonsig_samples'] if wmass else signal_samples_forMass,
                                action=lambda h: h[{"width" : ['widthZ2p49333GeV', 'widthZ2p49493GeV']}],
                                group="ZmassAndWidth" if wmass else "widthZ", 
                                splitGroup = {"theory": ".*"},
                                mirror=False,
                                noi=args.fitWidth if not wmass else False,
                                noConstraint=args.fitWidth if not wmass else False,
                                systAxes=["width"],
                                outNames=["widthZDown", "widthZUp"],
                                passToFakes=passSystToFakes,
        )
        if wmass:
            cardTool.addSystematic("widthWeightW",
                                    rename="WidthW0p6MeV",
                                    processes=signal_samples_forMass,
                                    action=lambda h: h[{"width" : ['widthW2p09053GeV', 'widthW2p09173GeV']}],
                                    group="widthW",
                                    splitGroup = {"theory": ".*"},
                                    mirror=False,
                                    noi=args.fitWidth,
                                    noConstraint=args.fitWidth,
                                    systAxes=["width"],
                                    outNames=["widthWDown", "widthWUp"],
                                    passToFakes=passSystToFakes,
            )

<<<<<<< HEAD
        to_fakes = passSystToFakes and not args.noQCDscaleFakes and not xnorm
        
        theory_helper = combine_theory_helper.TheoryHelper(cardTool, hasNonsigSamples=(wmass and not xnorm))
        theory_helper.configure(resumUnc=args.resumUnc, 
            transitionUnc = not args.noTransitionUnc,
            propagate_to_fakes=to_fakes,
            np_model=args.npUnc,
            tnp_scale = args.scaleTNP,
            mirror_tnp=False,
            pdf_from_corr=args.pdfUncFromCorr,
            scale_pdf_unc=args.scalePdf,
            minnlo_unc=args.minnloScaleUnc,
            fitAlphaS=args.fitAlphaS,
        )
=======
    cardTool.addSystematic(f"sin2thetaWeightZ",
                            rename=f"Sin2thetaZ0p00003",
                            processes= ['z_samples'],
                            action=lambda h: h[{"sin2theta" : ['sin2thetaZ0p23151', 'sin2thetaZ0p23157']}],
                            group=f"sin2thetaZ",
                            mirror=False,
                            systAxes=["sin2theta"],
                            outNames=[f"sin2thetaZDown", f"sin2thetaZUp"],
                            passToFakes=passSystToFakes,
    )

    combine_helpers.add_electroweak_uncertainty(cardTool, [*args.ewUnc, *args.fsrUnc, *args.isrUnc], 
        samples="single_v_samples", flavor=datagroups.flavor, passSystToFakes=passSystToFakes)

    to_fakes = passSystToFakes and not args.noQCDscaleFakes and not xnorm
    
    theory_helper = combine_theory_helper.TheoryHelper(cardTool, hasNonsigSamples=(wmass and not xnorm))
    theory_helper.configure(resumUnc=args.resumUnc, 
        transitionUnc = not args.noTransitionUnc,
        propagate_to_fakes=to_fakes,
        np_model=args.npUnc,
        tnp_scale = args.scaleTNP,
        mirror_tnp=False,
        pdf_from_corr=args.pdfUncFromCorr,
        scale_pdf_unc=args.scalePdf,
        minnlo_unc=args.minnloScaleUnc,
    )
>>>>>>> 2f90697c

        theorySystSamples = ["signal_samples_inctau"]
        if wmass:
            if args.noPDFandQCDtheorySystOnSignal:
                theorySystSamples = ["wtau_samples"]
            theorySystSamples.append("single_v_nonsig_samples")
        if xnorm:
            theorySystSamples = ["signal_samples"]

        theory_helper.add_all_theory_unc(theorySystSamples, skipFromSignal=args.noPDFandQCDtheorySystOnSignal)

    if xnorm or genfit:
        return cardTool

    # Below: experimental uncertainties
    cardTool.addLnNSystematic("CMS_PhotonInduced", processes=["PhotonInduced"], size=2.0, group="CMS_background", splitGroup = {"experiment": ".*"},)
    if wmass:
        if args.logNormalWmunu > 0.0:            
            cardTool.addLnNSystematic(f"CMS_Wmunu", processes=["Wmunu"], size=args.logNormalWmunu, group="CMS_background", splitGroup = {"experiment": ".*"})
        if args.logNormalFake > 0.0:
            cardTool.addLnNSystematic(f"CMS_{cardTool.getFakeName()}", processes=[cardTool.getFakeName()], size=args.logNormalFake, group="Fake", splitGroup = {"experiment": ".*"})
        cardTool.addLnNSystematic("CMS_Top", processes=["Top"], size=1.06, group="CMS_background", splitGroup = {"experiment": ".*"})
        cardTool.addLnNSystematic("CMS_VV", processes=["Diboson"], size=1.16, group="CMS_background", splitGroup = {"experiment": ".*"})
        cardTool.addSystematic("luminosity",
                                processes=['MCnoQCD'],
                                outNames=["lumiDown", "lumiUp"],
                                group="luminosity", 
                                splitGroup = {"experiment": ".*"},
                                systAxes=["downUpVar"],
                                labelsByAxis=["downUpVar"],
                                passToFakes=passSystToFakes)
    else:
        cardTool.addLnNSystematic("CMS_background", processes=["Other"], size=1.15, group="CMS_background", splitGroup = {"experiment": ".*"},)
        cardTool.addLnNSystematic("lumi", processes=['MCnoQCD'], size=1.017 if lowPU else 1.012, group="luminosity", splitGroup = {"experiment": ".*"},)

    # shape uncertainty on fakes from fakerate factor
    if cardTool.getFakeName() != "QCD" and cardTool.getFakeName() in datagroups.groups.keys() and not xnorm and (not args.binnedFakeEstimation or (args.fakeEstimation in ["extrapolate"] and "mt" in fitvar)):
        syst_axes = ["eta", "charge"] if (not args.binnedFakeEstimation or args.fakeEstimation not in ["extrapolate"]) else ["eta", "pt", "charge"]
        info=dict(
            name=args.baseName, 
            group="Fake",
            processes=cardTool.getFakeName(), 
            noConstraint=False, 
            mirror=False, 
            scale=1,
            applySelection=False, # don't apply selection, all regions will be needed for the action
            action=cardTool.datagroups.groups[cardTool.getFakeName()].histselector.get_hist,
            systAxes=[f"_{x}" for x in syst_axes if x in args.fakerateAxes]+["_param", "downUpVar"])
        subgroup = f"{cardTool.getFakeName()}Rate"
        cardTool.addSystematic(**info,
            rename=subgroup,
            splitGroup = {subgroup: f".*", "experiment": ".*"},
            systNamePrepend=subgroup,
            actionArgs=dict(variations_frf=True),
        )
        if args.fakeEstimation in ["extended2D",]:
            subgroup = f"{cardTool.getFakeName()}Shape"
            cardTool.addSystematic(**info,
                rename=subgroup,
                splitGroup = {subgroup: f".*", "experiment": ".*"},
                systNamePrepend=subgroup,
                actionArgs=dict(variations_scf=True),
            )

    if not args.noEfficiencyUnc:

        if not lowPU:

            chargeDependentSteps = common.muonEfficiency_chargeDependentSteps
            effTypesNoIso = ["reco", "tracking", "idip", "trigger"]
            effStatTypes = [x for x in effTypesNoIso]
            if args.binnedScaleFactors or not args.isoEfficiencySmoothing:
                effStatTypes.extend(["iso"])
            else:
                effStatTypes.extend(["iso_effData", "iso_effMC"])
            allEffTnP = [f"effStatTnP_sf_{eff}" for eff in effStatTypes] + ["effSystTnP"]
            for name in allEffTnP:
                if "Syst" in name:
                    axes = ["reco-tracking-idip-trigger-iso", "n_syst_variations"]
                    axlabels = ["WPSYST", "_etaDecorr"]
                    nameReplace = [("WPSYST0", "reco"), ("WPSYST1", "tracking"), ("WPSYST2", "idip"), ("WPSYST3", "trigger"), ("WPSYST4", "iso"), ("effSystTnP", "effSyst"), ("etaDecorr0", "fullyCorr") ]
                    scale = 1
                    mirror = True
                    mirrorDownVarEqualToNomi=False
                    groupName = "muon_eff_syst"
                    splitGroupDict = {f"{groupName}_{x}" : f".*effSyst.*{x}" for x in list(effTypesNoIso + ["iso"])}
                    splitGroupDict["muon_eff_all"] = ".*"
                else:
                    nameReplace = [] if any(x in name for x in chargeDependentSteps) else [("q0", "qall")] # for iso change the tag id with another sensible label
                    mirror = True
                    mirrorDownVarEqualToNomi=False
                    if args.binnedScaleFactors:
                        axes = ["SF eta", "nPtBins", "SF charge"]
                    else:
                        axes = ["SF eta", "nPtEigenBins", "SF charge"]
                    axlabels = ["eta", "pt", "q"]
                    nameReplace = nameReplace + [("effStatTnP_sf_", "effStat_")]           
                    scale = 1
                    groupName = "muon_eff_stat"
                    splitGroupDict = {f"{groupName}_{x}" : f".*effStat.*{x}" for x in effStatTypes}
                    splitGroupDict["muon_eff_all"] = ".*"
                if args.effStatLumiScale and "Syst" not in name:
                    scale /= math.sqrt(args.effStatLumiScale)

                cardTool.addSystematic(
                    name, 
                    mirror=mirror,
                    mirrorDownVarEqualToNomi=mirrorDownVarEqualToNomi,
                    group=groupName,
                    splitGroup={**splitGroupDict, "experiment": ".*"},
                    systAxes=axes,
                    labelsByAxis=axlabels,
                    baseName=name+"_",
                    processes=['MCnoQCD'],
                    passToFakes=passSystToFakes,
                    systNameReplace=nameReplace,
                    scale=scale,
                )
                # now add other systematics if present
                if name=="effSystTnP":
                    for es in common.muonEfficiency_altBkgSyst_effSteps:
                        cardTool.addSystematic(
                            f"effSystTnP_altBkg_{es}",
                            mirror=mirror,
                            mirrorDownVarEqualToNomi=mirrorDownVarEqualToNomi,
                            group=f"muon_eff_syst_{es}_altBkg",
                            splitGroup={groupName: ".*", "muon_eff_all" : ".*", "experiment": ".*"},
                            systAxes = ["n_syst_variations"],
                            labelsByAxis = [f"{es}_altBkg_etaDecorr"],
                            baseName=name+"_",
                            processes=['MCnoQCD'],
                            passToFakes=passSystToFakes,
                            systNameReplace=[("effSystTnP", "effSyst"), ("etaDecorr0", "fullyCorr")],
                            scale=scale,
                        )
            if wmass:
                useGlobalOrTrackerVeto = input_tools.args_from_metadata(cardTool, "useGlobalOrTrackerVeto")
                allEffTnP_veto = ["effStatTnP_veto_sf", "effSystTnP_veto"]
                for name in allEffTnP_veto:
                    if "Syst" in name:
                        if useGlobalOrTrackerVeto:
                            axes = ["veto_reco-veto_tracking-veto_idip-veto_trackerreco-veto_trackertracking", "n_syst_variations"]
                        else:
                            axes = ["veto_reco-veto_tracking-veto_idip", "n_syst_variations"]
                        axlabels = ["WPSYST", "_etaDecorr"]
                        if useGlobalOrTrackerVeto:
                            nameReplace = [("WPSYST0", "reco"), ("WPSYST1", "tracking"), ("WPSYST2", "idip"), ("WPSYST3", "trackerreco"), ("WPSYST4", "trackertracking"), ("effSystTnP_veto", "effSyst_veto"), ("etaDecorr0", "fullyCorr") ]
                        else:
                            nameReplace = [("WPSYST0", "reco"), ("WPSYST1", "tracking"), ("WPSYST2", "idip"), ("effSystTnP_veto", "effSyst_veto"), ("etaDecorr0", "fullyCorr") ]
                        scale = 1.0
                        mirror = True
                        mirrorDownVarEqualToNomi=False
                        groupName = "muon_eff_syst_veto"
                        if useGlobalOrTrackerVeto:
                            splitGroupDict = {f"{groupName}{x}" : f".*effSyst_veto.*{x}" for x in list(["reco","tracking","idip","trackerreco","trackertracking"])}
                        else:
                            splitGroupDict = {f"{groupName}{x}" : f".*effSyst_veto.*{x}" for x in list(["reco","tracking","idip"])}
                        splitGroupDict["muon_eff_all"] = ".*"
                    else:
                        nameReplace = []
                        mirror = True
                        mirrorDownVarEqualToNomi=False
                        if args.binnedScaleFactors:
                            axes = ["SF eta", "nPtBins", "SF charge"]
                        else:
                            axes = ["SF eta", "nPtEigenBins", "SF charge"]
                        axlabels = ["eta", "pt", "q"]
                        nameReplace = nameReplace + [("effStatTnP_veto_sf_", "effStat_veto_")]           
                        scale = 1.0
                        groupName = "muon_eff_stat_veto"
                        splitGroupDict = {"muon_eff_all" : ".*"}
                    if args.effStatLumiScale and "Syst" not in name:
                        scale /= math.sqrt(args.effStatLumiScale)

                    cardTool.addSystematic(
                        name, 
                        mirror=mirror,
                        mirrorDownVarEqualToNomi=mirrorDownVarEqualToNomi,
                        group=groupName,
                        splitGroup={**splitGroupDict, "experiment": ".*"},
                        systAxes=axes,
                        labelsByAxis=axlabels,
                        baseName=name+"_",
                        processes=['Zveto_samples'],
                        passToFakes=passSystToFakes,
                        systNameReplace=nameReplace,
                        scale=scale,
                    )

        else:
            if datagroups.flavor in ["mu", "mumu"]:
                lepEffs = ["muSF_HLT_DATA_stat", "muSF_HLT_DATA_syst", "muSF_HLT_MC_stat", "muSF_HLT_MC_syst", "muSF_ISO_stat", "muSF_ISO_DATA_syst", "muSF_ISO_MC_syst", "muSF_IDIP_stat", "muSF_IDIP_DATA_syst", "muSF_IDIP_MC_syst"]
            else:
                lepEffs = [] # ["elSF_HLT_syst", "elSF_IDISO_stat"]

            for lepEff in lepEffs:
                cardTool.addSystematic(lepEff,
                    processes=cardTool.allMCProcesses(),
                    mirror = True,
                    group="CMS_lepton_eff", 
                    splitGroup = {"experiment": ".*"},
                    baseName=lepEff,
                    systAxes = ["tensor_axis_0"],
                    labelsByAxis = [""], 
                )

    if (wmass or wlike) and input_tools.args_from_metadata(cardTool, "recoilUnc"):
        combine_helpers.add_recoil_uncertainty(cardTool, ["signal_samples"],
            passSystToFakes=passSystToFakes,
            flavor=datagroups.flavor if datagroups.flavor else "mu",
            pu_type="lowPU" if lowPU else "highPU")

    if lowPU:
        if datagroups.flavor in ["e", "ee"]:
            # disable, prefiring for muons currently broken? (fit fails)
            cardTool.addSystematic("prefireCorr",
                processes=cardTool.allMCProcesses(),
                mirror = False,
                group="CMS_prefire17",
                splitGroup = {"experiment": ".*"},
                baseName="CMS_prefire17",
                systAxes = ["downUpVar"],
                labelsByAxis = ["downUpVar"], 
            )

        return cardTool

    # Below: all that is highPU specific

    # msv_config_dict = {
    #     "smearingWeights":{
    #         "hist_name": "muonScaleSyst_responseWeights",
    #         "syst_axes": ["unc", "downUpVar"],
    #         "syst_axes_labels": ["unc", "downUpVar"]
    #     },
    #     "massWeights":{
    #         "hist_name": "muonScaleSyst",
    #         "syst_axes": ["downUpVar", "scaleEtaSlice"],
    #         "syst_axes_labels": ["downUpVar", "ieta"]
    #     },
    #     "manualShift":{
    #         "hist_name": "muonScaleSyst_manualShift",
    #         "syst_axes": ["downUpVar"],
    #         "syst_axes_labels": ["downUpVar"]
    #     }
    # }

    # msv_config = msv_config_dict[args.muonScaleVariation]

    # cardTool.addSystematic(msv_config['hist_name'], 
    #     processes=['single_v_samples' if wmass else 'single_vmu_samples'],
    #     group="muonCalibration",
    #     baseName="CMS_scale_m_",
    #     systAxes=msv_config['syst_axes'],
    #     labelsByAxis=msv_config['syst_axes_labels'],
    #     passToFakes=passSystToFakes,
    #     scale = args.scaleMuonCorr,
    # )
    cardTool.addSystematic("muonL1PrefireSyst", 
        processes=['MCnoQCD'],
        group="muonPrefire",
        splitGroup = {f"prefire" : f".*", "experiment": ".*"},        
        baseName="CMS_prefire_syst_m",
        systAxes=["downUpVar"],
        labelsByAxis=["downUpVar"],
        passToFakes=passSystToFakes,
    )
    cardTool.addSystematic("muonL1PrefireStat", 
        processes=['MCnoQCD'],
        group="muonPrefire",
        splitGroup = {f"prefire" : f".*", "experiment": ".*"},        
        baseName="CMS_prefire_stat_m_",
        systAxes=["downUpVar", "etaPhiRegion"],
        labelsByAxis=["downUpVar", "etaPhiReg"],
        passToFakes=passSystToFakes,
    )
    cardTool.addSystematic("ecalL1Prefire", 
        processes=['MCnoQCD'],
        group="ecalPrefire",
        splitGroup = {f"prefire" : f".*", "experiment": ".*"},        
        baseName="CMS_prefire_ecal",
        systAxes=["downUpVar"],
        labelsByAxis=["downUpVar"],
        passToFakes=passSystToFakes,
    )

    cardTool.addSystematic("muonScaleSyst_responseWeights",
        processes=['single_v_samples'],
        group="scaleCrctn",
        splitGroup={f"muonCalibration" : f".*"},
        baseName="Scale_correction_",
        systAxes=["unc", "downUpVar"],
        passToFakes=passSystToFakes,
        scale = args.calibrationStatScaling,
    )
    cardTool.addSystematic("muonScaleClosSyst_responseWeights",
        processes=['single_v_samples'],
        group="scaleClosCrctn",
        splitGroup={f"muonCalibration" : f".*"},
        baseName="ScaleClos_correction_",
        systAxes=["unc", "downUpVar"],
        passToFakes=passSystToFakes,
    )

    mzerr = 2.1e-3
    mz0 = 91.18
    adhocA = args.correlatedAdHocA
    nomvarA = common.correlated_variation_base_size["A"]
    scaleA = math.sqrt( (mzerr/mz0)**2 + adhocA**2 )/nomvarA

    adhocM = args.correlatedAdHocM
    nomvarM = common.correlated_variation_base_size["M"]
    scaleM = adhocM/nomvarM

    cardTool.addSystematic("muonScaleClosASyst_responseWeights",
        processes=['single_v_samples'],
        group="scaleClosACrctn",
        splitGroup={f"muonCalibration" : f".*"},
        baseName="ScaleClosA_correction_",
        systAxes=["unc", "downUpVar"],
        passToFakes=passSystToFakes,
        scale = scaleA,
    )
    if abs(scaleM) > 0.:
        cardTool.addSystematic("muonScaleClosMSyst_responseWeights",
            processes=['single_v_samples'],
            group="scaleClosMCrctn",
            splitGroup={f"muonCalibration" : f".*"},
            baseName="ScaleClosM_correction_",
            systAxes=["unc", "downUpVar"],
            passToFakes=passSystToFakes,
            scale = scaleM,
        )
    if not input_tools.args_from_metadata(cardTool, "noSmearing"):
        cardTool.addSystematic("muonResolutionSyst_responseWeights", 
            mirror = True,
            processes=['single_v_samples'],
            group="resolutionCrctn",
            splitGroup={f"muonCalibration" : f".*"},
            baseName="Resolution_correction_",
            systAxes=["smearing_variation"],
            passToFakes=passSystToFakes,
            scale = args.resolutionStatScaling,
        )

    cardTool.addSystematic("pixelMultiplicitySyst",
        mirror = True,
        processes=['single_v_samples'],
        group="pixelMultiplicitySyst",
        splitGroup={f"muonCalibration" : f".*"},
        baseName="pixel_multiplicity_syst_",
        systAxes=["var"],
        passToFakes=passSystToFakes,
    )

    if input_tools.args_from_metadata(cardTool, "pixelMultiplicityStat"):
        cardTool.addSystematic("pixelMultiplicityStat",
            mirror = True,
            processes=['single_v_samples'],
            group="pixelMultiplicityStat",
            splitGroup={f"muonCalibration" : f".*"},
            baseName="pixel_multiplicity_stat_",
            systAxes=["var"],
            passToFakes=passSystToFakes,
        )

    if "run" in fitvar:
        # add ad-hoc normalization uncertainty uncorrelated across run bins 
        #   accounting for time instability (e.g. reflecting the corrections applied as average like pileup, prefiring, ...)
        cardTool.addSystematic(
            name=cardTool.nominalName,
            rename="timeStability",
            processes=['MCnoQCD'],
            group=f"timeStability",
            splitGroup = {"experiment": ".*"},
            passToFakes=passSystToFakes,
            mirror=True,
            labelsByAxis=[f"run"],
            systAxes=["run_"],
            action=lambda h: 
                hh.addHists(h,
                    hh.expand_hist_by_duplicate_axis(h, "run", "run_"),
                    scale2=0.01)
        )

        # add additional scale and resolution uncertainty uncorrelated across run slices
        cardTool.addSystematic("muonScaleSyst_responseWeights",
            rename="muonScaleSyst_responseWeightsDecorr",
            processes=['single_v_samples'],
            group="scaleCrctn",
            splitGroup={f"muonCalibration" : f".*"},
            baseName="Scale_correction_",
            systAxes=["unc", "downUpVar", "run_"],
            passToFakes=passSystToFakes,
            scale = args.calibrationStatScaling,
            actionRequiresNomi=True,
            action=syst_tools.decorrelateByAxes, 
            actionArgs=dict(
                axesToDecorrNames=["run"], newDecorrAxesNames=["run_"])
        )

        cardTool.addSystematic("muonScaleClosSyst_responseWeights",
            rename="muonScaleClosSyst_responseWeightsDecorr",
            processes=['single_v_samples'],
            group="scaleClosCrctn",
            splitGroup={f"muonCalibration" : f".*"},
            baseName="ScaleClos_correction_",
            systAxes=["unc", "downUpVar", "run_"],
            passToFakes=passSystToFakes,
            actionRequiresNomi=True,
            action=syst_tools.decorrelateByAxes, 
            actionArgs=dict(
                axesToDecorrNames=["run"], newDecorrAxesNames=["run_"])
        )

        if not input_tools.args_from_metadata(cardTool, "noSmearing"):
            cardTool.addSystematic("muonResolutionSyst_responseWeights", 
                rename="muonResolutionSyst_responseWeightsDecorr",
                mirror = True,
                processes=['single_v_samples'],
                group="resolutionCrctn",
                splitGroup={f"muonCalibration" : f".*"},
                baseName="Resolution_correction_",
                systAxes=["smearing_variation", "run_"],
                passToFakes=passSystToFakes,
                scale = args.resolutionStatScaling,
                actionRequiresNomi=True,
                action=syst_tools.decorrelateByAxes, 
                actionArgs=dict(
                    axesToDecorrNames=["run"], newDecorrAxesNames=["run_"])
            )

    # Previously we had a QCD uncertainty for the mt dependence on the fakes, see: https://github.com/WMass/WRemnants/blob/f757c2c8137a720403b64d4c83b5463a2b27e80f/scripts/combine/setupCombineWMass.py#L359

    return cardTool

def analysis_label(card_tool):
    analysis_name_map = {
        "w_mass" : "WMass",
        "vgen" : "ZGen" if len(card_tool.getProcesses()) > 0 and card_tool.getProcesses()[0][0] == "Z" else "WGen",
        "z_wlike" : "ZMassWLike", 
        "z_dilepton" : "ZMassDilepton",
        "w_lowpu" : "WMass_lowPU",
        "z_lowpu" : "ZMass_lowPU",
    }

    if card_tool.datagroups.mode not in analysis_name_map:
        raise ValueError(f"Invalid datagroups mode {card_tool.datagroups.mode}")

    return analysis_name_map[card_tool.datagroups.mode]

def outputFolderName(outfolder, card_tool, doStatOnly, postfix):
    to_join = [analysis_label(card_tool)]+card_tool.fit_axes

    if doStatOnly:
        to_join.append("statOnly")
    if card_tool.datagroups.flavor:
        to_join.append(card_tool.datagroups.flavor)
    if postfix is not None:
        to_join.append(postfix)

    return f"{outfolder}/{'_'.join(to_join)}/"

def main(args, xnorm=False):
    forceNonzero = False #args.analysisMode == None
    checkSysts = forceNonzero

    fitvar = args.fitvar[0].split("-") if not xnorm else ["count"]
    cardTool = setup(args, args.inputFile[0], fitvar, xnorm)
    cardTool.setOutput(outputFolderName(args.outfolder, cardTool, args.doStatOnly, args.postfix), analysis_label(cardTool))
    cardTool.writeOutput(args=args, forceNonzero=forceNonzero, check_systs=checkSysts)
    return

if __name__ == "__main__":
    parser = make_parser()
    args = parser.parse_args()
    
    logger = logging.setup_logger(__file__, args.verbose, args.noColorLogger)
    
    isUnfolding = args.analysisMode == "unfolding"
    isTheoryAgnostic = args.analysisMode in ["theoryAgnosticNormVar", "theoryAgnosticPolVar"]
    isTheoryAgnosticPolVar = args.analysisMode == "theoryAgnosticPolVar"
    isPoiAsNoi = (isUnfolding or isTheoryAgnostic) and args.poiAsNoi
    isFloatingPOIsTheoryAgnostic = isTheoryAgnostic and not isPoiAsNoi
    isFloatingPOIs = (isUnfolding or isTheoryAgnostic) and not isPoiAsNoi

    if args.noHist and args.noStatUncFakes:
        raise ValueError("Option --noHist would override --noStatUncFakes. Please select only one of them")
    if isUnfolding and args.fitXsec:
        raise ValueError("Options unfolding and --fitXsec are incompatible. Please choose one or the other")

    if isTheoryAgnostic:
        if args.genAxes is None:
            args.genAxes = ["ptVgenSig", "absYVgenSig", "helicitySig"]
            logger.warning(f"Automatically setting '--genAxes {' '.join(args.genAxes)}' for theory agnostic analysis")
            if args.poiAsNoi:
                logger.warning("This is only needed to properly get the systematic axes")

    if isFloatingPOIsTheoryAgnostic:
        # The following is temporary, just to avoid passing the option explicitly
        logger.warning("For now setting theory agnostic without POI as NOI activates --doStatOnly")
        args.doStatOnly = True
    
    if args.hdf5: 
        writer = HDF5Writer.HDF5Writer(sparse=args.sparse)

        if args.baseName == "xnorm":
            writer.theoryFit = True

        # loop over all files
        outnames = []
        for i, ifile in enumerate(args.inputFile):
            fitvar = args.fitvar[i].split("-")
            cardTool = setup(args, ifile, fitvar, xnorm=args.fitresult is not None or args.baseName == "xnorm")
            outnames.append( (outputFolderName(args.outfolder, cardTool, args.doStatOnly, args.postfix), analysis_label(cardTool)) )

            writer.add_channel(cardTool)
            if isFloatingPOIs or isUnfolding:
                fitvar = args.genAxes if isPoiAsNoi else ["count"] 
                cardTool = setup(args, ifile, fitvar, xnorm=True)
                writer.add_channel(cardTool)

        if args.fitresult:
            writer.set_fitresult(args.fitresult, mc_stat=not (args.noMCStat or args.explicitSignalMCstat))

        if len(outnames) == 1:
            outfolder, outfile = outnames[0]
        else:
            dir_append = '_'.join(['', *filter(lambda x: x, ['statOnly' if args.doStatOnly else '', args.postfix])])
            unique_names = list(dict.fromkeys([o[1] for o in outnames]))
            outfolder = f"{args.outfolder}/Combination_{''.join(unique_names)}{dir_append}/"
            outfile = "Combination"
        logger.info(f"Writing HDF5 output to {outfile}")
        writer.write(args, outfolder, outfile)
    else:
        if len(args.inputFile) > 1:
            raise IOError(f"Multiple input files only supported within --hdf5 mode")

        main(args)
        if isFloatingPOIs:
            logger.warning("Now running with xnorm = True")
            # in case of unfolding and hdf5, the xnorm histograms are directly written into the hdf5
            main(args, xnorm=True)

    logging.summary()<|MERGE_RESOLUTION|>--- conflicted
+++ resolved
@@ -786,7 +786,6 @@
                                     passToFakes=passSystToFakes,
             )
 
-<<<<<<< HEAD
         to_fakes = passSystToFakes and not args.noQCDscaleFakes and not xnorm
         
         theory_helper = combine_theory_helper.TheoryHelper(cardTool, hasNonsigSamples=(wmass and not xnorm))
@@ -801,35 +800,6 @@
             minnlo_unc=args.minnloScaleUnc,
             fitAlphaS=args.fitAlphaS,
         )
-=======
-    cardTool.addSystematic(f"sin2thetaWeightZ",
-                            rename=f"Sin2thetaZ0p00003",
-                            processes= ['z_samples'],
-                            action=lambda h: h[{"sin2theta" : ['sin2thetaZ0p23151', 'sin2thetaZ0p23157']}],
-                            group=f"sin2thetaZ",
-                            mirror=False,
-                            systAxes=["sin2theta"],
-                            outNames=[f"sin2thetaZDown", f"sin2thetaZUp"],
-                            passToFakes=passSystToFakes,
-    )
-
-    combine_helpers.add_electroweak_uncertainty(cardTool, [*args.ewUnc, *args.fsrUnc, *args.isrUnc], 
-        samples="single_v_samples", flavor=datagroups.flavor, passSystToFakes=passSystToFakes)
-
-    to_fakes = passSystToFakes and not args.noQCDscaleFakes and not xnorm
-    
-    theory_helper = combine_theory_helper.TheoryHelper(cardTool, hasNonsigSamples=(wmass and not xnorm))
-    theory_helper.configure(resumUnc=args.resumUnc, 
-        transitionUnc = not args.noTransitionUnc,
-        propagate_to_fakes=to_fakes,
-        np_model=args.npUnc,
-        tnp_scale = args.scaleTNP,
-        mirror_tnp=False,
-        pdf_from_corr=args.pdfUncFromCorr,
-        scale_pdf_unc=args.scalePdf,
-        minnlo_unc=args.minnloScaleUnc,
-    )
->>>>>>> 2f90697c
 
         theorySystSamples = ["signal_samples_inctau"]
         if wmass:
