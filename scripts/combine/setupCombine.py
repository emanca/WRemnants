#!/usr/bin/env python3
from wremnants import CardTool,combine_helpers, combine_theory_helper, combine_theoryAgnostic_helper, HDF5Writer, syst_tools, theory_corrections
from wremnants.syst_tools import massWeightNames
from wremnants.datasets.datagroups import Datagroups

from utilities import common, logging, boostHistHelpers as hh
from utilities.io_tools import input_tools
import argparse
import hist
import math, copy
import h5py
import narf.ioutils
import numpy as np

def make_subparsers(parser):

    parser.add_argument("--analysisMode", type=str, default=None,
                        choices=["unfolding", "theoryAgnosticNormVar", "theoryAgnosticPolVar"],
                        help="Select analysis mode to run. Default is the traditional analysis")

    tmpKnownArgs,_ = parser.parse_known_args()
    subparserName = tmpKnownArgs.analysisMode
    if subparserName is None:
        return parser

    parser.add_argument("--poiAsNoi", action='store_true', help="Make histogram to do the POIs as NOIs trick (some postprocessing will happen later in CardTool.py)")
    parser.add_argument("--forceRecoChargeAsGen", action="store_true", help="Force gen charge to match reco charge in CardTool, this only works when the reco charge is used to define the channel")
    parser.add_argument("--genAxes", type=str, default=None, nargs="+", help="Specify which gen axes should be used in unfolding/theory agnostic, if 'None', use all (inferred from metadata).")
    parser.add_argument("--priorNormXsec", type=float, default=1, help="Prior for shape uncertainties on cross sections for theory agnostic or unfolding analysis with POIs as NOIs (1 means 100\%). If negative, it will use shapeNoConstraint in the fit")
    parser.add_argument("--scaleNormXsecHistYields", type=float, default=None, help="Scale yields of histogram with cross sections variations for theory agnostic analysis with POIs as NOIs. Can be used together with --priorNormXsec")

    if "theoryAgnostic" in subparserName:
        if subparserName == "theoryAgnosticNormVar":
            parser.add_argument("--theoryAgnosticBandSize", type=float, default=1., help="Multiplier for theory-motivated band in theory agnostic analysis with POIs as NOIs.")
        elif subparserName == "theoryAgnosticPolVar":
            parser.add_argument("--noPolVarOnFake", action="store_true", help="Do not propagate POI variations to fakes")
            parser.add_argument("--symmetrizePolVar", action='store_true', help="Symmetrize up/Down variations in CardTool (using average)")

    return parser


def make_parser(parser=None):
    parser = argparse.ArgumentParser()
    parser.add_argument("-o", "--outfolder", type=str, default=".", help="Output folder with the root file storing all histograms and datacards for single charge (subfolder WMass or ZMassWLike is created automatically inside)")
    parser.add_argument("-i", "--inputFile", nargs="+", type=str)
    parser.add_argument("-p", "--postfix", type=str, help="Postfix for output file name", default=None)
    parser.add_argument("-v", "--verbose", type=int, default=3, choices=[0,1,2,3,4],
                        help="Set verbosity level with logging, the larger the more verbose")
    parser.add_argument("--noColorLogger", action="store_true", help="Do not use logging with colors")
    parser.add_argument("--hdf5", action="store_true", help="Write out datacard in hdf5")
    parser.add_argument("--sparse", action="store_true", help="Write out datacard in sparse mode (only for when using hdf5)")
    parser.add_argument("--excludeProcGroups", type=str, nargs="*", help="Don't run over processes belonging to these groups (only accepts exact group names)", default=["QCD"])
    parser.add_argument("--filterProcGroups", type=str, nargs="*", help="Only run over processes belonging to these groups", default=[])
    parser.add_argument("-x", "--excludeNuisances", type=str, default="", help="Regular expression to exclude some systematics from the datacard")
    parser.add_argument("-k", "--keepNuisances", type=str, default="", help="Regular expression to keep some systematics, overriding --excludeNuisances. Can be used to keep only some systs while excluding all the others with '.*'")
    parser.add_argument("--absolutePathInCard", action="store_true", help="In the datacard, set Absolute path for the root file where shapes are stored")
    parser.add_argument("-n", "--baseName", type=str, help="Histogram name in the file (e.g., 'nominal')", default="nominal")
    parser.add_argument("--noHist", action='store_true', help="Skip the making of 2D histograms (root file is left untouched if existing)")
    parser.add_argument("--qcdProcessName" , type=str, default=None, help="Name for QCD process (by default taken from datagroups object")
    # setting on the fit behaviour
    parser.add_argument("--realData", action='store_true', help="Store real data in datacards")
    parser.add_argument("--fitvar", nargs="+", help="Variable to fit", default=["eta-pt-charge"])
    parser.add_argument("--rebin", type=int, nargs='*', default=[], help="Rebin axis by this value (default, 1, does nothing)")
    parser.add_argument("--absval", type=int, nargs='*', default=[], help="Take absolute value of axis if 1 (default, 0, does nothing)")
    parser.add_argument("--axlim", type=float, default=[], nargs='*', help="Restrict axis to this range (assumes pairs of values by axis, with trailing axes optional)")
    parser.add_argument("--rebinBeforeSelection", action='store_true', help="Rebin before the selection operation (e.g. before fake rate computation), default if after")
    parser.add_argument("--lumiScale", type=float, default=1.0, help="Rescale equivalent luminosity by this value (e.g. 10 means ten times more data and MC)")
    parser.add_argument("--lumiScaleVarianceLinearly", type=str, nargs='*', default=[], choices=["data", "mc"], help="When using --lumiScale, scale variance linearly instead of quadratically, to pretend there is really more data or MC (can specify both as well). Note that statistical fluctuations in histograms cannot be lifted, so this option can lead to spurious constraints of systematic uncertainties when the argument of lumiScale is larger than unity, because bin-by-bin fluctuations will not be covered by the assumed uncertainty.")
    parser.add_argument("--sumChannels", action='store_true', help="Only use one channel")
    parser.add_argument("--fitXsec", action='store_true', help="Fit signal inclusive cross section")
    parser.add_argument("--fitWidth", action='store_true', help="Fit boson width")
    parser.add_argument("--fitMassDiff", type=str, default=None, choices=["charge", "cosThetaStarll", "eta-sign", "eta-range", "etaRegion", "etaRegionSign", "etaRegionRange"], help="Fit an additional POI for the difference in the boson mass")
    parser.add_argument("--fitMassDecorr", type=str, default=[], nargs='*', help="Decorrelate POI for given axes, fit multiple POIs for the different POIs")
    parser.add_argument("--decorrRebin", type=int, nargs='*', default=[], help="Rebin axis by this value (default, 1, does nothing)")
    parser.add_argument("--decorrAbsval", type=int, nargs='*', default=[], help="Take absolute value of axis if 1 (default, 0, does nothing)")
    parser.add_argument("--decorrAxlim", type=float, default=[], nargs='*', help="Restrict axis to this range (assumes pairs of values by axis, with trailing axes optional)")
    parser.add_argument("--fitresult", type=str, default=None ,help="Use data and covariance matrix from fitresult (for making a theory fit)")
    parser.add_argument("--noMCStat", action='store_true', help="Do not include MC stat uncertainty in covariance for theory fit (only when using --fitresult)")
    parser.add_argument("--fakerateAxes", nargs="+", help="Axes for the fakerate binning", default=["eta","pt","charge"])
    parser.add_argument("--fakeEstimation", type=str, help="Set the mode for the fake estimation", default="extended1D", choices=["closure", "simple", "extrapolate", "extended1D", "extended2D"])
    parser.add_argument("--binnedFakeEstimation", action='store_true', help="Compute fakerate factor (and shaperate factor) without smooting in pT (and mT)")
    parser.add_argument("--forceGlobalScaleFakes", default=None, type=float, help="Scale the fakes  by this factor (overriding any custom one implemented in datagroups.py in the fakeSelector).")
    parser.add_argument("--smoothingOrderFakerate", type=int, default=2, help="Order of the polynomial for the smoothing of the fake rate ")
    parser.add_argument("--simultaneousABCD", action="store_true", help="Produce datacard for simultaneous fit of ABCD regions")
    # settings on the nuisances itself
    parser.add_argument("--doStatOnly", action="store_true", default=False, help="Set up fit to get stat-only uncertainty (currently combinetf with -S 0 doesn't work)")
    parser.add_argument("--minnloScaleUnc", choices=["byHelicityPt", "byHelicityPtCharge", "byHelicityCharge", "byPtCharge", "byPt", "byCharge", "integrated", "none"], default="byHelicityPt",
            help="Decorrelation for QCDscale")
    parser.add_argument("--resumUnc", default="tnp", type=str, choices=["scale", "tnp", "tnp_minnlo", "minnlo",  "none"], help="Include SCETlib uncertainties")
    parser.add_argument("--noTransitionUnc", action="store_true", help="Do not include matching transition parameter variations.")
    parser.add_argument("--npUnc", default="Delta_Lambda", type=str, choices=combine_theory_helper.TheoryHelper.valid_np_models, help="Nonperturbative uncertainty model")
    parser.add_argument("--scaleTNP", default=1, type=float, help="Scale the TNP uncertainties by this factor")
    parser.add_argument("--scalePdf", default=1, type=float, help="Scale the PDF hessian uncertainties by this factor")
    parser.add_argument("--pdfUncFromCorr", action='store_true', help="Take PDF uncertainty from correction hist (Requires having run that correction)")
    parser.add_argument("--massVariation", type=float, default=100, help="Variation of boson mass")
    parser.add_argument("--ewUnc", type=str, nargs="*", default=["default"], help="Include EW uncertainty (other than pure ISR or FSR)", 
        choices=[x for x in theory_corrections.valid_theory_corrections() if "ew" in x and "ISR" not in x and "FSR" not in x])
    parser.add_argument("--isrUnc", type=str, nargs="*", default=["pythiaew_ISR",], help="Include ISR uncertainty", 
        choices=[x for x in theory_corrections.valid_theory_corrections() if "ew" in x and "ISR" in x])
    parser.add_argument("--fsrUnc", type=str, nargs="*", default=["horaceqedew_FSR", "horacelophotosmecoffew_FSR"], help="Include FSR uncertainty", 
        choices=[x for x in theory_corrections.valid_theory_corrections() if "ew" in x and "FSR" in x])
    parser.add_argument("--skipSignalSystOnFakes" , action="store_true", help="Do not propagate signal uncertainties on fakes, mainly for checks.")
    parser.add_argument("--noQCDscaleFakes", action="store_true", help="Do not apply QCd scale uncertainties on fakes, mainly for debugging")
    parser.add_argument("--addQCDMC", action="store_true", help="Include QCD MC when making datacards (otherwise by default it will always be excluded)")
    parser.add_argument("--muonScaleVariation", choices=["smearingWeights", "massWeights", "manualShift"], default="smearingWeights", help="the method with which the muon scale variation histograms are derived")
    parser.add_argument("--scaleMuonCorr", type=float, default=1.0, help="Scale up/down dummy muon scale uncertainty by this factor")
    parser.add_argument("--correlatedNonClosureNuisances", action='store_true', help="get systematics from histograms for the Z non-closure nuisances without decorrelation in eta and pt")
    parser.add_argument("--calibrationStatScaling", type=float, default=2.1, help="scaling of calibration statistical uncertainty")
    parser.add_argument("--resolutionStatScaling", type=float, default=10.0, help="scaling of resolution statistical uncertainty")
    parser.add_argument("--correlatedAdHocA", type=float, default=0.0, help="fully correlated ad-hoc uncertainty on b-field term A (in addition to Z pdg mass)")
    parser.add_argument("--correlatedAdHocM", type=float, default=0.0, help="fully correlated ad-hoc uncertainty on alignment term M")
    parser.add_argument("--noEfficiencyUnc", action='store_true', help="Skip efficiency uncertainty (useful for tests, because it's slow). Equivalent to --excludeNuisances '.*effSystTnP|.*effStatTnP' ")
    parser.add_argument("--effStatLumiScale", type=float, default=None, help="Rescale equivalent luminosity for efficiency stat uncertainty by this value (e.g. 10 means ten times more data from tag and probe)")
    parser.add_argument("--binnedScaleFactors", action='store_true', help="Use binned scale factors (different helpers and nuisances)")
    parser.add_argument("--isoEfficiencySmoothing", action='store_true', help="If isolation SF was derived from smooth efficiencies instead of direct smoothing")
    parser.add_argument("--scaleZmuonVeto", default=1, type=float, help="Scale the second muon veto uncertainties by this factor for Wmass")
    parser.add_argument("--logNormalWmunu", default=None, type=float, help="Add lnN uncertainty for W signal (mainly for tests with fakes in control regions, where W is a subdominant background")
    # pseudodata
    parser.add_argument("--pseudoData", type=str, nargs="+", help="Histograms to use as pseudodata")
    parser.add_argument("--pseudoDataAxes", type=str, nargs="+", default=[None], help="Variation axes to use as pseudodata for each of the histograms")
    parser.add_argument("--pseudoDataIdxs", type=str, nargs="+", default=[None], help="Variation indices to use as pseudodata for each of the histograms")
    parser.add_argument("--pseudoDataFile", type=str, help="Input file for pseudodata (if it should be read from a different file)", default=None)
    parser.add_argument("--pseudoDataProcsRegexp", type=str, default=".*", help="Regular expression for processes taken from pseudodata file (all other processes are automatically got from the nominal file). Data is excluded automatically as usual")
    parser.add_argument("--pseudoDataFakes", type=str, nargs="+", choices=["truthMC", "closure", "simple", "extrapolate", "extended1D", "extended2D"],
        help="Pseudodata for fakes are using QCD MC (closure), or different estimation methods (simple, extended1D, extended2D)")
    parser.add_argument("--addTauToSignal", action='store_true', help="Events from the same process but from tau final states are added to the signal")
    parser.add_argument("--noPDFandQCDtheorySystOnSignal", action='store_true', help="Removes PDF and theory uncertainties on signal processes")
    parser.add_argument("--recoCharge", type=str, default=["plus", "minus"], nargs="+", choices=["plus", "minus"], help="Specify reco charge to use, default uses both. This is a workaround for unfolding/theory-agnostic fit when running a single reco charge, as gen bins with opposite gen charge have to be filtered out")
    parser.add_argument("--forceConstrainMass", action='store_true', help="force mass to be constrained in fit")
    parser.add_argument("--decorMassWidth", action='store_true', help="remove width variations from mass variations")

    parser = make_subparsers(parser)

    return parser


def setup(args, inputFile, fitvar, xnorm=False):

    isUnfolding = args.analysisMode == "unfolding"
    isTheoryAgnostic = args.analysisMode in ["theoryAgnosticNormVar", "theoryAgnosticPolVar"]
    isTheoryAgnosticPolVar = args.analysisMode == "theoryAgnosticPolVar"
    isPoiAsNoi = (isUnfolding or isTheoryAgnostic) and args.poiAsNoi
    isFloatingPOIsTheoryAgnostic = isTheoryAgnostic and not isPoiAsNoi
    isFloatingPOIs = (isUnfolding or isTheoryAgnostic) and not isPoiAsNoi

    # NOTE: args.filterProcGroups and args.excludeProcGroups should in principle not be used together
    #       (because filtering is equivalent to exclude something), however the exclusion is also meant to skip
    #       processes which are defined in the original process dictionary but are not supposed to be (always) run on
    if args.addQCDMC or "QCD" in args.filterProcGroups:
        logger.warning("Adding QCD MC to list of processes for the fit setup")
    elif "QCD" not in args.excludeProcGroups:
        logger.warning("Automatic removal of QCD MC from list of processes. Use --filterProcGroups 'QCD' or --addQCDMC to keep it")
        args.excludeProcGroups.append("QCD")
    filterGroup = args.filterProcGroups if args.filterProcGroups else None
    excludeGroup = args.excludeProcGroups if args.excludeProcGroups else None

    logger.debug(f"Filtering these groups of processes: {args.filterProcGroups}")
    logger.debug(f"Excluding these groups of processes: {args.excludeProcGroups}")

    datagroups = Datagroups(inputFile, excludeGroups=excludeGroup, filterGroups=filterGroup)

    if not xnorm and (args.axlim or args.rebin or args.absval):
        datagroups.set_rebin_action(fitvar, args.axlim, args.rebin, args.absval, args.rebinBeforeSelection, rename=False)

    wmass = datagroups.mode[0] == "w"
    wlike = "wlike" in datagroups.mode 
    lowPU = "lowpu" in datagroups.mode
    # Detect lowpu dilepton
    dilepton = "dilepton" in datagroups.mode or any(x in ["ptll", "mll"] for x in fitvar)
    genfit = datagroups.mode == "vgen"

    if genfit:
        hasw = any("W" in x for x in args.filterProcGroups)
        hasz = any("Z" in x for x in args.filterProcGroups)
        if hasw and hasz:
            raise ValueError("Only W or Z processes are permitted in the gen fit")
        wmass = hasw

    simultaneousABCD = wmass and args.simultaneousABCD and not xnorm
    constrainMass = args.forceConstrainMass or args.fitXsec or (dilepton and not "mll" in fitvar) or genfit
    logger.debug(f"constrainMass = {constrainMass}")

    if wmass:
        base_group = "Wenu" if datagroups.flavor == "e" else "Wmunu"
    else:
        base_group = "Zee" if datagroups.flavor == "ee" else "Zmumu"

    if args.addTauToSignal:
        # add tau signal processes to signal group
        datagroups.groups[base_group].addMembers(datagroups.groups[base_group.replace("mu","tau")].members)
        datagroups.deleteGroup(base_group.replace("mu","tau"))

    if args.fitXsec:
        datagroups.unconstrainedProcesses.append(base_group)

    if "lumi" in fitvar:
        # in case fit is split by runs/ cumulated lumi
        # lumi axis only exists for data, add it for MC, and scale the MC according to the luminosity fractions
        lumis = np.array([0.0, 0.419, 2.332, 4.329, 6.247, 8.072, 10.152, 12.265, 14.067, 15.994, 16.812])
        lumis = np.diff(lumis)/lumis[-1]

        datagroups.setGlobalAction(
            lambda h: h[{"lumi": hist.tag.Slicer()[:10:]}] if "lumi" in h.axes.name else
                hh.scaleHist(
                    hh.addGenericAxis(h, hist.axis.Regular(10, 0, 10, name = "lumi", underflow=False, overflow=False), add_trailing=False),
                    lumis[:,*[np.newaxis for a in h.axes]],
                )
            )

    if xnorm:
        datagroups.select_xnorm_groups(base_group)
        datagroups.globalAction = None # reset global action in case of rebinning or such
        if not isUnfolding:
            # creating the xnorm model (e.g. for the theory fit)
            if wmass and "qGen" in fitvar:
                # add gen charge as additional axis
                datagroups.groups[base_group].memberOp = [ (lambda h, m=member: hh.addGenChargeAxis(h, 
                    idx=0 if "minus" in m.name else 1)) for member in datagroups.groups[base_group].members]
                xnorm_axes = ["qGen", *datagroups.gen_axes_names]
            else:
                xnorm_axes = datagroups.gen_axes_names[:]
            datagroups.setGenAxes(sum_gen_axes=[a for a in xnorm_axes if a not in fitvar])
    
    if isPoiAsNoi:
        constrainMass = False if isTheoryAgnostic else True
        poi_axes = datagroups.gen_axes_names if args.genAxes is None else args.genAxes
        # remove specified gen axes from set of gen axes in datagroups so that those are integrated over
        datagroups.setGenAxes(sum_gen_axes=[a for a in datagroups.gen_axes_names if a not in poi_axes])

        # FIXME: temporary customization of signal and out-of-acceptance process names for theory agnostic with POI as NOI
        # There might be a better way to do it more homogeneously with the rest.
        if isTheoryAgnostic:
            constrainMass = False
            hasSeparateOutOfAcceptanceSignal = False
            for g in datagroups.groups.keys():                
                logger.debug(f"{g}: {[m.name for m in datagroups.groups[g].members]}")
            # check if the out-of-acceptance signal process exists as an independent process
            if any(m.name.endswith("OOA") for m in datagroups.groups[base_group].members):
                hasSeparateOutOfAcceptanceSignal = True
                if wmass:
                    # out of acceptance contribution
                    datagroups.copyGroup(base_group, f"{base_group}OOA", member_filter=lambda x: x.name.endswith("OOA"))
                    datagroups.groups[base_group].deleteMembers([m for m in datagroups.groups[base_group].members if m.name.endswith("OOA")])
                else:
                    # out of acceptance contribution
                    datagroups.copyGroup(base_group, f"{base_group}OOA", member_filter=lambda x: x.name.endswith("OOA"))
                    datagroups.groups[base_group].deleteMembers([m for m in datagroups.groups[base_group].members if m.name.endswith("OOA")])
            if any(x.endswith("OOA") for x in args.excludeProcGroups) and hasSeparateOutOfAcceptanceSignal:
                datagroups.deleteGroup(f"{base_group}OOA") # remove out of acceptance signal
    elif isUnfolding or isTheoryAgnostic:
        constrainMass = False if isTheoryAgnostic else True
        datagroups.setGenAxes(args.genAxes)
        logger.info(f"GEN axes are {args.genAxes}")
        if wmass and "qGen" in datagroups.gen_axes_names:
            # gen level bins, split by charge
            if "minus" in args.recoCharge:
                datagroups.defineSignalBinsUnfolding(base_group, f"W_qGen0", member_filter=lambda x: x.name.startswith("Wminus") and not x.name.endswith("OOA"), axesToRead=[ax for ax in datagroups.gen_axes_names if ax!="qGen"])
            if "plus" in args.recoCharge:
                datagroups.defineSignalBinsUnfolding(base_group, f"W_qGen1", member_filter=lambda x: x.name.startswith("Wplus") and not x.name.endswith("OOA"), axesToRead=[ax for ax in datagroups.gen_axes_names if ax!="qGen"])
        else:
            datagroups.defineSignalBinsUnfolding(base_group, base_group[0], member_filter=lambda x: not x.name.endswith("OOA"))
        
        # out of acceptance contribution
        to_del = [m for m in datagroups.groups[base_group].members if not m.name.endswith("OOA")]
        if len(datagroups.groups[base_group].members) == len(to_del):
            datagroups.deleteGroup(base_group)
        else:
            datagroups.groups[base_group].deleteMembers(to_del)    

    if args.qcdProcessName:
        datagroups.fakeName = args.qcdProcessName

    if wmass and not xnorm:
        datagroups.fakerate_axes=args.fakerateAxes
        datagroups.set_histselectors(datagroups.getNames(), args.baseName, mode=args.fakeEstimation,
                                     smoothen=not args.binnedFakeEstimation, smoothingOrderFakerate=args.smoothingOrderFakerate,
                                     integrate_x="mt" not in fitvar,
                                     simultaneousABCD=simultaneousABCD, forceGlobalScaleFakes=args.forceGlobalScaleFakes)

    # Start to create the CardTool object, customizing everything
    cardTool = CardTool.CardTool(xnorm=xnorm, simultaneousABCD=simultaneousABCD, real_data=args.realData)
    cardTool.setDatagroups(datagroups)

    logger.debug(f"Making datacards with these processes: {cardTool.getProcesses()}")
    if args.absolutePathInCard:
        cardTool.setAbsolutePathShapeInCard()

    if simultaneousABCD:
        # In case of ABCD we need to have different fake processes for e and mu to have uncorrelated uncertainties
        cardTool.setFakeName(datagroups.fakeName + (datagroups.flavor if datagroups.flavor else ""))
        cardTool.unroll=True

        # add ABCD regions to fit
        mtName = "mt" if "mt" in fitvar else common.passMTName
        if common.passIsoName not in fitvar:
            fitvar = [*fitvar, common.passIsoName]
        if mtName not in fitvar:
            fitvar = [*fitvar, mtName]

    cardTool.setFitAxes(fitvar)

    if args.sumChannels or xnorm or dilepton or simultaneousABCD or "charge" not in fitvar:
        cardTool.setWriteByCharge(False)
    else:
        cardTool.setChannels(args.recoCharge)
        if (isUnfolding or isTheoryAgnostic) and args.forceRecoChargeAsGen:
            cardTool.setExcludeProcessForChannel("plus", ".*qGen0")
            cardTool.setExcludeProcessForChannel("minus", ".*qGen1")
    
    if xnorm:
        histName = "xnorm"
        cardTool.setHistName(histName)
        cardTool.setNominalName(histName)
    else:
        cardTool.setHistName(args.baseName)
        cardTool.setNominalName(args.baseName)
        
    # define sumGroups for integrated cross section
    if isFloatingPOIs:
        # TODO: make this less hardcoded to filter the charge (if the charge is not present this will duplicate things)
        if isTheoryAgnostic and wmass and "qGen" in datagroups.gen_axes:
            if "plus" in args.recoCharge:
                cardTool.addPOISumGroups(genCharge="qGen1")
            if "minus" in args.recoCharge:
                cardTool.addPOISumGroups(genCharge="qGen0")
        else:
            cardTool.addPOISumGroups()

    if args.noHist:
        cardTool.skipHistograms()
    cardTool.setSpacing(28)
    label = 'W' if wmass else 'Z'
    cardTool.setCustomSystGroupMapping({
        "theoryTNP" : f".*resum.*|.*TNP.*|mass.*{label}.*",
        "resumTheory" : f".*scetlib.*|.*resum.*|.*TNP.*|mass.*{label}.*",
        "allTheory" : f".*scetlib.*|pdf.*|.*QCD.*|.*resum.*|.*TNP.*|mass.*{label}.*",
        "ptTheory" : f".*QCD.*|.*resum.*|.*TNP.*|mass.*{label}.*",
    })
    cardTool.setCustomSystForCard(args.excludeNuisances, args.keepNuisances)

    if args.pseudoData:
        cardTool.setPseudodata(args.pseudoData, args.pseudoDataAxes, args.pseudoDataIdxs, args.pseudoDataProcsRegexp)
        if args.pseudoDataFile:
            # FIXME: should make sure to apply the same customizations as for the nominal datagroups so far
            pseudodataGroups = Datagroups(args.pseudoDataFile, excludeGroups=excludeGroup, filterGroups=filterGroup)
            if not xnorm and (args.axlim or args.rebin or args.absval):
                pseudodataGroups.set_rebin_action(fitvar, args.axlim, args.rebin, args.absval, rename=False)

            if wmass and not xnorm:
                    pseudodataGroups.fakerate_axes=args.fakerateAxes
                    pseudodataGroups.set_histselectors(pseudodataGroups.getNames(), args.baseName, mode=args.fakeEstimation,
                    smoothen=not args.binnedFakeEstimation, smoothingOrderFakerate=args.smoothingOrderFakerate,
                    integrate_x="mt" not in fitvar,
                    simultaneousABCD=simultaneousABCD, forceGlobalScaleFakes=args.forceGlobalScaleFakes)

            cardTool.setPseudodataDatagroups(pseudodataGroups)
    if args.pseudoDataFakes:
        cardTool.setPseudodata(args.pseudoDataFakes)
        # pseudodata for fakes, either using data or QCD MC
        if "closure" in args.pseudoDataFakes or "truthMC" in args.pseudoDataFakes:
            filterGroupFakes = ["QCD"]
            pseudodataGroups = Datagroups(args.pseudoDataFile if args.pseudoDataFile else inputFile, filterGroups=filterGroupFakes)
            pseudodataGroups.fakerate_axes=args.fakerateAxes
            pseudodataGroups.copyGroup("QCD", "QCDTruth")
            pseudodataGroups.set_histselectors(pseudodataGroups.getNames(), args.baseName, 
                mode=args.fakeEstimation, fake_processes=["QCD",], smoothen=not args.binnedFakeEstimation, 
                simultaneousABCD=simultaneousABCD, 
                )
        else:
            pseudodataGroups = Datagroups(args.pseudoDataFile if args.pseudoDataFile else inputFile, excludeGroups=excludeGroup, filterGroups=filterGroup)
            pseudodataGroups.fakerate_axes=args.fakerateAxes
        if args.axlim or args.rebin or args.absval:
            pseudodataGroups.set_rebin_action(fitvar, args.axlim, args.rebin, args.absval, rename=False)
        
        cardTool.setPseudodataDatagroups(pseudodataGroups)

    cardTool.setLumiScale(args.lumiScale, args.lumiScaleVarianceLinearly)

    if not isTheoryAgnostic:
        logger.info(f"cardTool.allMCProcesses(): {cardTool.allMCProcesses()}")
        
    passSystToFakes = wmass and not (simultaneousABCD or xnorm or args.skipSignalSystOnFakes) and cardTool.getFakeName() != "QCD" and (excludeGroup != None and cardTool.getFakeName() not in excludeGroup) and (filterGroup == None or args.qcdProcessName in filterGroup)

    # TODO: move to a common place if it is  useful
    def assertSample(name, startsWith=["W", "Z"], excludeMatch=[]):
        return any(name.startswith(init) for init in startsWith) and all(excl not in name for excl in excludeMatch)

    dibosonMatch = ["WW", "WZ", "ZZ"] 
    WMatch = ["W"] # TODO: the name of out-of-acceptance might be changed at some point, maybe to WmunuOutAcc, so W will match it as well (and can exclude it using "OutAcc" if needed)
    ZMatch = ["Z"]
    signalMatch = WMatch if wmass else ZMatch

    cardTool.addProcessGroup("single_v_samples", lambda x: assertSample(x, startsWith=[*WMatch, *ZMatch], excludeMatch=dibosonMatch))
    if wmass:
        cardTool.addProcessGroup("w_samples", lambda x: assertSample(x, startsWith=WMatch, excludeMatch=dibosonMatch))
        cardTool.addProcessGroup("Zveto_samples", lambda x: assertSample(x, startsWith=[*ZMatch, "DYlowMass"], excludeMatch=dibosonMatch))
        cardTool.addProcessGroup("wtau_samples", lambda x: assertSample(x, startsWith=["Wtaunu"]))
        if not xnorm:
            cardTool.addProcessGroup("single_v_nonsig_samples", lambda x: assertSample(x, startsWith=ZMatch, excludeMatch=dibosonMatch))
    cardTool.addProcessGroup("single_vmu_samples",    lambda x: assertSample(x, startsWith=[*WMatch, *ZMatch], excludeMatch=[*dibosonMatch, "tau"]))
    cardTool.addProcessGroup("signal_samples",        lambda x: assertSample(x, startsWith=signalMatch,        excludeMatch=[*dibosonMatch, "tau"]))
    cardTool.addProcessGroup("signal_samples_inctau", lambda x: assertSample(x, startsWith=signalMatch,        excludeMatch=[*dibosonMatch]))
    cardTool.addProcessGroup("MCnoQCD", lambda x: x not in ["QCD", "Data"] + (["Fake"] if simultaneousABCD else []) )
    # FIXME/FOLLOWUP: the following groups may actually not exclude the OOA when it is not defined as an independent process with specific name
    cardTool.addProcessGroup("signal_samples_noOutAcc",        lambda x: assertSample(x, startsWith=signalMatch, excludeMatch=[*dibosonMatch, "tau", "OOA"]))
    cardTool.addProcessGroup("signal_samples_inctau_noOutAcc", lambda x: assertSample(x, startsWith=signalMatch, excludeMatch=[*dibosonMatch, "OOA"]))

    if not (isTheoryAgnostic or isUnfolding) :
        logger.info(f"All MC processes {cardTool.procGroups['MCnoQCD']}")
        logger.info(f"Single V samples: {cardTool.procGroups['single_v_samples']}")
        if wmass and not xnorm:
            logger.info(f"Single V no signal samples: {cardTool.procGroups['single_v_nonsig_samples']}")
        logger.info(f"Signal samples: {cardTool.procGroups['signal_samples']}")

    signal_samples_forMass = ["signal_samples_inctau"]
    if isFloatingPOIsTheoryAgnostic:
        logger.error("Temporarily not using mass weights for Wtaunu. Please update when possible")
        signal_samples_forMass = ["signal_samples"]

    if simultaneousABCD:
        # Fakerate A/B = C/D
        fakerate_axes_syst = [f"_{n}" for n in args.fakerateAxes]
        cardTool.addSystematic(
            name="nominal",
            rename=f"{cardTool.getFakeName()}Rate",
            processes=cardTool.getFakeName(),
            group="Fake",
            systNamePrepend=f"{cardTool.getFakeName()}Rate",
            noConstraint=True,
            mirror=True,
            systAxes=fakerate_axes_syst,
            action=syst_tools.make_fakerate_variation,
            actionArgs=dict(
                fakerate_axes=args.fakerateAxes, 
                fakerate_axes_syst=fakerate_axes_syst),
        )
        # Normalization parameters
        fakenorm_axes = [*args.fakerateAxes, mtName]
        fakenorm_axes_syst = [f"_{n}" for n in fakenorm_axes]
        cardTool.addSystematic(
            name="nominal",
            rename=f"{cardTool.getFakeName()}Norm",
            processes=cardTool.getFakeName(),
            group="Fake",
            systNamePrepend=f"{cardTool.getFakeName()}Norm",
            noConstraint=True,
            mirror=True,
            systAxes=fakenorm_axes_syst,
            action=lambda h: 
                hh.addHists(h,
                    hh.expand_hist_by_duplicate_axes(h, fakenorm_axes, fakenorm_axes_syst),
                    scale2=0.1)
        )

    decorwidth = args.decorMassWidth or args.fitWidth
    massWeightName = "massWeight_widthdecor" if decorwidth else "massWeight"
    if not (args.doStatOnly and constrainMass):
        if args.massVariation != 0:
            if len(args.fitMassDecorr)==0:
                cardTool.addSystematic(f"{massWeightName}{label}",
                                    processes=signal_samples_forMass,
                                    group=f"massShift",
                                    noi=not constrainMass,
                                    skipEntries=massWeightNames(proc=label, exclude=args.massVariation),
                                    mirror=False,
                                    noConstraint=not constrainMass,
                                    systAxes=["massShift"],
                                    passToFakes=passSystToFakes
                )
            else:
                suffix = "".join([a.capitalize() for a in args.fitMassDecorr])
                new_names = [f"{a}_decorr" for a in args.fitMassDecorr]
                cardTool.addSystematic(
                    name=f"{massWeightName}{label}",
                    processes=signal_samples_forMass,
                    rename=f"massDecorr{suffix}{label}",
                    group=f"massDecorr{label}",
                    # systNameReplace=[("Shift",f"Diff{suffix}")],
                    skipEntries=[(x, *[-1]*len(args.fitMassDecorr)) for x in massWeightNames(proc=label, exclude=args.massVariation)],
                    noi=not constrainMass,
                    noConstraint=not constrainMass,
                    mirror=False,
                    systAxes=["massShift", *new_names],
                    passToFakes=passSystToFakes,
                    actionRequiresNomi=True,
                    action=syst_tools.decorrelateByAxes, 
                    actionArgs=dict(
                        axesToDecorrNames=args.fitMassDecorr, newDecorrAxesNames=new_names, axlim=args.decorrAxlim, rebin=args.decorrRebin, absval=args.decorrAbsval)
                )

        if args.fitMassDiff:
            suffix = "".join([a.capitalize() for a in args.fitMassDiff.split("-")])
            mass_diff_args = dict(
                name=f"{massWeightName}{label}",
                processes=signal_samples_forMass,
                rename=f"massDiff{suffix}{label}",
                group=f"massDiff{label}",
                systNameReplace=[("Shift",f"Diff{suffix}")],
                skipEntries=massWeightNames(proc=label, exclude=50),
                noi=not constrainMass,
                noConstraint=not constrainMass,
                mirror=False,
                systAxes=["massShift"],
                passToFakes=passSystToFakes,
            )
            if args.fitMassDiff == "charge":
                cardTool.addSystematic(**mass_diff_args,
                    # # on gen level based on the sample, only possible for mW
                    # preOpMap={m.name: (lambda h, swap=swap_bins: swap(h, "massShift", f"massShift{label}50MeVUp", f"massShift{label}50MeVDown")) 
                    #     for g in cardTool.procGroups[signal_samples_forMass[0]] for m in cardTool.datagroups.groups[g].members if "minus" in m.name},
                    # on reco level based on reco charge
                    preOpMap={m.name: (lambda h: 
                        hh.swap_histogram_bins(h, "massShift", f"massShift{label}50MeVUp", f"massShift{label}50MeVDown", "charge", 0) 
                        ) for g in cardTool.procGroups[signal_samples_forMass[0]] for m in cardTool.datagroups.groups[g].members},
                )
            elif args.fitMassDiff == "cosThetaStarll":
                cardTool.addSystematic(**mass_diff_args, 
                    preOpMap={m.name: (lambda h: 
                        hh.swap_histogram_bins(h, "massShift", f"massShift{label}50MeVUp", f"massShift{label}50MeVDown", "cosThetaStarll", hist.tag.Slicer()[0:complex(0,0):])
                        ) for g in cardTool.procGroups[signal_samples_forMass[0]] for m in cardTool.datagroups.groups[g].members},
                )
            elif args.fitMassDiff == "eta-sign":
                cardTool.addSystematic(**mass_diff_args, 
                    preOpMap={m.name: (lambda h: 
                        hh.swap_histogram_bins(h, "massShift", f"massShift{label}50MeVUp", f"massShift{label}50MeVDown", "eta", hist.tag.Slicer()[0:complex(0,0):])
                        ) for g in cardTool.procGroups[signal_samples_forMass[0]] for m in cardTool.datagroups.groups[g].members},
                )
            elif args.fitMassDiff == "eta-range":
                cardTool.addSystematic(**mass_diff_args, 
                    preOpMap={m.name: (lambda h: 
                        hh.swap_histogram_bins(h, "massShift", f"massShift{label}50MeVUp", f"massShift{label}50MeVDown", "eta", hist.tag.Slicer()[complex(0,-0.9):complex(0,0.9):])
                        ) for g in cardTool.procGroups[signal_samples_forMass[0]] for m in cardTool.datagroups.groups[g].members},
                )
            elif args.fitMassDiff.startswith("etaRegion"):
                # 3 bins, use 3 unconstrained parameters: mass; mass0 - mass2; mass0 + mass2 - mass1
                mass_diff_args["rename"] = f"massDiff1{suffix}{label}"
                mass_diff_args["systNameReplace"] = [("Shift",f"Diff1{suffix}")]
                cardTool.addSystematic(**mass_diff_args, 
                    preOpMap={m.name: (lambda h: hh.swap_histogram_bins(
                        hh.swap_histogram_bins(h, "massShift", f"massShift{label}50MeVUp", f"massShift{label}50MeVDown", args.fitMassDiff, 2), # invert for mass2 
                        "massShift", f"massShift{label}50MeVUp", f"massShift{label}50MeVDown", args.fitMassDiff, 1, axis1_replace=f"massShift{label}0MeV") # set mass1 to nominal
                        ) for g in cardTool.procGroups[signal_samples_forMass[0]] for m in cardTool.datagroups.groups[g].members},
                )
                mass_diff_args["rename"] = f"massDiff2{suffix}{label}"
                mass_diff_args["systNameReplace"] = [("Shift",f"Diff2{suffix}")]
                cardTool.addSystematic(**mass_diff_args, 
                    preOpMap={m.name: (lambda h: 
                        hh.swap_histogram_bins(h, "massShift", f"massShift{label}50MeVUp", f"massShift{label}50MeVDown", args.fitMassDiff, 1)
                        ) for g in cardTool.procGroups[signal_samples_forMass[0]] for m in cardTool.datagroups.groups[g].members},
                )

    if cardTool.getFakeName() != "QCD" and cardTool.getFakeName() in datagroups.groups.keys() and not xnorm and (not args.binnedFakeEstimation or (args.fakeEstimation in ["extrapolate"] and "mt" in fitvar)):
        syst_axes = ["eta", "charge"] if (not args.binnedFakeEstimation or args.fakeEstimation not in ["extrapolate"]) else ["eta", "pt", "charge"]
        info=dict(
            name=args.baseName, 
            group="Fake",
            processes=cardTool.getFakeName(), 
            noConstraint=False, 
            mirror=False, 
            scale=1,
            applySelection=False, # don't apply selection, all regions will be needed for the action
            action=cardTool.datagroups.groups[cardTool.getFakeName()].histselector.get_hist,
            systAxes=[f"_{x}" for x in syst_axes if x in args.fakerateAxes]+["_param", "downUpVar"])
        subgroup = f"{cardTool.getFakeName()}Rate"
        cardTool.addSystematic(**info,
            rename=subgroup,
            splitGroup = {subgroup: f".*"},
            systNamePrepend=subgroup,
            actionArgs=dict(variations_frf=True),
        )
        if args.fakeEstimation in ["extended2D",]:
            subgroup = f"{cardTool.getFakeName()}Shape"
            cardTool.addSystematic(**info,
                rename=subgroup,
                splitGroup = {subgroup: f".*"},
                systNamePrepend=subgroup,
                actionArgs=dict(variations_scf=True),
            )

    # this appears within doStatOnly because technically these nuisances should be part of it
    if isPoiAsNoi:
        if isTheoryAgnostic:
            theoryAgnostic_helper = combine_theoryAgnostic_helper.TheoryAgnosticHelper(cardTool, externalArgs=args)
            if isTheoryAgnosticPolVar:
                theoryAgnostic_helper.configure_polVar(label,
                                                       passSystToFakes,
                                                       hasSeparateOutOfAcceptanceSignal,
                                                       )
            else:
                theoryAgnostic_helper.configure_normVar(label,
                                                        passSystToFakes,
                                                        poi_axes,
                                                        )
            theoryAgnostic_helper.add_theoryAgnostic_uncertainty()

        elif isUnfolding:
            noi_args = dict(
                group=f"normXsec{label}",
                passToFakes=passSystToFakes,
                name=f"yieldsUnfolding",
                systAxes=poi_axes,
                processes=["signal_samples"],
                noConstraint=True,
                noi=True,
                mirror=True,
                scale=1 if args.priorNormXsec < 0 else args.priorNormXsec, # histogram represents an (args.priorNormXsec*100)% prior
                systAxesFlow=[a for a in poi_axes if a in ["ptGen"]], # use underflow/overflow bins for ptGen
                labelsByAxis=poi_axes,
            )
            if wmass:
                # add two sets of systematics, one for each charge
                cardTool.addSystematic(**noi_args,
                    rename=f"noiWminus",
                    baseName=f"W_qGen0",
                    preOpMap={
                        m.name: (lambda h: hh.addHists(h[{ax: hist.tag.Slicer()[::hist.sum] for ax in poi_axes}], h, scale2=args.scaleNormXsecHistYields))
                            if "minus" in m.name else (lambda h: h[{ax: hist.tag.Slicer()[::hist.sum] for ax in poi_axes}])
                        for g in cardTool.procGroups["signal_samples"] for m in cardTool.datagroups.groups[g].members},
                )
                cardTool.addSystematic(**noi_args,
                    rename=f"noiWplus",
                    baseName=f"W_qGen1",
                    preOpMap={
                        m.name: (lambda h: hh.addHists(h[{ax: hist.tag.Slicer()[::hist.sum] for ax in poi_axes}], h, scale2=args.scaleNormXsecHistYields))
                            if "plus" in m.name else (lambda h: h[{ax: hist.tag.Slicer()[::hist.sum] for ax in poi_axes}])
                        for g in cardTool.procGroups["signal_samples"] for m in cardTool.datagroups.groups[g].members},
                )
            else:
                cardTool.addSystematic(**noi_args,
                    baseName=f"{label}_",
                    preOpMap={
                        m.name: (lambda h: hh.addHists(
                            h[{**{ax: hist.tag.Slicer()[::hist.sum] for ax in poi_axes}, "acceptance": hist.tag.Slicer()[::hist.sum]}], h[{"acceptance":True}], scale2=args.scaleNormXsecHistYields))
                        for g in cardTool.procGroups["signal_samples"] for m in cardTool.datagroups.groups[g].members},
                )

    if args.doStatOnly:
        # print a card with only mass weights
        logger.info("Using option --doStatOnly: the card was created with only mass nuisance parameter")
        return cardTool

    if wmass and not xnorm:
        cardTool.addSystematic(f"massWeightZ",
                                processes=['single_v_nonsig_samples'],
                                group=f"massShift",
                                skipEntries=massWeightNames(proc="Z", exclude=2.1),
                                mirror=False,
                                noConstraint=False,
                                systAxes=["massShift"],
                                passToFakes=passSystToFakes,
        )

    # Experimental range
    #widthVars = (42, ['widthW2p043GeV', 'widthW2p127GeV']) if wmass else (2.3, ['widthZ2p4929GeV', 'widthZ2p4975GeV'])
    # Variation from EW fit (mostly driven by alphas unc.)    
    cardTool.addSystematic(f"widthWeightZ",
                            rename=f"WidthW0p8MeV",
                            processes=["signal_samples_inctau"],
                            action=lambda h: h[{"width" : ['widthZ2p49333GeV', 'widthZ2p49493GeV']}],
                            group=f"widthZ",
                            mirror=False,
                            noi=args.fitWidth if not wmass else False,
                            noConstraint=args.fitWidth if not wmass else False,
                            systAxes=["width"],
                            outNames=[f"widthZDown", f"widthZUp"],
                            passToFakes=passSystToFakes,
    )
    if wmass:
        cardTool.addSystematic(f"widthWeightW",
                                rename=f"WidthW0p6MeV",
                                processes=["signal_samples_inctau"],
                                action=lambda h: h[{"width" : ['widthW2p09053GeV', 'widthW2p09173GeV']}],
                                group=f"widthW",
                                mirror=False,
                                noi=args.fitWidth,
                                noConstraint=args.fitWidth,
                                systAxes=["width"],
                                outNames=[f"widthWDown", f"widthWUp"],
                                passToFakes=passSystToFakes,
        )

    combine_helpers.add_electroweak_uncertainty(cardTool, [*args.ewUnc, *args.fsrUnc, *args.isrUnc], 
        samples="single_v_samples", flavor=datagroups.flavor, passSystToFakes=passSystToFakes)

    to_fakes = passSystToFakes and not args.noQCDscaleFakes and not xnorm
    
    theory_helper = combine_theory_helper.TheoryHelper(cardTool, hasNonsigSamples=(wmass and not xnorm))
    theory_helper.configure(resumUnc=args.resumUnc, 
        transitionUnc = not args.noTransitionUnc,
        propagate_to_fakes=to_fakes,
        np_model=args.npUnc,
        tnp_scale = args.scaleTNP,
        mirror_tnp=False,
        pdf_from_corr=args.pdfUncFromCorr,
        scale_pdf_unc=args.scalePdf,
        minnlo_unc=args.minnloScaleUnc,
    )

    theorySystSamples = ["signal_samples_inctau"]
    if wmass:
        if args.noPDFandQCDtheorySystOnSignal:
            theorySystSamples = ["wtau_samples"]
        theorySystSamples.append("single_v_nonsig_samples")
    if xnorm:
        theorySystSamples = ["signal_samples"]

    theory_helper.add_all_theory_unc(theorySystSamples, skipFromSignal=args.noPDFandQCDtheorySystOnSignal)

    if xnorm or genfit:
        return cardTool

    # Below: experimental uncertainties
    cardTool.addLnNSystematic("CMS_PhotonInduced", processes=["PhotonInduced"], size=2.0, group="CMS_background")
    if wmass:
        if args.logNormalWmunu:            
            cardTool.addLnNSystematic(f"CMS_Wmunu", processes=["Wmunu"], size=args.logNormalWmunu, group="CMS_background")
        cardTool.addLnNSystematic(f"CMS_{cardTool.getFakeName()}", processes=[cardTool.getFakeName()], size=1.15, group="Fake")
        cardTool.addLnNSystematic("CMS_Top", processes=["Top"], size=1.06, group="CMS_background")
        cardTool.addLnNSystematic("CMS_VV", processes=["Diboson"], size=1.16, group="CMS_background")
        cardTool.addSystematic("luminosity",
                                processes=['MCnoQCD'],
                                outNames=["lumiDown", "lumiUp"],
                                group="luminosity", 
                                systAxes=["downUpVar"],
                                labelsByAxis=["downUpVar"],
                                passToFakes=passSystToFakes)
<<<<<<< HEAD
        ## TODO: implement second lepton veto for low PU (both electrons and muons)
        if not lowPU:
            pass
            '''
            # eta decorrelated nuisances
            decorrVarAxis = "eta"
            if "abseta" in fitvar:
                decorrVarAxis = "abseta"
            cardTool.addSystematic("ZmuonVeto",
                                   processes=['Zveto_samples'],
                                   group="ZmuonVeto",
                                   mirror=True,
                                   passToFakes=passSystToFakes,
                                   scale=args.scaleZmuonVeto,
                                   baseName="ZmuonVeto_",
                                   systAxes=["decorrEta"],
                                   labelsByAxis=["decorrEta"],
                                   actionRequiresNomi=True,
                                   action=syst_tools.decorrelateByAxis,
                                   actionArgs=dict(axisToDecorrName=decorrVarAxis,
                                                   # empty array automatically uses all edges of the axis named "axisToDecorrName"
                                                #    rebin=[round(-2.4+i*0.2,1) for i in range(25)],
                                                   newDecorrAxisName="decorrEta"
                                                   )
                                   )
            # add also the fully inclusive systematic uncertainty, which is not kept in the previous step
            cardTool.addSystematic("ZmuonVeto",
                                   processes=['Zveto_samples'],
                                   group="ZmuonVeto",
                                   rename=f"ZmuonVeto_inclusive",
                                   baseName="ZmuonVeto_inclusive",
                                   mirror=True,
                                   passToFakes=passSystToFakes,
                                   scale=args.scaleZmuonVeto,
                                   )
            '''
=======
>>>>>>> c477494d
    else:
        cardTool.addLnNSystematic("CMS_background", processes=["Other"], size=1.15, group="CMS_background")
        cardTool.addLnNSystematic("lumi", processes=['MCnoQCD'], size=1.017 if lowPU else 1.012, group="luminosity")

    if "lumi" in fitvar:
        # add ad-hoc normalization uncertainty uncorrelated across lumi bins 
        #   accounting for time instability (e.g. reflecting the corrections applied as average like prefiring)
        cardTool.addSystematic(
            name=cardTool.nominalName,
            rename="timeStability",
            processes=['MCnoQCD'],
            group=f"luminosity",
            passToFakes=passSystToFakes,
            mirror=True,
            labelsByAxis=[f"lumi"],
            systAxes=["lumi_"],
            action=lambda h: 
                hh.addHists(h,
                    hh.expand_hist_by_duplicate_axis(h, "lumi", "lumi_"),
                    scale2=0.01)
        )

    if not args.noEfficiencyUnc:

        if not lowPU:

            chargeDependentSteps = common.muonEfficiency_chargeDependentSteps
            effTypesNoIso = ["reco", "tracking", "idip", "trigger"]
            effStatTypes = [x for x in effTypesNoIso]
            if args.binnedScaleFactors or not args.isoEfficiencySmoothing:
                effStatTypes.extend(["iso"])
            else:
                effStatTypes.extend(["iso_effData", "iso_effMC"])
            allEffTnP = [f"effStatTnP_sf_{eff}" for eff in effStatTypes] + ["effSystTnP"]
            for name in allEffTnP:
                if "Syst" in name:
                    axes = ["reco-tracking-idip-trigger-iso", "n_syst_variations"]
                    axlabels = ["WPSYST", "_etaDecorr"]
                    nameReplace = [("WPSYST0", "reco"), ("WPSYST1", "tracking"), ("WPSYST2", "idip"), ("WPSYST3", "trigger"), ("WPSYST4", "iso"), ("effSystTnP", "effSyst"), ("etaDecorr0", "fullyCorr") ]
                    scale = 1
                    mirror = True
                    mirrorDownVarEqualToNomi=False
                    groupName = "muon_eff_syst"
                    splitGroupDict = {f"{groupName}_{x}" : f".*effSyst.*{x}" for x in list(effTypesNoIso + ["iso"])}
                    splitGroupDict["muon_eff_all"] = ".*"
                else:
                    nameReplace = [] if any(x in name for x in chargeDependentSteps) else [("q0", "qall")] # for iso change the tag id with another sensible label
                    mirror = True
                    mirrorDownVarEqualToNomi=False
                    if args.binnedScaleFactors:
                        axes = ["SF eta", "nPtBins", "SF charge"]
                    else:
                        axes = ["SF eta", "nPtEigenBins", "SF charge"]
                    axlabels = ["eta", "pt", "q"]
                    nameReplace = nameReplace + [("effStatTnP_sf_", "effStat_")]           
                    scale = 1
                    groupName = "muon_eff_stat"
                    splitGroupDict = {f"{groupName}_{x}" : f".*effStat.*{x}" for x in effStatTypes}
                    splitGroupDict["muon_eff_all"] = ".*"
                if args.effStatLumiScale and "Syst" not in name:
                    scale /= math.sqrt(args.effStatLumiScale)

                cardTool.addSystematic(
                    name, 
                    mirror=mirror,
                    mirrorDownVarEqualToNomi=mirrorDownVarEqualToNomi,
                    group=groupName,
                    systAxes=axes,
                    labelsByAxis=axlabels,
                    baseName=name+"_",
                    processes=['MCnoQCD'],
                    passToFakes=passSystToFakes,
                    systNameReplace=nameReplace,
                    scale=scale,
                    splitGroup=splitGroupDict,
                )
                # now add other systematics if present
                if name=="effSystTnP":
                    for es in common.muonEfficiency_altBkgSyst_effSteps:
                        cardTool.addSystematic(
                            f"effSystTnP_altBkg_{es}",
                            mirror=mirror,
                            mirrorDownVarEqualToNomi=mirrorDownVarEqualToNomi,
                            group=f"muon_eff_syst_{es}_altBkg",
                            systAxes = ["n_syst_variations"],
                            labelsByAxis = [f"{es}_altBkg_etaDecorr"],
                            baseName=name+"_",
                            processes=['MCnoQCD'],
                            passToFakes=passSystToFakes,
                            systNameReplace=[("effSystTnP", "effSyst"), ("etaDecorr0", "fullyCorr")],
                            scale=scale,
                            splitGroup={groupName: ".*",
                                        "muon_eff_all" : ".*"},
                        )
            if wmass:
                useGlobalOrTrackerVeto = input_tools.args_from_metadata(cardTool, "useGlobalOrTrackerVeto")
                allEffTnP_veto = ["effStatTnP_veto_sf", "effSystTnP_veto"]
                for name in allEffTnP_veto:
                    if "Syst" in name:
                        if useGlobalOrTrackerVeto:
                            axes = ["veto_reco-veto_tracking-veto_idip-veto_trackerreco-veto_trackertracking", "n_syst_variations"]
                        else:
                            axes = ["veto_reco-veto_tracking-veto_idip", "n_syst_variations"]
                        axlabels = ["WPSYST", "_etaDecorr"]
                        if useGlobalOrTrackerVeto:
                            nameReplace = [("WPSYST0", "reco"), ("WPSYST1", "tracking"), ("WPSYST2", "idip"), ("WPSYST3", "trackerreco"), ("WPSYST4", "trackertracking"), ("effSystTnP_veto", "effSyst_veto"), ("etaDecorr0", "fullyCorr") ]
                        else:
                            nameReplace = [("WPSYST0", "reco"), ("WPSYST1", "tracking"), ("WPSYST2", "idip"), ("effSystTnP_veto", "effSyst_veto"), ("etaDecorr0", "fullyCorr") ]
                        scale = 1.0
                        mirror = True
                        mirrorDownVarEqualToNomi=False
                        groupName = "muon_eff_syst_veto"
                        if useGlobalOrTrackerVeto:
                            splitGroupDict = {f"{groupName}{x}" : f".*effSyst_veto.*{x}" for x in list(["reco","tracking","idip","trackerreco","trackertracking"])}
                        else:
                            splitGroupDict = {f"{groupName}{x}" : f".*effSyst_veto.*{x}" for x in list(["reco","tracking","idip"])}
                        splitGroupDict["muon_eff_all"] = ".*"
                    else:
                        nameReplace = []
                        mirror = True
                        mirrorDownVarEqualToNomi=False
                        if args.binnedScaleFactors:
                            axes = ["SF eta", "nPtBins", "SF charge"]
                        else:
                            axes = ["SF eta", "nPtEigenBins", "SF charge"]
                        axlabels = ["eta", "pt", "q"]
                        nameReplace = nameReplace + [("effStatTnP_veto_sf_", "effStat_veto_")]           
                        scale = 1.0
                        groupName = "muon_eff_stat_veto"
                        splitGroupDict = {"muon_eff_all" : ".*"}
                    if args.effStatLumiScale and "Syst" not in name:
                        scale /= math.sqrt(args.effStatLumiScale)

                    cardTool.addSystematic(
                        name, 
                        mirror=mirror,
                        mirrorDownVarEqualToNomi=mirrorDownVarEqualToNomi,
                        group=groupName,
                        systAxes=axes,
                        labelsByAxis=axlabels,
                        baseName=name+"_",
                        processes=['Zveto_samples'],
                        passToFakes=passSystToFakes,
                        systNameReplace=nameReplace,
                        scale=scale,
                        splitGroup=splitGroupDict,
                    )

        else:
            if datagroups.flavor in ["mu", "mumu"]:
                lepEffs = ["muSF_HLT_DATA_stat", "muSF_HLT_DATA_syst", "muSF_HLT_MC_stat", "muSF_HLT_MC_syst", "muSF_ISO_stat", "muSF_ISO_DATA_syst", "muSF_ISO_MC_syst", "muSF_IDIP_stat", "muSF_IDIP_DATA_syst", "muSF_IDIP_MC_syst"]
            else:
                lepEffs = [] # ["elSF_HLT_syst", "elSF_IDISO_stat"]

            for lepEff in lepEffs:
                cardTool.addSystematic(lepEff,
                    processes=cardTool.allMCProcesses(),
                    mirror = True,
                    group="CMS_lepton_eff", 
                    baseName=lepEff,
                    systAxes = ["tensor_axis_0"],
                    labelsByAxis = [""], 
                )

    if (wmass or wlike) and input_tools.args_from_metadata(cardTool, "recoilUnc"):
        combine_helpers.add_recoil_uncertainty(cardTool, ["signal_samples"],
            passSystToFakes=passSystToFakes,
            flavor=datagroups.flavor if datagroups.flavor else "mu",
            pu_type="lowPU" if lowPU else "highPU")

    if lowPU:
        if datagroups.flavor in ["e", "ee"]:
            # disable, prefiring for muons currently broken? (fit fails)
            cardTool.addSystematic("prefireCorr",
                processes=cardTool.allMCProcesses(),
                mirror = False,
                group="CMS_prefire17",
                baseName="CMS_prefire17",
                systAxes = ["downUpVar"],
                labelsByAxis = ["downUpVar"], 
            )

        return cardTool

    # Below: all that is highPU specific

    # msv_config_dict = {
    #     "smearingWeights":{
    #         "hist_name": "muonScaleSyst_responseWeights",
    #         "syst_axes": ["unc", "downUpVar"],
    #         "syst_axes_labels": ["unc", "downUpVar"]
    #     },
    #     "massWeights":{
    #         "hist_name": "muonScaleSyst",
    #         "syst_axes": ["downUpVar", "scaleEtaSlice"],
    #         "syst_axes_labels": ["downUpVar", "ieta"]
    #     },
    #     "manualShift":{
    #         "hist_name": "muonScaleSyst_manualShift",
    #         "syst_axes": ["downUpVar"],
    #         "syst_axes_labels": ["downUpVar"]
    #     }
    # }

    # msv_config = msv_config_dict[args.muonScaleVariation]

    # cardTool.addSystematic(msv_config['hist_name'], 
    #     processes=['single_v_samples' if wmass else 'single_vmu_samples'],
    #     group="muonCalibration",
    #     baseName="CMS_scale_m_",
    #     systAxes=msv_config['syst_axes'],
    #     labelsByAxis=msv_config['syst_axes_labels'],
    #     passToFakes=passSystToFakes,
    #     scale = args.scaleMuonCorr,
    # )
    cardTool.addSystematic("muonL1PrefireSyst", 
        processes=['MCnoQCD'],
        group="muonPrefire",
        splitGroup = {f"prefire" : f".*"},
        baseName="CMS_prefire_syst_m",
        systAxes=["downUpVar"],
        labelsByAxis=["downUpVar"],
        passToFakes=passSystToFakes,
    )
    cardTool.addSystematic("muonL1PrefireStat", 
        processes=['MCnoQCD'],
        group="muonPrefire",
        splitGroup = {f"prefire" : f".*"},
        baseName="CMS_prefire_stat_m_",
        systAxes=["downUpVar", "etaPhiRegion"],
        labelsByAxis=["downUpVar", "etaPhiReg"],
        passToFakes=passSystToFakes,
    )
    cardTool.addSystematic("ecalL1Prefire", 
        processes=['MCnoQCD'],
        group="ecalPrefire",
        splitGroup = {f"prefire" : f".*"},
        baseName="CMS_prefire_ecal",
        systAxes=["downUpVar"],
        labelsByAxis=["downUpVar"],
        passToFakes=passSystToFakes,
    )

    cardTool.addSystematic("muonScaleSyst_responseWeights",
        processes=['single_v_samples'],
        group="scaleCrctn",
        splitGroup={f"muonCalibration" : f".*"},
        baseName="Scale_correction_",
        systAxes=["unc", "downUpVar"],
        passToFakes=passSystToFakes,
        scale = args.calibrationStatScaling,
    )
    cardTool.addSystematic("muonScaleClosSyst_responseWeights",
        processes=['single_v_samples'],
        group="scaleClosCrctn",
        splitGroup={f"muonCalibration" : f".*"},
        baseName="ScaleClos_correction_",
        systAxes=["unc", "downUpVar"],
        passToFakes=passSystToFakes,
    )

    mzerr = 2.1e-3
    mz0 = 91.18
    adhocA = args.correlatedAdHocA
    nomvarA = common.correlated_variation_base_size["A"]
    scaleA = math.sqrt( (mzerr/mz0)**2 + adhocA**2 )/nomvarA

    adhocM = args.correlatedAdHocM
    nomvarM = common.correlated_variation_base_size["M"]
    scaleM = adhocM/nomvarM

    cardTool.addSystematic("muonScaleClosASyst_responseWeights",
        processes=['single_v_samples'],
        group="scaleClosACrctn",
        splitGroup={f"muonCalibration" : f".*"},
        baseName="ScaleClosA_correction_",
        systAxes=["unc", "downUpVar"],
        passToFakes=passSystToFakes,
        scale = scaleA,
    )
    if abs(scaleM) > 0.:
        cardTool.addSystematic("muonScaleClosMSyst_responseWeights",
            processes=['single_v_samples'],
            group="scaleClosMCrctn",
            splitGroup={f"muonCalibration" : f".*"},
            baseName="ScaleClosM_correction_",
            systAxes=["unc", "downUpVar"],
            passToFakes=passSystToFakes,
            scale = scaleM,
        )
    if not input_tools.args_from_metadata(cardTool, "noSmearing"):
        cardTool.addSystematic("muonResolutionSyst_responseWeights", 
            mirror = True,
            processes=['single_v_samples'],
            group="resolutionCrctn",
            splitGroup={f"muonCalibration" : f".*"},
            baseName="Resolution_correction_",
            systAxes=["smearing_variation"],
            passToFakes=passSystToFakes,
            scale = args.resolutionStatScaling,
        )

    cardTool.addSystematic("pixelMultiplicitySyst",
        mirror = True,
        processes=['single_v_samples'],
        group="pixelMultiplicitySyst",
        splitGroup={f"muonCalibration" : f".*"},
        baseName="pixel_multiplicity_syst_",
        systAxes=["var"],
        passToFakes=passSystToFakes,
    )

    if input_tools.args_from_metadata(cardTool, "pixelMultiplicityStat"):
        cardTool.addSystematic("pixelMultiplicityStat",
            mirror = True,
            processes=['single_v_samples'],
            group="pixelMultiplicityStat",
            splitGroup={f"muonCalibration" : f".*"},
            baseName="pixel_multiplicity_stat_",
            systAxes=["var"],
            passToFakes=passSystToFakes,
        )
    
    # Previously we had a QCD uncertainty for the mt dependence on the fakes, see: https://github.com/WMass/WRemnants/blob/f757c2c8137a720403b64d4c83b5463a2b27e80f/scripts/combine/setupCombineWMass.py#L359

    return cardTool

def analysis_label(card_tool):
    analysis_name_map = {
        "w_mass" : "WMass",
        "vgen" : "ZGen" if len(card_tool.getProcesses()) > 0 and card_tool.getProcesses()[0][0] == "Z" else "WGen",
        "z_wlike" : "ZMassWLike", 
        "z_dilepton" : "ZMassDilepton",
        "w_lowpu" : "WMass_lowPU",
        "z_lowpu" : "ZMass_lowPU",
    }

    if card_tool.datagroups.mode not in analysis_name_map:
        raise ValueError(f"Invalid datagroups mode {card_tool.datagroups.mode}")

    return analysis_name_map[card_tool.datagroups.mode]

def outputFolderName(outfolder, card_tool, doStatOnly, postfix):
    to_join = [analysis_label(card_tool)]+card_tool.fit_axes

    if doStatOnly:
        to_join.append("statOnly")
    if card_tool.datagroups.flavor:
        to_join.append(card_tool.datagroups.flavor)
    if postfix is not None:
        to_join.append(postfix)

    return f"{outfolder}/{'_'.join(to_join)}/"

def main(args, xnorm=False):
    forceNonzero = False #args.analysisMode == None
    checkSysts = forceNonzero

    fitvar = args.fitvar[0].split("-") if not xnorm else ["count"]
    cardTool = setup(args, args.inputFile[0], fitvar, xnorm)
    cardTool.setOutput(outputFolderName(args.outfolder, cardTool, args.doStatOnly, args.postfix), analysis_label(cardTool))
    cardTool.writeOutput(args=args, forceNonzero=forceNonzero, check_systs=checkSysts)
    return

if __name__ == "__main__":
    parser = make_parser()
    args = parser.parse_args()
    
    logger = logging.setup_logger(__file__, args.verbose, args.noColorLogger)
    
    isUnfolding = args.analysisMode == "unfolding"
    isTheoryAgnostic = args.analysisMode in ["theoryAgnosticNormVar", "theoryAgnosticPolVar"]
    isTheoryAgnosticPolVar = args.analysisMode == "theoryAgnosticPolVar"
    isPoiAsNoi = (isUnfolding or isTheoryAgnostic) and args.poiAsNoi
    isFloatingPOIsTheoryAgnostic = isTheoryAgnostic and not isPoiAsNoi
    isFloatingPOIs = (isUnfolding or isTheoryAgnostic) and not isPoiAsNoi

    if args.noHist and args.noStatUncFakes:
        raise ValueError("Option --noHist would override --noStatUncFakes. Please select only one of them")
    if isUnfolding and args.fitXsec:
        raise ValueError("Options unfolding and --fitXsec are incompatible. Please choose one or the other")

    if isTheoryAgnostic:
        if args.genAxes is None:
            args.genAxes = ["ptVgenSig", "absYVgenSig", "helicitySig"]
            logger.warning(f"Automatically setting '--genAxes {' '.join(args.genAxes)}' for theory agnostic analysis")
            if args.poiAsNoi:
                logger.warning("This is only needed to properly get the systematic axes")

    if isFloatingPOIsTheoryAgnostic:
        # The following is temporary, just to avoid passing the option explicitly
        logger.warning("For now setting theory agnostic without POI as NOI activates --doStatOnly")
        args.doStatOnly = True
    
    if args.hdf5: 
        writer = HDF5Writer.HDF5Writer(sparse=args.sparse)

        # loop over all files
        outnames = []
        for i, ifile in enumerate(args.inputFile):
            fitvar = args.fitvar[i].split("-")
            cardTool = setup(args, ifile, fitvar, xnorm=args.fitresult is not None)
            outnames.append( (outputFolderName(args.outfolder, cardTool, args.doStatOnly, args.postfix), analysis_label(cardTool)) )

            writer.add_channel(cardTool)
            if isFloatingPOIs:
                cardTool = setup(args, ifile, ["count"], xnorm=True)
                writer.add_channel(cardTool)
        if args.fitresult:
            writer.set_fitresult(args.fitresult, mc_stat=not args.noMCStat)

        if len(outnames) == 1:
            outfolder, outfile = outnames[0]
        else:
            dir_append = '_'.join(['', *filter(lambda x: x, ['statOnly' if args.doStatOnly else '', args.postfix])])
            unique_names = list(dict.fromkeys([o[1] for o in outnames]))
            outfolder = f"{args.outfolder}/Combination_{''.join(unique_names)}{dir_append}/"
            outfile = "Combination"
        logger.info(f"Writing HDF5 output to {outfile}")
        writer.write(args, outfolder, outfile)
    else:
        if len(args.inputFile) > 1:
            raise IOError(f"Multiple input files only supported within --hdf5 mode")

        main(args)
        if isFloatingPOIs:
            logger.warning("Now running with xnorm = True")
            # in case of unfolding and hdf5, the xnorm histograms are directly written into the hdf5
            main(args, xnorm=True)

    logging.summary()<|MERGE_RESOLUTION|>--- conflicted
+++ resolved
@@ -724,45 +724,6 @@
                                 systAxes=["downUpVar"],
                                 labelsByAxis=["downUpVar"],
                                 passToFakes=passSystToFakes)
-<<<<<<< HEAD
-        ## TODO: implement second lepton veto for low PU (both electrons and muons)
-        if not lowPU:
-            pass
-            '''
-            # eta decorrelated nuisances
-            decorrVarAxis = "eta"
-            if "abseta" in fitvar:
-                decorrVarAxis = "abseta"
-            cardTool.addSystematic("ZmuonVeto",
-                                   processes=['Zveto_samples'],
-                                   group="ZmuonVeto",
-                                   mirror=True,
-                                   passToFakes=passSystToFakes,
-                                   scale=args.scaleZmuonVeto,
-                                   baseName="ZmuonVeto_",
-                                   systAxes=["decorrEta"],
-                                   labelsByAxis=["decorrEta"],
-                                   actionRequiresNomi=True,
-                                   action=syst_tools.decorrelateByAxis,
-                                   actionArgs=dict(axisToDecorrName=decorrVarAxis,
-                                                   # empty array automatically uses all edges of the axis named "axisToDecorrName"
-                                                #    rebin=[round(-2.4+i*0.2,1) for i in range(25)],
-                                                   newDecorrAxisName="decorrEta"
-                                                   )
-                                   )
-            # add also the fully inclusive systematic uncertainty, which is not kept in the previous step
-            cardTool.addSystematic("ZmuonVeto",
-                                   processes=['Zveto_samples'],
-                                   group="ZmuonVeto",
-                                   rename=f"ZmuonVeto_inclusive",
-                                   baseName="ZmuonVeto_inclusive",
-                                   mirror=True,
-                                   passToFakes=passSystToFakes,
-                                   scale=args.scaleZmuonVeto,
-                                   )
-            '''
-=======
->>>>>>> c477494d
     else:
         cardTool.addLnNSystematic("CMS_background", processes=["Other"], size=1.15, group="CMS_background")
         cardTool.addLnNSystematic("lumi", processes=['MCnoQCD'], size=1.017 if lowPU else 1.012, group="luminosity")
