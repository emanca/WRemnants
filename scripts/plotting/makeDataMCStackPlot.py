from wremnants.datasets.datagroups import Datagroups
from wremnants import histselections as sel
from wremnants import plot_tools,theory_tools,syst_tools
from utilities import boostHistHelpers as hh,common
from utilities.styles import styles
from utilities.io_tools import output_tools
import matplotlib.pyplot as plt
from matplotlib import colormaps
import argparse
import os
import shutil
from wremnants import logging, common
import pathlib
import hist
import re
import numpy as np

parser = common.plot_parser()
parser.add_argument("infile", help="Output file of the analysis stage, containing ND boost histograms")
parser.add_argument("--ratioToData", action='store_true', help="Use data as denominator in ratio")
parser.add_argument("-n", "--baseName", type=str, help="Histogram name in the file (e.g., 'nominal')", default="nominal")
parser.add_argument("--nominalRef", type=str, help="Specify the nominal his if baseName is a variation hist (for plotting alt hists)")
parser.add_argument("--hists", type=str, nargs='+', required=True, help="List of histograms to plot")
parser.add_argument("-c", "--channel", type=str, choices=["plus", "minus", "all"], default="all", help="Select channel to plot")
parser.add_argument("-r", "--rrange", type=float, nargs=2, default=[0.9, 1.1], help="y range for ratio plot")
parser.add_argument("--rebin", type=int, nargs='*', default=[], help="Rebin axis by this value (default, 1, does nothing)")
parser.add_argument("--absval", type=int, nargs='*', default=[], help="Take absolute value of axis if 1 (default, 0, does nothing)")
parser.add_argument("--axlim", type=float, default=[], nargs='*', help="Restrict axis to this range (assumes pairs of values by axis, with trailing axes optional)")
<<<<<<< HEAD
=======
parser.add_argument("--rebinBeforeSelection", action='store_true', help="Rebin before the selection operation (e.g. before fake rate computation), default if after")
>>>>>>> e883775a
parser.add_argument("--logy", action='store_true', help="Enable log scale for y axis")
parser.add_argument("--ylim", type=float, nargs=2, help="Min and max values for y axis (if not specified, range set automatically)")
parser.add_argument("--yscale", type=float, help="Scale the upper y axis by this factor (useful when auto scaling cuts off legend)")
parser.add_argument("--xlim", type=float, nargs=2, help="min and max for x axis")
parser.add_argument("--procFilters", type=str, nargs="*", help="Filter to plot (default no filter, only specify if you want a subset")
parser.add_argument("--noData", action='store_true', help="Don't plot data")
parser.add_argument("--noFill", action='store_true', help="Don't fill")
parser.add_argument("--noStack", action='store_true', help="Don't stack")
parser.add_argument("--noRatio", action='store_true', help="Don't make ratio plot")
parser.add_argument("--density", action='store_true', help="Normalize each process to unity, only works with '--noStack'")
parser.add_argument("--flow", type=str, choices=["show", "sum", "hint", "none"], default="none", help="Whether plot the under/overflow bin")
parser.add_argument("--fitresult", type=str, help="Specify a fitresult root file to draw the postfit distributions with uncertainty bands")
parser.add_argument("--prefit", action='store_true', help="Use the prefit uncertainty from the fitresult root file, instead of the postfit. (--fitresult has to be given)")
parser.add_argument("--noRatioErr", action='store_false', dest="ratioError", help="Don't show stat unc in ratio")
parser.add_argument("--selection", type=str, help="Specify custom selections as comma seperated list (e.g. '--selection passIso=0,passMT=1' )")
parser.add_argument("--presel", type=str, nargs="*", default=[], help="Specify custom selections on input histograms to integrate some axes, giving axis name and min,max (e.g. '--presel pt=ptmin,ptmax' ) or just axis name for bool axes")
parser.add_argument("--normToData", action='store_true', help="Normalize MC to data")
<<<<<<< HEAD
parser.add_argument("--simpleABCD", action='store_true', help="Do the simple ABCD method, default is extendedABCD")
=======
parser.add_argument("--fineGroups", action='store_true', help="Plot each group as a separate process, otherwise combine groups based on predefined dictionary")
>>>>>>> e883775a

subparsers = parser.add_subparsers(dest="variation")
variation = subparsers.add_parser("variation", help="Arguments for adding variation hists")
variation.add_argument("--varName", type=str, nargs='+', required=True, help="Name of variation hist")
variation.add_argument("--varLabel", type=str, nargs='+', required=True, help="Label(s) of variation hist for plotting")
variation.add_argument("--selectAxis", type=str, nargs='+', help="If you need to select a variation axis")
variation.add_argument("--selectEntries", type=str, nargs='+', help="entries to read from the selected axis")
variation.add_argument("--colors", type=str, nargs='+', help="Variation colors")
variation.add_argument("--linestyle", type=str, default=[], nargs='+', help="Linestyle for variations")
variation.add_argument("--doubleColors", action='store_true', help="Auto generate colors in pairs (useful for systematics)")
variation.add_argument("--fillBetween", type=int, help="Fill between first n variation hists in ratio")

args = parser.parse_args()

logger = logging.setup_logger(__file__, args.verbose, args.noColorLogger)

def padArray(ref, matchLength):
    return ref+ref[-1:]*(len(matchLength)-len(ref))

addVariation = hasattr(args, "varName") and args.varName is not None

if args.fitresult and len(args.hists) > 1:
	raise ValueError("Multiple hists not supported for combine-based pre/post-fit plotting")

entries = []
if addVariation and (args.selectAxis or args.selectEntries):
    if not (args.selectAxis and args.selectEntries):
        raise ValueError("Must --selectAxis and --selectEntries together")
    if len(args.varLabel) != 1 and len(args.varLabel) != len(args.selectEntries):
        raise ValueError("Must specify the same number of args for --selectEntries, and --varLabel"
                         f" found selectEntries={len(args.selectEntries)} and varLabel={len(args.varLabel)}")
    if len(args.varName) < len(args.selectEntries):
        args.varName = padArray(args.varName, args.selectEntries)
    axes = padArray(args.selectAxis, args.varName)
    entries = padArray(args.selectEntries, args.varName)

outdir = output_tools.make_plot_dir(args.outpath, args.outfolder, eoscp=args.eoscp)

groups = Datagroups(args.infile, filterGroups=args.procFilters, 
    excludeGroups=None if args.procFilters else ['QCD'],
    extendedABCD=not args.simpleABCD, integrateHigh="mt" not in args.hists)

if not args.fineGroups:
    if groups.mode in styles.process_supergroups:
        for new_name, old_groups in styles.process_supergroups[groups.mode].items():
            groups.mergeGroups(old_groups, new_name)
    else:
        logger.warning(f"No supergroups found for input file with mode {groups.mode}, proceed without merging groups")

# There is probably a better way to do this but I don't want to deal with it
datasets = groups.getNames()
logger.info(f"Will plot datasets {datasets}")

select = {} if args.channel == "all" else {"charge" : -1.j if args.channel == "minus" else 1.j}

if len(args.presel):
    s = hist.tag.Slicer()
    presel = {}
    logger.debug(args.presel)
    logger.debug(f"Will apply the global preselection")
    for ps in args.presel:
        if "=" in ps:
            axName,axRange = ps.split("=")
            axMin,axMax = map(float, axRange.split(","))
            logger.info(f"{axName} in [{axMin},{axMax}]")
            presel[axName] = s[complex(0, axMin):complex(0, axMax):hist.sum]
        else:
            logger.info(f"Integrating boolean {ps} axis")
            presel[ps] = s[::hist.sum]
    groups.setGlobalAction(lambda h: h[presel])

if args.axlim or args.rebin or args.absval:
    logger.info("Rebin")
<<<<<<< HEAD
    groups.set_rebin_action(args.hists[0].split("-"), args.axlim, args.rebin, args.absval)
=======
    groups.set_rebin_action(args.hists[0].split("-"), args.axlim, args.rebin, args.absval, args.rebinBeforeSelection)
>>>>>>> e883775a

if args.selection:
    applySelection=False
    if args.selection != "none":
        for selection in args.selection.split(","):
            axis, value = selection.split("=")
            select[axis] = int(value)
else:
    applySelection=True

fake_int_axes = list(set([x for h in args.hists for x in h.split("-") if x not in ["pt", "eta", "charge"]]))
groups.setFakerateIntegrationAxes(fake_int_axes)

if not args.nominalRef:
    nominalName = args.baseName.rsplit("_", 1)[0]
    groups.setNominalName(nominalName)
    groups.loadHistsForDatagroups(args.baseName, syst="", procsToRead=datasets, applySelection=applySelection)
else:
    nominalName = args.nominalRef
    groups.setNominalName(nominalName)
    groups.loadHistsForDatagroups(nominalName, syst=args.baseName, procsToRead=datasets, applySelection=applySelection)

exclude = ["Data"] 
unstack = exclude[:]
if args.noData:
    unstack.remove("Data")

# TODO: In should select the correct hist for the transform, not just the first
transforms = syst_tools.syst_transform_map(nominalName, args.hists[0])

if addVariation:
    logger.info(f"Adding variation {args.varName}")
    varLabels = padArray(args.varLabel, args.varName)
    # If none matplotlib will pick a random color
    ncols = len(args.varName) if not args.doubleColors else int(len(args.varName)/2)
    colors = args.colors if args.colors else [colormaps["tab10" if ncols < 10 else "tab20"](int(i/2) if args.doubleColors else i) for i in range(len(args.varName))]
    for i, (label,name,color) in enumerate(zip(varLabels,args.varName,colors)):
        entry = entries[i] if entries else None
        do_transform = entry in transforms
        name = name if name != "" else nominalName
        load_op = {}
        action=None
        requiresNominal = False

        if entry and entry.isdigit():
            entry = int(entry)

        if args.selectAxis or do_transform:
            transform_procs = groups.getProcNames(exclude_group=exclude)
            if do_transform:
                tmap = transforms[entry]
                action = tmap["action"]
                if "procs" in transforms[entry]:
                    transform_procs = tmap["procs"]
                varname = entry
                requiresNominal = tmap.get("requiresNominal", False)
            else:
                ax = axes[i]
                action = lambda x: x[{ax : entry}] if ax in x.axes.name else x
                varname = name+str(entry)

            if not requiresNominal:
                load_op = {p : action for p in transform_procs}
        else:
            varname = name

        reload = name != args.baseName
        # The action map will only work if reloading, otherwise need to apply some transform
        # to the already loaded hist
        if load_op and reload:
            action = None
        groups.addSummedProc(nominalName, relabel=args.baseName, name=name, label=label, exclude=exclude,
            color=color, reload=reload, rename=varname, procsToRead=datasets, actionRequiresRef=requiresNominal,
            preOpMap=load_op, action=action, forceNonzero=True, applySelection=applySelection)

        exclude.append(varname)
        unstack.append(varname)

groups.sortByYields(args.baseName, nominalName=nominalName)
histInfo = groups.getDatagroups()

logger.info(f"Unstacked processes are {exclude}")
prednames = list(reversed(groups.getNames([d for d in datasets if d not in exclude], exclude=False)))
logger.info(f"Stacked processes are {prednames}")

def collapseSyst(h):
    if type(h.axes[-1]) == hist.axis.StrCategory:
        return h[...,0]
    for ax in ["systIdx", "tensor_axis_0", "vars"]:
        if ax in h.axes.name:
            return h[{ax : 0}].copy()
    return h

overflow_ax = ["ptll", "chargeVgen", "massVgen", "ptVgen", "absEtaGen", "ptGen", "ptVGen", "absYVGen", "iso", "dxy", "met","mt"]
for h in args.hists:
    if len(h.split("-")) > 1:
        sp = h.split("-")
        action = lambda x: sel.unrolledHist(collapseSyst(x[select]), binwnorm=1, obs=sp)
        xlabel=f"{'-'.join([styles.xlabels.get(s,s).replace('(GeV)','') for s in sp])} bin"
    else:
        action = lambda x: hh.projectNoFlow(collapseSyst(x[select]), h, overflow_ax)
<<<<<<< HEAD

=======
        xlabel=styles.xlabels.get(h,h)
>>>>>>> e883775a
    fig = plot_tools.makeStackPlotWithRatio(histInfo, prednames, histName=args.baseName, ylim=args.ylim, yscale=args.yscale, logy=args.logy,
            fill_between=args.fillBetween if hasattr(args, "fillBetween") else None, 
            action=action, unstacked=unstack, 
            fitresult=args.fitresult, prefit=args.prefit,
<<<<<<< HEAD
            xlabel=styles.xlabels.get(h,h), ylabel=None, rrange=args.rrange, binwnorm=1.0, lumi=groups.lumi,
=======
            xlabel=xlabel, ylabel="Events/bin", rrange=args.rrange, binwnorm=1.0, lumi=groups.lumi,
>>>>>>> e883775a
            ratio_to_data=args.ratioToData, rlabel="Pred./Data" if args.ratioToData else "Data/Pred.",
            xlim=args.xlim, no_fill=args.noFill, no_stack=args.noStack, no_ratio=args.noRatio, density=args.density, flow=args.flow,
            cms_decor=args.cmsDecor, legtext_size=20*args.scaleleg, unstacked_linestyles=args.linestyle if hasattr(args, "linestyle") else [],
            ratio_error=args.ratioError, normalize_to_data=args.normToData)

    fitresultstring=""
    if args.fitresult:
        fitresultstring = "prefit" if args.prefit else "postfit"
    var_arg = None
    if "varName" in args and args.varName:
        var_arg = args.varName[0]
        if "selectEntries" in args and args.selectEntries:
            var_arg = args.selectEntries[0] if not args.selectEntries[0].isdigit() else (var_arg+args.selectEntries[0])
    to_join = [f"{h.replace('-','_')}"]+[var_arg]+[fitresultstring, args.postfix]+[args.channel.replace("all", "")]
    outfile = "_".join(filter(lambda x: x, to_join))

    plot_tools.save_pdf_and_png(outdir, outfile)

    # The action has already been applied to the underlying hist in this case
    if args.fitresult:
        action = lambda x: x

    stack_yields = groups.make_yields_df(args.baseName, prednames, norm_proc="Data", action=action)
    unstacked_yields = groups.make_yields_df(args.baseName, unstack, norm_proc="Data", action=action)
    plot_tools.write_index_and_log(outdir, outfile, 
        yield_tables={"Stacked processes" : stack_yields, "Unstacked processes" : unstacked_yields},
        analysis_meta_info={"AnalysisOutput" : groups.getMetaInfo()},
        args=args,
    )

if output_tools.is_eosuser_path(args.outpath) and args.eoscp:
    output_tools.copy_to_eos(args.outpath, args.outfolder)<|MERGE_RESOLUTION|>--- conflicted
+++ resolved
@@ -26,10 +26,7 @@
 parser.add_argument("--rebin", type=int, nargs='*', default=[], help="Rebin axis by this value (default, 1, does nothing)")
 parser.add_argument("--absval", type=int, nargs='*', default=[], help="Take absolute value of axis if 1 (default, 0, does nothing)")
 parser.add_argument("--axlim", type=float, default=[], nargs='*', help="Restrict axis to this range (assumes pairs of values by axis, with trailing axes optional)")
-<<<<<<< HEAD
-=======
 parser.add_argument("--rebinBeforeSelection", action='store_true', help="Rebin before the selection operation (e.g. before fake rate computation), default if after")
->>>>>>> e883775a
 parser.add_argument("--logy", action='store_true', help="Enable log scale for y axis")
 parser.add_argument("--ylim", type=float, nargs=2, help="Min and max values for y axis (if not specified, range set automatically)")
 parser.add_argument("--yscale", type=float, help="Scale the upper y axis by this factor (useful when auto scaling cuts off legend)")
@@ -47,11 +44,8 @@
 parser.add_argument("--selection", type=str, help="Specify custom selections as comma seperated list (e.g. '--selection passIso=0,passMT=1' )")
 parser.add_argument("--presel", type=str, nargs="*", default=[], help="Specify custom selections on input histograms to integrate some axes, giving axis name and min,max (e.g. '--presel pt=ptmin,ptmax' ) or just axis name for bool axes")
 parser.add_argument("--normToData", action='store_true', help="Normalize MC to data")
-<<<<<<< HEAD
 parser.add_argument("--simpleABCD", action='store_true', help="Do the simple ABCD method, default is extendedABCD")
-=======
 parser.add_argument("--fineGroups", action='store_true', help="Plot each group as a separate process, otherwise combine groups based on predefined dictionary")
->>>>>>> e883775a
 
 subparsers = parser.add_subparsers(dest="variation")
 variation = subparsers.add_parser("variation", help="Arguments for adding variation hists")
@@ -125,11 +119,7 @@
 
 if args.axlim or args.rebin or args.absval:
     logger.info("Rebin")
-<<<<<<< HEAD
-    groups.set_rebin_action(args.hists[0].split("-"), args.axlim, args.rebin, args.absval)
-=======
     groups.set_rebin_action(args.hists[0].split("-"), args.axlim, args.rebin, args.absval, args.rebinBeforeSelection)
->>>>>>> e883775a
 
 if args.selection:
     applySelection=False
@@ -231,20 +221,12 @@
         xlabel=f"{'-'.join([styles.xlabels.get(s,s).replace('(GeV)','') for s in sp])} bin"
     else:
         action = lambda x: hh.projectNoFlow(collapseSyst(x[select]), h, overflow_ax)
-<<<<<<< HEAD
-
-=======
         xlabel=styles.xlabels.get(h,h)
->>>>>>> e883775a
     fig = plot_tools.makeStackPlotWithRatio(histInfo, prednames, histName=args.baseName, ylim=args.ylim, yscale=args.yscale, logy=args.logy,
             fill_between=args.fillBetween if hasattr(args, "fillBetween") else None, 
             action=action, unstacked=unstack, 
             fitresult=args.fitresult, prefit=args.prefit,
-<<<<<<< HEAD
-            xlabel=styles.xlabels.get(h,h), ylabel=None, rrange=args.rrange, binwnorm=1.0, lumi=groups.lumi,
-=======
             xlabel=xlabel, ylabel="Events/bin", rrange=args.rrange, binwnorm=1.0, lumi=groups.lumi,
->>>>>>> e883775a
             ratio_to_data=args.ratioToData, rlabel="Pred./Data" if args.ratioToData else "Data/Pred.",
             xlim=args.xlim, no_fill=args.noFill, no_stack=args.noStack, no_ratio=args.noRatio, density=args.density, flow=args.flow,
             cms_decor=args.cmsDecor, legtext_size=20*args.scaleleg, unstacked_linestyles=args.linestyle if hasattr(args, "linestyle") else [],
