--- conflicted
+++ resolved
@@ -42,11 +42,8 @@
 parser.add_argument("--noRatioErr", action='store_false', dest="ratioError", help="Don't show stat unc in ratio")
 parser.add_argument("--selection", type=str, help="Specify custom selections as comma seperated list (e.g. '--selection passIso=0,passMT=1' )")
 parser.add_argument("--presel", type=str, nargs="*", default=[], help="Specify custom selections on input histograms to integrate some axes, giving axis name and min,max (e.g. '--presel pt=ptmin,ptmax' ) or just axis name for bool axes")
-<<<<<<< HEAD
+parser.add_argument("--normToData", action='store_true', help="Normalize MC to data")
 parser.add_argument("--simpleABCD", action='store_true', help="Do the simple ABCD method, default is extendedABCD")
-=======
-parser.add_argument("--normToData", action='store_true', help="Normalize MC to data")
->>>>>>> abe3c118
 
 subparsers = parser.add_subparsers(dest="variation")
 variation = subparsers.add_parser("variation", help="Arguments for adding variation hists")
@@ -220,15 +217,9 @@
             fitresult=args.fitresult, prefit=args.prefit,
             xlabel=styles.xlabels.get(h,h), ylabel=None, rrange=args.rrange, binwnorm=1.0, lumi=groups.lumi,
             ratio_to_data=args.ratioToData, rlabel="Pred./Data" if args.ratioToData else "Data/Pred.",
-<<<<<<< HEAD
             xlim=args.xlim, no_fill=args.noFill, no_stack=args.noStack, no_ratio=args.noRatio, density=args.density, flow=args.flow,
             cms_decor=args.cmsDecor, legtext_size=20*args.scaleleg, unstacked_linestyles=args.linestyle if hasattr(args, "linestyle") else [],
-            ratio_error=args.ratioError)
-=======
-            xlim=args.xlim, no_fill=args.noFill, cms_decor=args.cmsDecor,
-            legtext_size=20*args.scaleleg, unstacked_linestyles=args.linestyle if hasattr(args, "linestyle") else [],
             ratio_error=args.ratioError, normalize_to_data=args.normToData)
->>>>>>> abe3c118
 
     fitresultstring=""
     if args.fitresult:
