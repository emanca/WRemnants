import argparse
from utilities import common, boostHistHelpers as hh
from utilities.io_tools import input_tools, output_tools, combinetf2_input
from wremnants import syst_tools,plot_tools
import hist
import numpy as np
import pickle

parser = common.plot_parser()
parser.add_argument("--unfolded", type=str, required=False)
parser.add_argument("--gen", type=str, required=True)
parser.add_argument("-w", action='store_true')
parser.add_argument("--ptll-fit", type=str, required=True)
parser.add_argument("--etapt-fit", type=str, required=True)
parser.add_argument("--obs", type=str, default="ptVgen")

args = parser.parse_args()

def hist_to_up_down_unc(h):
    hunc = h.copy()
    hunc.values(flow=True)[...] = np.sqrt(h.variances(flow=True))
    hup = hh.addHists(h, hunc)
    hdown = hh.addHists(h, hunc, scale2=-1)
    return hup, hdown

def quadrature_sum_hist(hists, is_down):
    sumh = hist.Hist(*hists[0].axes, hist.axis.Integer(0, len(hists), name="vars"),
                data=np.stack(hists, axis=-1))
    return hh.rssHists(sumh, syst_axis="vars")[is_down]

hnom = "nominal_gen"

unfolded_data = pickle.load(open(args.unfolded, "rb")) if args.unfolded else None

procs = ["WplusmunuPostVFP", "WminusmunuPostVFP"] if args.w else ["ZmumuPostVFP"] 

gen = input_tools.read_all_and_scale(args.gen, procs, [hnom])[0]

scetlib_dyturbo = input_tools.read_all_and_scale(args.gen, procs, [f"{hnom}_scetlib_dyturboCorr"])[0].project(args.obs, "vars")
ct18z = input_tools.read_all_and_scale(args.gen, procs, [f"{hnom}_pdfCT18Z"])[0].project(args.obs, "pdfVar")
ct18z_as = input_tools.read_all_and_scale(args.gen, procs, [f"{hnom}_pdfCT18ZalphaS002"])[0].project(args.obs, "alphasVar")

# Leaving out mb and mc range since they're small...

transforms = syst_tools.syst_transform_map(hnom, f"{hnom}_scetlib_dyturboCorr")

theory_up = quadrature_sum_hist([
        transforms["resumTNPXp0Up"]["action"](scetlib_dyturbo), 
        transforms["resumNPUp"]["action"](scetlib_dyturbo), 
        scetlib_dyturbo[{"vars" : "renorm_scale_pt20_envelope_Up"}],
        scetlib_dyturbo[{"vars" : "transition_points0.2_0.35_1.0"}],
        transforms["pdfCT18ZUp"]["action"](ct18z),
        ct18z_as[{"alphasVar" : "as0120"}],
    ], is_down=False
)

theory_down = quadrature_sum_hist([
        transforms["resumTNPXp0Down"]["action"](scetlib_dyturbo), 
        transforms["resumNPDown"]["action"](scetlib_dyturbo), 
        scetlib_dyturbo[{"vars" : "renorm_scale_pt20_envelope_Down"}],
        scetlib_dyturbo[{"vars" : "transition_points0.2_0.75_1.0"}],
        transforms["pdfCT18ZDown"]["action"](ct18z),
        ct18z_as[{"alphasVar" : "as0116"}],
    ], is_down=True
)

ptll_fit = combinetf2_input.get_fitresult(args.ptll_fit)
etapt_fit = combinetf2_input.get_fitresult(args.etapt_fit)

ptllh = ptll_fit["hist_postfit_inclusive"]["ch0"].get()/1000.
etapth = etapt_fit["hist_postfit_inclusive"]["ch0"].get()/1000.

hists = [x.project(args.obs) for x in [
    gen,
    ptllh,
    etapth,
    theory_up,
    theory_down,
    *hist_to_up_down_unc(ptllh),
    *hist_to_up_down_unc(etapth),
]]


labels=[
<<<<<<< HEAD
        # r"$SCETlib{+}DYTurbo\ N^{3}LL{+}NNLO$ (prefit)",
        r"prefit",
        r"$(\mathit{p}_{T}^{\mu}, \mathit{\eta}^{\mu})+\mathit{p}_{T}^{\mu\mu}$ postfit" if args.w else r"$\mathit{p}_{T}^{\mu\mu}$ postfit",
        r"$(\mathit{p}_{T}^{\mu}, \mathit{\eta}^{\mu})$ postfit",
=======
        r"SCETlib+DYTurbo N$^{3}LL+NNLO$ (prefit)",
        r"$m_{W}$ $(p_{T}^{\mu}, \eta^{\mu})+p_{T}^{\mu\mu}$ postfit" if args.w else r"$p_{T}^{\mu\mu}$ postfit",
        ("$m_{W}$ " if args.w else "$m_{Z}$ ")+ r"$(p_{T}^{\mu}, \eta^{\mu})$ postfit",
>>>>>>> 0e60a2dc
        "", "", 
        "", "",
        "", "",
        ]
colors=[
<<<<<<< HEAD
        "gray",
        "#E42536" if args.w else "#5790FC",
        "#964A8B",
        "gray",
        "gray",
        "#E42536" if args.w else "#5790FC",
        "#E42536" if args.w else "#5790FC",
        "#964A8B",
        "#964A8B",
=======
        "black",
        "#5790FC",
        "#E42536" if args.w else "#964A8B",
        "gray",
        "gray",
        "#5790FC",
        "#5790FC",
        "#E42536" if args.w else "#964A8B",
        "#E42536" if args.w else "#964A8B",
>>>>>>> 0e60a2dc
]

if unfolded_data:
    unfoldedh = unfolded_data["results"]['pmaskedexp']['chan_13TeV']["Z"]["hist_ptVGen"]
    # Hack for now to work around the fact that I used 1 GeV bins here previously
    if args.obs:
        unfoldedh = hh.rebinHist(unfoldedh, "ptVGen", gen.axes["ptVgen"].edges[:21])

    # Thanks Obama (David)
    for ax in unfoldedh.axes:
        ax._ax.metadata["name"] = ax.name.replace("Gen", "gen")
    hists.insert(3, unfoldedh)
    labels.insert(3, "Unfolded data")
    colors.insert(3, "black")

if args.xlim:
    hists = [x[complex(0, args.xlim[0]):complex(0, args.xlim[1])] for x in hists]

hists_nominals = hists[:3+(unfolded_data is not None)]

if args.w:
    xlabel=r'$\mathit{p}_{T}^{W}$ (GeV)'
    ylabel = r'$W\to\mu\nu'
else:
    xlabel=r'$\mathit{p}_{T}^{Z}$ (GeV)'
    ylabel = r'$Z\to\mu\mu'
ylabel += r'\ Cross\ section\,/\,GeV$'

fig = plot_tools.makePlotWithRatioToRef(
<<<<<<< HEAD
    hists=hists_nominals,
    hists_ratio=hists,
    labels=labels,
    colors=colors,
    linestyles=["solid",]*(4 if unfolded_data else 3)+["dotted"]*2+["dashdot"]*2+["dashed"]*2,
    xlabel=xlabel, ylabel=ylabel,
    rlabel="Ratio to prefit",
    rrange=args.rrange,
    nlegcols=args.legCols,
    lowerLegCols=args.lowerLegCols,
    lowerLegPos=args.lowerLegPos,
    yscale=args.yscale,
    ylim=args.ylim,
    xlim=None, binwnorm=1.0, baseline=True,
    yerr=False,
    fill_between=6,
    cms_label=args.cmsDecor,
    legtext_size=args.legSize,
    dataIdx=3 if unfolded_data else None,
    width_scale=1.25,
=======
                hists=hists,
                labels=labels,
                colors=colors,
                linestyles=["solid",]*(4 if unfolded_data else 3)+["dotted"]*2+["dashed"]*4,
                xlabel=f"p$_{{T}}^{'W' if args.w else 'Z'}$ (GeV)", 
                ylabel="$\sigma$/bin",
                rlabel="postfit / prefit" if args.w else "ratio to prefit",
                rrange=[0.9, 1.1],
                nlegcols=1,
                yscale=1.2,
                xlim=None, binwnorm=1.0, baseline=True,
                yerr=False,
                fill_between=6,
                cms_label=args.cmsDecor,
                legtext_size=14,
                dataIdx=3 if unfolded_data else None,
                scale_cms=0.8,
>>>>>>> 0e60a2dc
)
eoscp = output_tools.is_eosuser_path(args.outpath)

outdir = output_tools.make_plot_dir(args.outpath, "Z", eoscp=True)
name = f"ptVgen_postfit_{'W' if args.w else 'Wlike'}_RecoPtll_PrefitRatio"
if args.cmsDecor == "Preliminary":
    name += "_preliminary"

plot_tools.save_pdf_and_png(outdir, name)
plot_tools.write_index_and_log(outdir, name)
if eoscp:
    output_tools.copy_to_eos(outdir, args.outpath, "W" if args.w else "Z", deleteFullTmp=True)<|MERGE_RESOLUTION|>--- conflicted
+++ resolved
@@ -82,32 +82,14 @@
 
 
 labels=[
-<<<<<<< HEAD
-        # r"$SCETlib{+}DYTurbo\ N^{3}LL{+}NNLO$ (prefit)",
         r"prefit",
-        r"$(\mathit{p}_{T}^{\mu}, \mathit{\eta}^{\mu})+\mathit{p}_{T}^{\mu\mu}$ postfit" if args.w else r"$\mathit{p}_{T}^{\mu\mu}$ postfit",
-        r"$(\mathit{p}_{T}^{\mu}, \mathit{\eta}^{\mu})$ postfit",
-=======
-        r"SCETlib+DYTurbo N$^{3}LL+NNLO$ (prefit)",
         r"$m_{W}$ $(p_{T}^{\mu}, \eta^{\mu})+p_{T}^{\mu\mu}$ postfit" if args.w else r"$p_{T}^{\mu\mu}$ postfit",
         ("$m_{W}$ " if args.w else "$m_{Z}$ ")+ r"$(p_{T}^{\mu}, \eta^{\mu})$ postfit",
->>>>>>> 0e60a2dc
         "", "", 
         "", "",
         "", "",
         ]
 colors=[
-<<<<<<< HEAD
-        "gray",
-        "#E42536" if args.w else "#5790FC",
-        "#964A8B",
-        "gray",
-        "gray",
-        "#E42536" if args.w else "#5790FC",
-        "#E42536" if args.w else "#5790FC",
-        "#964A8B",
-        "#964A8B",
-=======
         "black",
         "#5790FC",
         "#E42536" if args.w else "#964A8B",
@@ -117,7 +99,6 @@
         "#5790FC",
         "#E42536" if args.w else "#964A8B",
         "#E42536" if args.w else "#964A8B",
->>>>>>> 0e60a2dc
 ]
 
 if unfolded_data:
@@ -147,7 +128,6 @@
 ylabel += r'\ Cross\ section\,/\,GeV$'
 
 fig = plot_tools.makePlotWithRatioToRef(
-<<<<<<< HEAD
     hists=hists_nominals,
     hists_ratio=hists,
     labels=labels,
@@ -168,25 +148,6 @@
     legtext_size=args.legSize,
     dataIdx=3 if unfolded_data else None,
     width_scale=1.25,
-=======
-                hists=hists,
-                labels=labels,
-                colors=colors,
-                linestyles=["solid",]*(4 if unfolded_data else 3)+["dotted"]*2+["dashed"]*4,
-                xlabel=f"p$_{{T}}^{'W' if args.w else 'Z'}$ (GeV)", 
-                ylabel="$\sigma$/bin",
-                rlabel="postfit / prefit" if args.w else "ratio to prefit",
-                rrange=[0.9, 1.1],
-                nlegcols=1,
-                yscale=1.2,
-                xlim=None, binwnorm=1.0, baseline=True,
-                yerr=False,
-                fill_between=6,
-                cms_label=args.cmsDecor,
-                legtext_size=14,
-                dataIdx=3 if unfolded_data else None,
-                scale_cms=0.8,
->>>>>>> 0e60a2dc
 )
 eoscp = output_tools.is_eosuser_path(args.outpath)
 
