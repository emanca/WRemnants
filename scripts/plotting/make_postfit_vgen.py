--- conflicted
+++ resolved
@@ -156,19 +156,13 @@
 else:
     xlabel=r'$'+xlabel+'^{Z}$'
     ylabel = r'$Z'
-ylabel += r'\ Cross\ section\ '
+ylabel += r'\ cross\ section\ '
 
 if args.obs in ["ptVgen"]:
     xlabel += ' (GeV)'
     ylabel += r'(pb\,/\,GeV)$'
 else:
-<<<<<<< HEAD
     ylabel += r'(pb)$'
-=======
-    xlabel=r'$\mathit{p}_{T}^{Z}$ (GeV)'
-    ylabel = r'$Z\to\mu\mu'
-ylabel += r'\ cross\ section\ (pb) \,/\,GeV$'
->>>>>>> fb954271
 
 fig = plot_tools.makePlotWithRatioToRef(
     hists=hists_nom,
