--- conflicted
+++ resolved
@@ -38,18 +38,11 @@
     
 args = parser.parse_args()
 
-<<<<<<< HEAD
-args = parser.parse_args()
-
-logging.basicConfig(level=logging.INFO)
-
-=======
 if args.noColorLogger:
     logger = common.setup_base_logger(os.path.basename(__file__), args.debug)
 else:
     logger = common.setup_color_logger(os.path.basename(__file__), args.verbose)
     
->>>>>>> 1c7e5f78
 filt = lambda x,filts=args.filterProcs: any([f in x.name for f in filts])
 datasets = wremnants.datasets2016.getDatasets(maxFiles=args.maxFiles, filt=filt if args.filterProcs else None, 
     nanoVersion="v8" if args.v8 else "v9", base_path=args.data_path)
