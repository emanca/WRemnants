from utilities import boostHistHelpers as hh,common,output_tools

parser,initargs = common.common_parser()

import narf
import wremnants
from wremnants import theory_tools,syst_tools,theory_corrections, muon_validation
import hist
import lz4.frame
import logging
import math
import time

parser.add_argument("-e", "--era", type=str, choices=["2016PreVFP","2016PostVFP"], help="Data set to process", default="2016PostVFP")
parser.add_argument("--muonCorr", type=str, default="trackfit_only", choices=["lbl", "none", "trackfit_only"], help="Type of correction to apply to the muons")
parser.add_argument("--muScaleMag", type=float, default=1e-4, help="Magnitude of dummy muon scale uncertainty")
parser.add_argument("--muScaleBins", type=int, default=1, help="Number of bins for muon scale uncertainty")
parser.add_argument("--muonCorrMag", default=1.e-4, type=float, help="Magnitude of dummy muon momentum calibration uncertainty")
parser.add_argument("--muonCorrEtaBins", default=1, type=int, help="Number of eta bins for dummy muon momentum calibration uncertainty")
parser.add_argument("--csvars_hist", action='store_true', help="Add CS variables to dilepton hist")
parser.add_argument(
    "--dataCrctn", type = str, choices = [None, 'cvh', 'jpsi_crctd'],
    default=None, help = "alternative correction to be applied to data"
)
parser.add_argument(
    "--MCCrctn", type = str, choices = [None, 'cvh', 'cvhbs', 'truth', 'jpsi_crctd'], 
    default = None, help = "alternative correction to be applied to MC"
)
parser.add_argument("--jpsiCrctnDataInput", type = str, default = None, help = "path to the root file for jpsi corrections on the data")
parser.add_argument("--jpsiCrctnMCInput", type = str, default = None, help = "path to the root file for jpsi corrections on the MC")

args = parser.parse_args()

logging.basicConfig(level=logging.INFO)

f = next((x for x in parser._actions if x.dest == "pt"), None)
if f:
    f.default = [34,26.,60.]

filt = lambda x,filts=args.filterProcs: any([f in x.name for f in filts])
datasets = wremnants.datasets2016.getDatasets(maxFiles=args.maxFiles, filt=filt if args.filterProcs else None, 
    nanoVersion="v8" if args.v8 else "v9", base_path=args.data_path)

era = args.era

muon_prefiring_helper, muon_prefiring_helper_stat, muon_prefiring_helper_syst = wremnants.make_muon_prefiring_helpers(era = era)

qcdScaleByHelicity_helper = wremnants.makeQCDScaleByHelicityHelper(is_w_like = True)
axis_chargeVgen = qcdScaleByHelicity_helper.hist.axes["chargeVgen"]
axis_ptVgen = hist.axis.Variable(
    common.ptV_10quantiles_binning, 
    name = "ptVgen", underflow=False
)

# custom template binning
template_neta = int(args.eta[0])
template_mineta = args.eta[1]
template_maxeta = args.eta[2]
logging.info(f"Eta binning: {template_neta} bins from {template_mineta} to {template_maxeta}")
template_npt = int(args.pt[0])
template_minpt = args.pt[1]
template_maxpt = args.pt[2]
logging.info(f"Pt binning: {template_npt} bins from {template_minpt} to {template_maxpt}")

# standard regular axes
axis_eta = hist.axis.Regular(template_neta, template_mineta, template_maxeta, name = "eta")
axis_pt = hist.axis.Regular(template_npt, template_minpt, template_maxpt, name = "pt")

# categorical axes in python bindings always have an overflow bin, so use a regular
# axis for the charge
axis_charge = hist.axis.Regular(2, -2., 2., underflow=False, overflow=False, name = "charge")

nominal_axes = [axis_eta, axis_pt, axis_charge]

# axes for mT measurement
axis_mt = hist.axis.Regular(200, 0., 200., name = "mt",underflow=False, overflow=True)
axis_eta_mT = hist.axis.Variable([-2.4, 2.4], name = "eta")

# extra axes for dilepton validation plots
axis_mll = hist.axis.Regular(60, 60., 120., name = "mll")
axis_yll = hist.axis.Regular(25, -2.5, 2.5, name = "yll")

axis_ptll = hist.axis.Variable(
    [0, 2, 3, 4, 4.75, 5.5, 6.5, 8, 9, 10, 12, 14, 16, 18, 20, 23, 27, 32, 40, 55, 100, 150], name = "ptll"
)

axis_costhetastarll = hist.axis.Regular(20, -1., 1., name = "costhetastarll")
axis_phistarll = hist.axis.Regular(20, -math.pi, math.pi, circular = True, name = "phistarll")

# extra axes which can be used to label tensor_axes

muon_efficiency_helper, muon_efficiency_helper_syst, muon_efficiency_helper_stat = wremnants.make_muon_efficiency_helpers_smooth(filename = args.sfFile, era = era, max_pt = axis_pt.edges[-1], is_w_like = True)
if args.binnedScaleFactors:
    logging.info("Using binned scale factors and uncertainties")
    # add usePseudoSmoothing=True for tests with Asimov
    muon_efficiency_helper, muon_efficiency_helper_syst, muon_efficiency_helper_stat = wremnants.make_muon_efficiency_helpers_binned(filename = args.sfFile,
                                                                                                                                     era = era,
                                                                                                                                     max_pt = axis_pt.edges[-1],
                                                                                                                                     is_w_like = True) 
else:
    logging.info("Using smoothed scale factors and uncertainties")
    muon_efficiency_helper, muon_efficiency_helper_syst, muon_efficiency_helper_stat = wremnants.make_muon_efficiency_helpers_smooth(filename = args.sfFile,
                                                                                                                                     era = era,
                                                                                                                                     max_pt = axis_pt.edges[-1],
                                                                                                                                     is_w_like = True)
logging.info(f"SF file: {args.sfFile}")

pileup_helper = wremnants.make_pileup_helper(era = era)

calibration_helper, calibration_uncertainty_helper = wremnants.make_muon_calibration_helpers()
if args.dataCrctn == 'jpsi_crctd':
    jpsi_crctn_data_helper = wremnants.make_jpsi_crctn_helper(filepath = args.jpsiCrctnDataInput)
    jpsi_crctn_unc_data_helper = wremnants.make_jpsi_crctn_unc_helper(filepath = args.jpsiCrctnDataInput)
if args.MCCrctn == 'jpsi_crctd':
    jpsi_crctn_MC_helper = wremnants.make_jpsi_crctn_helper(filepath = args.jpsiCrctnMCInput)
    jpsi_crctn_unc_MC_helper = wremnants.make_jpsi_crctn_unc_helper(filepath = args.jpsiCrctnMCInput)
mc_calibration_helper, data_calibration_helper, calibration_uncertainty_helper = wremnants.make_muon_calibration_helpers()

corr_helpers = theory_corrections.load_corr_helpers(common.vprocs, args.theory_corr)

# recoil initialization
if not args.no_recoil:
    from wremnants import recoil_tools
    recoilHelper = recoil_tools.Recoil("highPU", flavor="mumu", met=args.met)


#def add_plots_with_systematics

def build_graph(df, dataset):
    logging.info(f"build graph for dataset: {dataset.name}")
    results = []
    isW = dataset.name in common.wprocs
    isZ = dataset.name in common.zprocs

    if dataset.is_data:
        df = df.DefinePerSample("weight", "1.0")
    else:
        df = df.Define("weight", "std::copysign(1.0, genWeight)")

    weightsum = df.SumAndCount("weight")

    df = df.Filter("HLT_IsoTkMu24 || HLT_IsoMu24")

    calibration_helper = data_calibration_helper if dataset.is_data else mc_calibration_helper
    df = wremnants.define_corrected_muons(df, calibration_helper, args.muonCorr, dataset)

    # n.b. charge = -99 is a placeholder for invalid track refit/corrections (mostly just from tracks below
    # the pt threshold of 8 GeV in the nano production)
    df = df.Define("vetoMuonsPre", "Muon_looseId && abs(Muon_dxybs) < 0.05 && Muon_correctedCharge != -99")
    df = df.Define("vetoMuons", "vetoMuonsPre && Muon_correctedPt > 10. && abs(Muon_correctedEta) < 2.4")
    df = df.Filter("Sum(vetoMuons) == 2")
    
    if args.trackerMuons:
        if dataset.group in ["Top", "Diboson"]:
            df = df.Define("Muon_category", "Muon_isTracker && Muon_highPurity")
        else:
            df = df.Define("Muon_category", "Muon_isTracker && Muon_innerTrackOriginalAlgo != 13 && Muon_innerTrackOriginalAlgo != 14 && Muon_highPurity")
    else:
        df = df.Define("Muon_category", "Muon_isGlobal")

    df = df.Define("goodMuons", "vetoMuons && Muon_mediumId && Muon_category && Muon_pfRelIso04_all < 0.15")
    df = df.Filter("Sum(goodMuons) == 2")

    # mu- for even event numbers, mu+ for odd event numbers
    df = df.Define("TrigMuon_charge", "event % 2 == 0 ? -1 : 1")
    df = df.Define("NonTrigMuon_charge", "-TrigMuon_charge")

    df = df.Define("trigMuons", "goodMuons && Muon_correctedCharge == TrigMuon_charge")
    df = df.Define("nonTrigMuons", "goodMuons && Muon_correctedCharge == NonTrigMuon_charge")

    df = df.Filter("Sum(trigMuons) == 1 && Sum(nonTrigMuons) == 1")

    df = df.Define("TrigMuon_pt", "Muon_correctedPt[trigMuons][0]")
    df = df.Define("TrigMuon_eta", "Muon_correctedEta[trigMuons][0]")
    df = df.Define("TrigMuon_phi", "Muon_correctedPhi[trigMuons][0]")

    df = df.Define("NonTrigMuon_pt", "Muon_correctedPt[nonTrigMuons][0]")
    df = df.Define("NonTrigMuon_eta", "Muon_correctedEta[nonTrigMuons][0]")
    df = df.Define("NonTrigMuon_phi", "Muon_correctedPhi[nonTrigMuons][0]")

    if dataset.is_data or isW or isZ:
        df = wremnants.define_cvh_muons_kinematics(df)
    if (args.dataCrctn == 'jpsi_crctd') and dataset.is_data:
        df = wremnants.define_jpsi_crctd_muons_pt(df, jpsi_crctn_data_helper)
        df = wremnants.define_jpsi_crctd_muons_pt_unc(df, jpsi_crctn_unc_data_helper)
    if (args.MCCrctn == 'jpsi_crctd') and (isZ or isW):
        df = wremnants.define_jpsi_crctd_muons_pt(df, jpsi_crctn_MC_helper)
        df = wremnants.define_jpsi_crctd_muons_pt_unc(df, jpsi_crctn_unc_MC_helper)

    df = df.Filter("NonTrigMuon_pt > 26.")

    df = df.Define("TrigMuon_isStandalone", "Muon_isStandalone[trigMuons][0]")
    df = df.Define("NonTrigMuon_isStandalone", "Muon_isStandalone[nonTrigMuons][0]")
    # central NanoAOD for backgrounds do not have standalone variables, therefore cannot use cut on them when running backgrounds (for now we neglect this bias)
    # when using tracker muons the presence of standalone muons is not guaranteed, so again cannot use or cut on those (also in data or Z, regardless whether branches exist)
    # it was verified that tracking scale factors can still be used as a function of inner track coordinates, despite having been measured versus standalone ones
    # (this is true also in the case of global muons, no significant difference is observed applying tracking SF using inner or outer tracks)
    if dataset.group in ["Top", "Diboson"]:
        df = df.Alias("TrigMuon_SApt",  "TrigMuon_pt")
        df = df.Alias("TrigMuon_SAeta", "TrigMuon_eta")
        df = df.Alias("TrigMuon_SAphi", "TrigMuon_phi")
        df = df.Alias("NonTrigMuon_SApt",  "NonTrigMuon_pt")
        df = df.Alias("NonTrigMuon_SAeta", "NonTrigMuon_eta")
        df = df.Alias("NonTrigMuon_SAphi", "NonTrigMuon_phi")
    elif args.trackerMuons:
        # try to use standalone variables when possible
        df = df.Define("TrigMuon_SApt",  "TrigMuon_isStandalone ? Muon_standalonePt[trigMuons][0] : TrigMuon_pt")
        df = df.Define("TrigMuon_SAeta", "TrigMuon_isStandalone ? Muon_standaloneEta[trigMuons][0] : TrigMuon_eta")
        df = df.Define("TrigMuon_SAphi", "TrigMuon_isStandalone ? Muon_standalonePhi[trigMuons][0] : TrigMuon_phi")
        df = df.Define("NonTrigMuon_SApt",  "NonTrigMuon_isStandalone ? Muon_standalonePt[nonTrigMuons][0] : NonTrigMuon_pt")
        df = df.Define("NonTrigMuon_SAeta", "NonTrigMuon_isStandalone ? Muon_standaloneEta[nonTrigMuons][0] : NonTrigMuon_eta")
        df = df.Define("NonTrigMuon_SAphi", "NonTrigMuon_isStandalone ? Muon_standalonePhi[nonTrigMuons][0] : NonTrigMuon_phi")
    else:
        df = df.Define("TrigMuon_SApt",  "Muon_standalonePt[trigMuons][0]")
        df = df.Define("TrigMuon_SAeta", "Muon_standaloneEta[trigMuons][0]")
        df = df.Define("TrigMuon_SAphi", "Muon_standalonePhi[trigMuons][0]")
        df = df.Define("NonTrigMuon_SApt",  "Muon_standalonePt[nonTrigMuons][0]")
        df = df.Define("NonTrigMuon_SAeta", "Muon_standaloneEta[nonTrigMuons][0]")
        df = df.Define("NonTrigMuon_SAphi", "Muon_standalonePhi[nonTrigMuons][0]")

    # these next cuts are mainly needed for consistency with the reco efficiency measurement for the case with global muons
    # note, when SA does not exist this cut is still fine because of how we define these variables
    df = df.Filter("TrigMuon_SApt > 15.0 && wrem::deltaR2(TrigMuon_SAeta, TrigMuon_SAphi, TrigMuon_eta, TrigMuon_phi) < 0.09")
    df = df.Filter("NonTrigMuon_SApt > 15.0 && wrem::deltaR2(NonTrigMuon_SAeta, NonTrigMuon_SAphi, NonTrigMuon_eta, NonTrigMuon_phi) < 0.09")
    if common.muonEfficiency_standaloneNumberOfValidHits > 0 and not args.trackerMuons and not dataset.group in ["Top", "Diboson"]:
        nHitsSA = common.muonEfficiency_standaloneNumberOfValidHits
        df = df.Filter(f"Muon_standaloneNumberOfValidHits[trigMuons][0] >= {nHitsSA} && Muon_standaloneNumberOfValidHits[nonTrigMuons][0] >= {nHitsSA}")
    
    df = df.Define("vetoElectrons", "Electron_pt > 10 && Electron_cutBased > 0 && abs(Electron_eta) < 2.4 && abs(Electron_dxy) < 0.05 && abs(Electron_dz)< 0.2")

    df = df.Filter("Sum(vetoElectrons) == 0")

    if dataset.group in ["Top", "Diboson"]:
        df = df.Define("goodTrigObjs", "wrem::goodMuonTriggerCandidate(TrigObj_id,TrigObj_pt,TrigObj_l1pt,TrigObj_l2pt,TrigObj_filterBits)")
    else:
        df = df.Define("goodTrigObjs", "wrem::goodMuonTriggerCandidate(TrigObj_id,TrigObj_filterBits)")
    df = df.Filter("wrem::hasTriggerMatch(TrigMuon_eta,TrigMuon_phi,TrigObj_eta[goodTrigObjs],TrigObj_phi[goodTrigObjs])")
    df = df.Filter("Flag_globalSuperTightHalo2016Filter && Flag_EcalDeadCellTriggerPrimitiveFilter && Flag_goodVertices && Flag_HBHENoiseIsoFilter && Flag_HBHENoiseFilter && Flag_BadPFMuonFilter")


    df = df.Define("TrigMuon_mom4", "ROOT::Math::PtEtaPhiMVector(TrigMuon_pt, TrigMuon_eta, TrigMuon_phi, wrem::muon_mass)")
    df = df.Define("NonTrigMuon_mom4", "ROOT::Math::PtEtaPhiMVector(NonTrigMuon_pt, NonTrigMuon_eta, NonTrigMuon_phi, wrem::muon_mass)")
    df = df.Define("Z_mom4", "ROOT::Math::PxPyPzEVector(TrigMuon_mom4)+ROOT::Math::PxPyPzEVector(NonTrigMuon_mom4)")
    df = df.Define("ptZ", "Z_mom4.pt()")
    df = df.Define("massZ", "Z_mom4.mass()")
    df = df.Define("yZ", "Z_mom4.Rapidity()")
    df = df.Define("absYZ", "std::fabs(yZ)")
    if dataset.is_data or (isZ or isW):
        df = df.Define("TrigMuon_cvh_mom4",
            (
                "ROOT::Math::PtEtaPhiMVector("
                "TrigMuon_cvh_pt, TrigMuon_cvh_eta, TrigMuon_cvh_phi, wrem::muon_mass)"
            )
        )
        df = df.Define("NonTrigMuon_cvh_mom4",
            (
                "ROOT::Math::PtEtaPhiMVector("
                "NonTrigMuon_cvh_pt, NonTrigMuon_cvh_eta, NonTrigMuon_cvh_phi, wrem::muon_mass)"
            )
        )
        df = df.Define("Z_cvh_mom4", "ROOT::Math::PxPyPzEVector(TrigMuon_cvh_mom4)+ROOT::Math::PxPyPzEVector(NonTrigMuon_cvh_mom4)")
        df = df.Define("massZ_cvh", "Z_cvh_mom4.mass()")
        if (dataset.is_data and args.dataCrctn == 'jpsi_crctd') or ((isZ or isW) and args.MCCrctn == 'jpsi_crctd'):
            wremnants.define_jpsi_crctd_z_mass(df)
            wremnants.define_jpsi_crctd_unc_z_mass(df)
    df = df.Define("csSineCosThetaPhiZ", "TrigMuon_charge == -1 ? wrem::csSineCosThetaPhi(TrigMuon_mom4, NonTrigMuon_mom4) : wrem::csSineCosThetaPhi(NonTrigMuon_mom4, TrigMuon_mom4)")

    df = df.Define("cosThetaStarZ", "csSineCosThetaPhiZ.costheta")
    df = df.Define("phiStarZ", "std::atan2(csSineCosThetaPhiZ.sinphi, csSineCosThetaPhiZ.cosphi)")

    apply_theory_corr = args.theory_corr and dataset.name in corr_helpers

    if not dataset.is_data:
        df = df.Define("weight_pu", pileup_helper, ["Pileup_nTrueInt"])
        df = df.Define("weight_fullMuonSF_withTrackingReco", muon_efficiency_helper, ["TrigMuon_pt", "TrigMuon_eta", "TrigMuon_SApt", "TrigMuon_SAeta", "TrigMuon_charge",
                                                                                      "NonTrigMuon_pt", "NonTrigMuon_eta", "NonTrigMuon_SApt", "NonTrigMuon_SAeta", "NonTrigMuon_charge"])
        df = df.Define("weight_newMuonPrefiringSF", muon_prefiring_helper, ["Muon_correctedEta", "Muon_correctedPt", "Muon_correctedPhi", "Muon_correctedCharge", "Muon_looseId"])

        weight_expr = "weight*weight_pu*weight_fullMuonSF_withTrackingReco*weight_newMuonPrefiringSF*L1PreFiringWeight_ECAL_Nom"
        df = theory_tools.define_weights_and_corrs(df, weight_expr, dataset.name, corr_helpers, args)
        if isW or isZ:
            df = theory_tools.define_pdf_columns(df, dataset.name, args.pdfs, args.altPdfOnlyCentral)
            df = theory_tools.define_scale_tensor(df)
    else:
        df = df.DefinePerSample("nominal_weight", "1.0")

    results.append(df.HistoBoost("weight", [hist.axis.Regular(100, -2, 2)], ["nominal_weight"]))

    if isW or isZ:
        df = syst_tools.define_mass_weights(df, isW)

    # dilepton plots go here, before mass or transverse mass cuts
    df_dilepton = df
    df_dilepton = df_dilepton.Filter("TrigMuon_pt > 26.")

    dilepton_axes = [axis_mll, axis_yll, axis_ptll, axis_costhetastarll, axis_phistarll]
    if (dataset.is_data and args.dataCrctn):
        dilepton_cols = [f"massZ_{args.dataCrctn}", "yZ", "ptZ", "cosThetaStarZ", "phiStarZ"]
        if args.dataCrctn == 'jpsi_crctd':
            dilepton_unc_cols = [
                f"massZ_{args.dataCrctn}", "yZ", "ptZ", "cosThetaStarZ", "phiStarZ", "massZ_jpsi_crctd_unc"]
    elif ((isZ or isW) and args.MCCrctn):
        dilepton_cols = [f"massZ_{args.MCCrctn}", "yZ", "ptZ", "cosThetaStarZ", "phiStarZ"]
        if args.MCCrctn == 'jpsi_crctd':
            dilepton_unc_cols = [f"massZ_jpsi_crctd_unc"]
    else:
        dilepton_cols = ["massZ", "yZ", "ptZ", "cosThetaStarZ", "phiStarZ"]
    if not args.csvars_hist:
        dilepton_axes = dilepton_axes[:-2]
        dilepton_cols = dilepton_cols[:-2]
    dilepton_cols.append("TrigMuon_charge")
    dilepton_axes.append(axis_charge)
    
    dilepton = df_dilepton.HistoBoost("dilepton", dilepton_axes, [*dilepton_cols, "nominal_weight"])
    results.append(dilepton)
<<<<<<< HEAD

    if isW or isZ:
        results.extend(theory_tools.make_pdf_hists(df_dilepton, dataset.name, dilepton_axes, dilepton_cols, args.pdfs, "dilepton"))
=======
>>>>>>> 8b39f7aa

    df = df.Filter("massZ >= 60. && massZ < 120.")

    if not args.no_recoil:
        df = recoilHelper.setup_MET(df, results, dataset, "Muon_pt[goodMuons]", "Muon_phi[goodMuons]", "Muon_pt[goodMuons]")
        df = recoilHelper.setup_recoil_Z(df, results, dataset)
        df = recoilHelper.auxHists(df, results)
        df = recoilHelper.apply_recoil_Z(df, results, dataset, ["ZmumuPostVFP"])  # produces corrected MET as MET_corr_rec_pt/phi
        #if isZ: df = recoilHelper.recoil_Z_unc_lowPU(df, results, "", "", axis_mt, axis_mll)
    else:
        df = df.Alias("MET_corr_rec_pt", "MET_pt")
        df = df.Alias("MET_corr_rec_phi", "MET_phi")

    if apply_theory_corr:
        results.extend(theory_tools.make_theory_corr_hists(df_dilepton, "dilepton", dilepton_axes, dilepton_cols, 
            corr_helpers[dataset.name], args.theory_corr, modify_central_weight=not args.theory_corr_alt_only,
            with_uncertainties=True)
        )

    if isW or isZ:
        results.extend(theory_tools.make_pdf_hists(df_dilepton, dataset.name, dilepton_axes, dilepton_cols, args.pdfs, "dilepton"))
        results.append(theory_tools.make_scale_hist(df_dilepton, [*dilepton_axes, axis_ptVgen, axis_chargeVgen], [*dilepton_cols, "ptVgen", "chargeVgen"], "dilepton"))

    dilepton = df_dilepton.HistoBoost("dilepton", dilepton_axes, [*dilepton_cols, "nominal_weight"])
    results.append(dilepton)

    df = df.Filter("massZ >= 60. && massZ < 120.")

    #TODO improve this to include muon mass?
    met_vars = ("MET_pt", "MET_phi")
    df = df.Define("transverseMass_uncorr", f"wrem::mt_wlike_nano(TrigMuon_pt, TrigMuon_phi, NonTrigMuon_pt, NonTrigMuon_phi, {', '.join(met_vars)})")
    results.append(df.HistoBoost("transverseMass_uncorr", [axis_mt], ["transverseMass_uncorr", "nominal_weight"]))
    met_vars = (x.replace("xy", "rec") for x in met_vars)

    df = df.Define("transverseMass", f"wrem::mt_wlike_nano(TrigMuon_pt, TrigMuon_phi, NonTrigMuon_pt, NonTrigMuon_phi, {', '.join(met_vars)})")
    results.append(df.HistoBoost("transverseMass", [axis_mt], ["transverseMass", "nominal_weight"]))
    
    df = df.Filter("transverseMass >= 45.") # 40 for Wmass, thus be 45 here (roughly half the boson mass)
    
    nominal_cols = ["TrigMuon_eta", "TrigMuon_pt", "TrigMuon_charge"]

    nominal = df.HistoBoost("nominal", nominal_axes, [*nominal_cols, "nominal_weight"])
    results.append(nominal)

    if not dataset.is_data and not args.onlyMainHistograms:

        if isZ:
            syst_tools.add_massweights_hist(results, df_dilepton, "dilepton", dilepton_axes, dilepton_cols)
            results.extend(theory_tools.make_pdf_hists(df_dilepton, dataset.name, dilepton_axes, dilepton_cols, args.pdfs, "dilepton"))

        for key,helper in muon_efficiency_helper_stat.items():
            df = df.Define(f"effStatTnP_{key}_tensor", helper, ["TrigMuon_pt", "TrigMuon_eta", "TrigMuon_charge", "NonTrigMuon_pt", "NonTrigMuon_eta", "NonTrigMuon_charge", "nominal_weight"])
            effStatTnP = df.HistoBoost(f"effStatTnP_{key}", nominal_axes, [*nominal_cols, f"effStatTnP_{key}_tensor"], tensor_axes = helper.tensor_axes)
            results.append(effStatTnP)
        
        df = df.Define("effSystTnP_weight", muon_efficiency_helper_syst, ["TrigMuon_pt", "TrigMuon_eta", "TrigMuon_SApt", "TrigMuon_SAeta", "TrigMuon_charge",
                                                                          "NonTrigMuon_pt", "NonTrigMuon_eta", "NonTrigMuon_SApt", "NonTrigMuon_SAeta", "NonTrigMuon_charge",
                                                                          "nominal_weight"])
        effSystTnP = df.HistoBoost("effSystTnP", nominal_axes, [*nominal_cols, "effSystTnP_weight"], tensor_axes = muon_efficiency_helper_syst.tensor_axes)
        results.append(effSystTnP)

        df = df.Define("muonL1PrefireStat_tensor", muon_prefiring_helper_stat, ["Muon_correctedEta", "Muon_correctedPt", "Muon_correctedPhi", "Muon_correctedCharge", "Muon_looseId", "nominal_weight"])
        muonL1PrefireStat = df.HistoBoost("muonL1PrefireStat", nominal_axes, [*nominal_cols, "muonL1PrefireStat_tensor"], tensor_axes = muon_prefiring_helper_stat.tensor_axes)
        results.append(muonL1PrefireStat)

        df = df.Define("muonL1PrefireSyst_tensor", muon_prefiring_helper_syst, ["Muon_correctedEta", "Muon_correctedPt", "Muon_correctedPhi", "Muon_correctedCharge", "Muon_looseId", "nominal_weight"])
        muonL1PrefireSyst = df.HistoBoost("muonL1PrefireSyst", nominal_axes, [*nominal_cols, "muonL1PrefireSyst_tensor"], tensor_axes = [common.down_up_axis])
        results.append(muonL1PrefireSyst)

        df = df.Define("ecalL1Prefire_tensor", f"wrem::twoPointScaling(nominal_weight/L1PreFiringWeight_ECAL_Nom, L1PreFiringWeight_ECAL_Dn, L1PreFiringWeight_ECAL_Up)")
        ecalL1Prefire = df.HistoBoost("ecalL1Prefire", nominal_axes, [*nominal_cols, "ecalL1Prefire_tensor"], tensor_axes = [common.down_up_axis])
        results.append(ecalL1Prefire)
        # n.b. this is the W analysis so mass weights shouldn't be propagated
        # on the Z samples (but can still use it for dummy muon scale)
        if isW or isZ:

            if apply_theory_corr:
                results.extend(theory_tools.make_theory_corr_hists(df, "nominal", axes=nominal_axes, cols=nominal_cols, 
                    helpers=corr_helpers[dataset.name], generators=args.theory_corr, modify_central_weight=not args.theory_corr_alt_only,
                    with_uncertainties=True)
                )

            results.append(theory_tools.make_scale_hist(df, [*nominal_axes, axis_ptVgen, axis_chargeVgen], [*nominal_cols, "ptVgen", "chargeVgen"]))
            results.extend(theory_tools.make_pdf_hists(df, dataset.name, nominal_axes, nominal_cols, args.pdfs))

            if isZ:
                # there is no W backgrounds for the Wlike, make QCD scale histograms only for Z
                # should probably remove the charge here, because the Z only has a single charge and the pt distribution does not depend on which charged lepton is selected
                if not args.skipHelicity:
                    # TODO: Should have consistent order here with the scetlib correction function
                    df = df.Define("helicityWeight_tensor", qcdScaleByHelicity_helper, ["massVgen", "absYVgen", "ptVgen", "chargeVgen", "csSineCosThetaPhi", "scaleWeights_tensor", "nominal_weight"])
                    qcdScaleByHelicityUnc = df.HistoBoost("qcdScaleByHelicity", [*nominal_axes, axis_ptVgen, axis_chargeVgen], [*nominal_cols, "ptVgen", "chargeVgen", "helicityWeight_tensor"], tensor_axes=qcdScaleByHelicity_helper.tensor_axes)
                    results.append(qcdScaleByHelicityUnc)

            if isZ:
                syst_tools.add_massweights_hist(results, df, "nominal", nominal_axes, nominal_cols)

            # Don't think it makes sense to apply the mass weights to scale leptons from tau decays
            if not "tau" in dataset.name:
                # TODO: Move to syst_tools
                netabins = args.muonCorrEtaBins
                nweights = 21
                mag = args.muonCorrMag
                df = df.Define(f"muonScaleDummy{netabins}Bins", f"wrem::dummyScaleFromMassWeights<{netabins}, {nweights}>(nominal_weight, massWeight_tensor, TrigMuon_eta, {mag}, {str(isW).lower()})")
                scale_etabins_axis = hist.axis.Regular(netabins, -2.4, 2.4, name="scaleEtaSlice", underflow=False, overflow=False)
                dummyMuonScaleSyst = df.HistoBoost("muonScaleSyst", nominal_axes, [*nominal_cols, f"muonScaleDummy{netabins}Bins"],
                    tensor_axes=[common.down_up_axis, scale_etabins_axis])

                results.append(dummyMuonScaleSyst)

            df = df.Define("Muon_cvhMomCov", "wrem::splitNestedRVec(Muon_cvhMomCov_Vals, Muon_cvhMomCov_Counts)")

            '''
            df = df.Define("muonScaleSyst_responseWeights_tensor", calibration_uncertainty_helper,
                           ["Muon_correctedPt",
                            "Muon_correctedEta",
                            "Muon_correctedPhi",
                            "Muon_correctedCharge",
                            "Muon_genPartIdx",
                            "Muon_cvhMomCov",
                            "vetoMuonsPre",
                            "GenPart_pt",
                            "GenPart_eta",
                            "GenPart_phi",
                            "GenPart_pdgId",
                            "GenPart_statusFlags",
                            "nominal_weight"])

            dummyMuonScaleSyst_responseWeights = df.HistoBoost("muonScaleSyst_responseWeights", nominal_axes, [*nominal_cols, "muonScaleSyst_responseWeights_tensor"], tensor_axes = calibration_uncertainty_helper.tensor_axes)
            results.append(dummyMuonScaleSyst_responseWeights)
            '''

    return results, weightsum

resultdict = narf.build_and_run(datasets, build_graph)

output_tools.write_analysis_output(resultdict, "mz_wlike_with_mu_eta_pt.pkl.lz4", args)<|MERGE_RESOLUTION|>--- conflicted
+++ resolved
@@ -313,12 +313,6 @@
     
     dilepton = df_dilepton.HistoBoost("dilepton", dilepton_axes, [*dilepton_cols, "nominal_weight"])
     results.append(dilepton)
-<<<<<<< HEAD
-
-    if isW or isZ:
-        results.extend(theory_tools.make_pdf_hists(df_dilepton, dataset.name, dilepton_axes, dilepton_cols, args.pdfs, "dilepton"))
-=======
->>>>>>> 8b39f7aa
 
     df = df.Filter("massZ >= 60. && massZ < 120.")
 
