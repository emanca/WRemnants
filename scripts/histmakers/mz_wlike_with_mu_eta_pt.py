--- conflicted
+++ resolved
@@ -1,4 +1,4 @@
-from utilities import boostHistHelpers as hh,common,output_tools
+from utilities import boostHistHelpers as hh, common, output_tools, logging
 
 parser,initargs = common.common_parser(True)
 
@@ -7,7 +7,6 @@
 from wremnants import theory_tools,syst_tools,theory_corrections, muon_validation, muon_calibration, muon_selections
 import hist
 import lz4.frame
-import logging
 import math
 import time
 import pdb
@@ -16,16 +15,8 @@
 parser = common.set_parser_default(parser, "pt", [34, 26, 60])
 
 args = parser.parse_args()
-logger = common.setup_logger(__file__, args.verbose, args.color_logger)
+logger = logging.setup_logger(__file__, args.verbose, args.color_logger)
     
-<<<<<<< HEAD
-
-logging.basicConfig(level=logging.INFO)
-
-datasets = wremnants.datasets2016.getDatasets(maxFiles=args.maxFiles, 
-    filt=common.get_process_filter(args.filterProcs, args.invert_filter), 
-    nanoVersion="v8" if args.v8 else "v9", base_path=args.data_path)
-=======
 filt = lambda x,filts=args.filterProcs: any([f in x.name for f in filts])
 excludeGroup = args.excludeProcGroups if args.excludeProcGroups else None
 datasets = wremnants.datasets2016.getDatasets(maxFiles=args.maxFiles,
@@ -33,7 +24,6 @@
                                               excludeGroup=excludeGroup,
                                               nanoVersion="v8" if args.v8 else "v9", base_path=args.data_path)
 
->>>>>>> e68362d5
 era = args.era
 
 # custom template binning
