import argparse
from utilities import output_tools, common, rdf_tools, logging, differential

parser,initargs = common.common_parser(True)

import ROOT
import narf
import wremnants
from wremnants import theory_tools,syst_tools,theory_corrections, muon_calibration, muon_selections, muon_validation, unfolding_tools, theoryAgnostic_tools, helicity_utils
from wremnants.histmaker_tools import scale_to_data, aggregate_groups
from wremnants.datasets.dataset_tools import getDatasets
import hist
import lz4.frame
import math
import time
from utilities import boostHistHelpers as hh
import pathlib
import os
import numpy as np

data_dir = common.data_dir
parser.add_argument("--noScaleFactors", action="store_true", help="Don't use scale factors for efficiency (legacy option for tests)")
parser.add_argument("--lumiUncertainty", type=float, help="Uncertainty for luminosity in excess to 1 (e.g. 1.012 means 1.2\%)", default=1.012)
parser.add_argument("--noGenMatchMC", action='store_true', help="Don't use gen match filter for prompt muons with MC samples (note: QCD MC never has it anyway)")
parser.add_argument("--theoryAgnostic", action='store_true', help="Add V qT,Y axes and helicity axes for W samples")
parser.add_argument("--halfStat", action='store_true', help="Test half data and MC stat, selecting odd events, just for tests")
parser.add_argument("--makeMCefficiency", action="store_true", help="Save yields vs eta-pt-ut-passMT-passIso-passTrigger to derive 3D efficiencies for MC isolation and trigger (can run also with --onlyMainHistograms)")
parser.add_argument("--onlyTheorySyst", action="store_true", help="Keep only theory systematic variations, mainly for tests")
parser.add_argument("--oneMCfileEveryN", type=int, default=None, help="Use 1 MC file every N, where N is given by this option. Mainly for tests")
parser.add_argument("--noAuxiliaryHistograms", action="store_true", help="Remove auxiliary histograms to save memory (removed by default with --unfolding or --theoryAgnostic)")

parser = common.set_parser_default(parser, "theoryCorr", ["scetlib_dyturbo", "winhacnloew"])
args = parser.parse_args()

logger = logging.setup_logger(__file__, args.verbose, args.noColorLogger)

<<<<<<< HEAD
if args.theoryAgnostic or args.unfolding:
    parser = common.set_parser_default(parser, "pt", [30,26.0,56.0])
    parser = common.set_parser_default(parser, "nonClosureScheme", "none")
    if args.theoryAgnostic:
        # temporary, to ensure running with stat only until systematics are all implemented
        logger.warning("Running theory agnostic with only nominal and mass weight histograms for now.")
        parser = common.set_parser_default(parser, "onlyMainHistograms", True)
        parser = common.set_parser_default(parser, "genVars", ["absYVgenSig", "ptVgenSig", "helicity"])
=======
if args.theoryAgnostic:
    # temporary, to ensure running with stat only until systematics are all implemented
    logger.warning("Running theory agnostic with only nominal and mass weight histograms for now.")
    parser = common.set_parser_default(parser, "onlyMainHistograms", True)
    parser = common.set_parser_default(parser, "genVars", ["absYVgenSig", "ptVgenSig", "helicity"])
>>>>>>> 4742bc3d
    args = parser.parse_args()
    
thisAnalysis = ROOT.wrem.AnalysisType.Wmass
datasets = getDatasets(maxFiles=args.maxFiles,
                        filt=args.filterProcs,
                        excl=args.excludeProcs, 
                        nanoVersion="v8" if args.v8 else "v9", base_path=args.dataPath, oneMCfileEveryN=args.oneMCfileEveryN)

era = args.era

# transverse boson mass cut
mtw_min = 40

# custom template binning
template_neta = int(args.eta[0])
template_mineta = args.eta[1]
template_maxeta = args.eta[2]
print(f"Eta binning: {template_neta} bins from {template_mineta} to {template_maxeta}")
template_npt = int(args.pt[0])
template_minpt = args.pt[1]
template_maxpt = args.pt[2]
print(f"Pt binning: {template_npt} bins from {template_minpt} to {template_maxpt}")

# standard regular axes
axis_eta = hist.axis.Regular(template_neta, template_mineta, template_maxeta, name = "eta", overflow=not args.excludeFlow, underflow=not args.excludeFlow)
axis_pt = hist.axis.Regular(template_npt, template_minpt, template_maxpt, name = "pt", overflow=not args.excludeFlow, underflow=not args.excludeFlow)

axis_charge = common.axis_charge
axis_passIso = common.axis_passIso
axis_passMT = common.axis_passMT
axis_passTrigger = hist.axis.Boolean(name = "passTrigger")

nominal_axes = [axis_eta, axis_pt, axis_charge, axis_passIso, axis_passMT]

nominal_cols = ["goodMuons_eta0", "goodMuons_pt0", "goodMuons_charge0", "passIso", "passMT"]

# axes for W MC efficiencies with uT dependence for iso and trigger
axis_pt_eff_list = [24.,26.,28.,30.,32.,34.,36.,38.,40., 42., 44., 47., 50., 55., 60., 65.]
axis_pt_eff = hist.axis.Variable(axis_pt_eff_list, name = "pt", overflow=not args.excludeFlow, underflow=not args.excludeFlow)
axis_ut = hist.axis.Regular(40, -100, 100, overflow=not args.excludeFlow, underflow=not args.excludeFlow, name = "ut")
axes_WeffMC = [axis_eta, axis_pt_eff, axis_ut, axis_charge, axis_passIso, axis_passMT, axis_passTrigger]
# sum those groups up in post processing
groups_to_aggregate = args.aggregateGroups

if args.unfolding:

    unfolding_axes, unfolding_cols = differential.get_pt_eta_axes(args.genBins[0], template_minpt, template_maxpt, args.genBins[1])
    datasets = unfolding_tools.add_out_of_acceptance(datasets, group = "Wmunu")
    groups_to_aggregate.append("BkgWmunu")

elif args.theoryAgnostic:

    theoryAgnostic_axes, theoryAgnostic_cols = differential.get_theoryAgnostic_axes()
    axis_helicity = helicity_utils.axis_helicity_multidim
    # the following just prepares the existence of the group for out-of-acceptance signal, but doesn't create or define the histogram yet
    datasets = unfolding_tools.add_out_of_acceptance(datasets, group = "Wmunu")
    groups_to_aggregate.append("BkgWmunu")

# axes for study of fakes
axis_mt_fakes = hist.axis.Regular(120, 0., 120., name = "mt", underflow=False, overflow=True)
axis_iso_fakes = hist.axis.Regular(60, 0., 0.6, name = "PFrelIso04", underflow=False, overflow=True)
axis_dphi_fakes = hist.axis.Regular(8, 0., np.pi, name = "DphiMuonMet", underflow=False, overflow=False)
axis_hasjet_fakes = hist.axis.Boolean(name = "hasJets") # only need case with 0 jets or > 0 for now
mTStudyForFakes_axes = [axis_eta, axis_pt, axis_charge, axis_mt_fakes, axis_passIso, axis_hasjet_fakes, axis_dphi_fakes]

axis_met = hist.axis.Regular(200, 0., 200., name = "met", underflow=False, overflow=True)

# define helpers
muon_prefiring_helper, muon_prefiring_helper_stat, muon_prefiring_helper_syst = wremnants.make_muon_prefiring_helpers(era = era)

qcdScaleByHelicity_helper = wremnants.makeQCDScaleByHelicityHelper()

if args.noScaleFactors:
    logger.info("Running with no scale factors")
elif args.binnedScaleFactors:
    logger.info("Using binned scale factors and uncertainties")
    # add usePseudoSmoothing=True for tests with Asimov
    muon_efficiency_helper, muon_efficiency_helper_syst, muon_efficiency_helper_stat = wremnants.make_muon_efficiency_helpers_binned(filename = data_dir + "/testMuonSF/allSmooth_GtoH3D.root", era = era, max_pt = axis_pt.edges[-1], usePseudoSmoothing=True)
else:
    logger.info("Using smoothed scale factors and uncertainties")
    muon_efficiency_helper, muon_efficiency_helper_syst, muon_efficiency_helper_stat = wremnants.make_muon_efficiency_helpers_smooth(filename = args.sfFile, era = era, what_analysis = thisAnalysis, max_pt = axis_pt.edges[-1], isoEfficiencySmoothing = args.isoEfficiencySmoothing, smooth3D=args.smooth3dsf)
    ## this is needed to define the syst on SF from 2D ut-integrated and original no-ut-dependent SF  
    if not args.smooth3dsf and not args.sf2DnoUt:
        muon_efficiency_helper2d, muon_efficiency_helper_syst2d, muon_efficiency_helper_stat2d = wremnants.make_muon_efficiency_helpers_smooth(filename = data_dir + "/testMuonSF/allSmooth_GtoHout.root", era = era, max_pt = axis_pt.edges[-1], isoEfficiencySmoothing = args.isoEfficiencySmoothing, smooth3D=args.smooth3dsf)

logger.info(f"SF file: {args.sfFile}")

pileup_helper = wremnants.make_pileup_helper(era = era)
vertex_helper = wremnants.make_vertex_helper(era = era)

calib_filepaths = common.calib_filepaths
closure_filepaths = common.closure_filepaths
mc_jpsi_crctn_helper, data_jpsi_crctn_helper, jpsi_crctn_MC_unc_helper, jpsi_crctn_data_unc_helper = muon_calibration.make_jpsi_crctn_helpers(args, calib_filepaths, make_uncertainty_helper=True)

z_non_closure_parametrized_helper, z_non_closure_binned_helper = muon_calibration.make_Z_non_closure_helpers(args, calib_filepaths, closure_filepaths)

mc_calibration_helper, data_calibration_helper, calibration_uncertainty_helper = muon_calibration.make_muon_calibration_helpers(args)

smearing_helper = muon_calibration.make_muon_smearing_helpers() if args.smearing else None

bias_helper = muon_calibration.make_muon_bias_helpers(args) if args.biasCalibration else None

corr_helpers = theory_corrections.load_corr_helpers([d.name for d in datasets if d.name in common.vprocs], args.theoryCorr)

# recoil initialization
if not args.noRecoil:
    from wremnants import recoil_tools
    recoilHelper = recoil_tools.Recoil("highPU", args, flavor="mu")

######################################################
######################################################
######################################################
## FIXME/TODO
## next function should have been imported from theoryAgnostic_tools.py, but requires too many things as input,
## such as the helpers created here. Since it is effectively a specialization of the loop flow,
## it is part of the histmaker and is probably fine to have it here.
## In fact, having this custom function overriding the main graph is probably not the best idea, should rather use the same

# graph building for W sample with helicity weights
def setTheoryAgnosticGraph(df, results, dataset, reco_sel_GF, era, nominal_axes_thAgn, nominal_cols_thAgn, args):
    logger.info(f"Setting theory agnostic graph for {dataset.name}")
    df = theoryAgnostic_tools.define_helicity_weights(df)
    nominalByHelicity = df.HistoBoost("nominal", nominal_axes_thAgn, [*nominal_cols_thAgn, "nominal_weight_helicity"], tensor_axes=[axis_helicity])
    results.append(nominalByHelicity)

    if not args.onlyMainHistograms:
        if not args.onlyTheorySyst:
            df = syst_tools.add_L1Prefire_unc_hists(results, df, muon_prefiring_helper_stat, muon_prefiring_helper_syst, nominal_axes_thAgn, nominal_cols_thAgn, addhelicity=True)
            df = syst_tools.add_muon_efficiency_unc_hists(results, df, muon_efficiency_helper_stat, muon_efficiency_helper_syst, nominal_axes_thAgn, nominal_cols_thAgn, what_analysis=thisAnalysis, addhelicity=True)
        df = syst_tools.add_theory_hists(results, df, args, dataset.name, corr_helpers, qcdScaleByHelicity_helper, nominal_axes_thAgn, nominal_cols_thAgn, for_wmass=True, addhelicity=True)
    else:
        #FIXME: hardcoded to keep mass weights, this would be done in add_theory_hists
        df = syst_tools.define_mass_weights(df, dataset.name)
        syst_tools.add_massweights_hist(results, df, nominal_axes_thAgn, nominal_cols_thAgn, proc=dataset.name, addhelicity=True)
######################################################
######################################################
######################################################
    
smearing_weights_procs = []

def build_graph(df, dataset):
    logger.info(f"build graph for dataset: {dataset.name}")
    results = []
    isW = dataset.name in common.wprocs
    isWmunu = dataset.name in ["WplusmunuPostVFP", "WminusmunuPostVFP"]
    isZ = dataset.name in common.zprocs
    isWorZ = isW or isZ
    isTop = dataset.group == "Top"
    isQCDMC = dataset.group == "QCD"
    require_prompt = "tau" not in dataset.name # for muon GEN-matching   
    
    # disable auxiliary histograms when unfolding to reduce memory consumptions
    auxiliary_histograms = not args.unfolding and not args.theoryAgnostic and not args.noAuxiliaryHistograms

    apply_theory_corr = args.theoryCorr and dataset.name in corr_helpers

    cvh_helper = data_calibration_helper if dataset.is_data else mc_calibration_helper
    jpsi_helper = data_jpsi_crctn_helper if dataset.is_data else mc_jpsi_crctn_helper

    if dataset.is_data:
        df = df.DefinePerSample("weight", "1.0")
    else:
        df = df.Define("weight", "std::copysign(1.0, genWeight)")

    weightsum = df.SumAndCount("weight")

    axes = nominal_axes
    cols = nominal_cols

    if args.unfolding and isWmunu:
        df = unfolding_tools.define_gen_level(df, args.genLevel, dataset.name, mode="wmass")
        if hasattr(dataset, "out_of_acceptance"):
            logger.debug("Reject events in fiducial phase space")
            df = unfolding_tools.select_fiducial_space(df, mode="wmass", pt_min=args.pt[1], pt_max=args.pt[2], accept=False)
        else:
            logger.debug("Select events in fiducial phase space")
            df = unfolding_tools.select_fiducial_space(df, mode="wmass", pt_min=args.pt[1], pt_max=args.pt[2], accept=True)

            unfolding_tools.add_xnorm_histograms(results, df, args, dataset.name, corr_helpers, qcdScaleByHelicity_helper, unfolding_axes, unfolding_cols)
            axes = [*nominal_axes, *unfolding_axes] 
            cols = [*nominal_cols, *unfolding_cols]

    if args.theoryAgnostic and isWmunu: # should be isW to do also Wtaunu
        df = theory_tools.define_prefsr_vars(df)
        if hasattr(dataset, "out_of_acceptance"):
            logger.debug("Reject events in fiducial phase space")
            df = theoryAgnostic_tools.select_fiducial_space(df, theoryAgnostic_axes[0].edges[-1], theoryAgnostic_axes[1].edges[-1], accept=False)
        else:
            logger.debug("Select events in fiducial phase space for theory agnostic analysis")
            df = theoryAgnostic_tools.select_fiducial_space(df, theoryAgnostic_axes[0].edges[-1], theoryAgnostic_axes[1].edges[-1], accept=True)
            theoryAgnostic_tools.add_xnorm_histograms(results, df, args, dataset.name, corr_helpers, qcdScaleByHelicity_helper, theoryAgnostic_axes, theoryAgnostic_cols)
            # helicity axis is special, defined through a tensor later, theoryAgnostic_ only includes W rapidity and pt for now
            axes = [*nominal_axes, *theoryAgnostic_axes]
            cols = [*nominal_cols, *theoryAgnostic_cols]

    if not args.makeMCefficiency:
        # remove trigger, it will be part of the efficiency selection for passing trigger
        df = df.Filter("HLT_IsoTkMu24 || HLT_IsoMu24")

    if args.halfStat:
        df = df.Filter("event % 2 == 1") # test with odd/even events

    df = muon_calibration.define_corrected_muons(df, cvh_helper, jpsi_helper, args, dataset, smearing_helper, bias_helper)

    df = muon_selections.select_veto_muons(df, nMuons=1)
    df = muon_selections.select_good_muons(df, nMuons=1, use_trackerMuons=args.trackerMuons, use_isolation=False)

    # the corrected RECO muon kinematics, which is intended to be used as the nominal
    df = muon_calibration.define_corrected_reco_muon_kinematics(df)

    df = muon_selections.select_standalone_muons(df, dataset, args.trackerMuons, "goodMuons")
 
    df = muon_selections.veto_electrons(df)
    df = muon_selections.apply_met_filters(df)
    if args.makeMCefficiency:
        if dataset.group in common.background_MCprocs:
            df = df.Define("GoodTrigObjs", "wrem::goodMuonTriggerCandidate(TrigObj_id,TrigObj_pt,TrigObj_l1pt,TrigObj_l2pt,TrigObj_filterBits)")
        else:
            df = df.Define("GoodTrigObjs", "wrem::goodMuonTriggerCandidate(TrigObj_id,TrigObj_filterBits)")
        df = df.Define("passTrigger","(HLT_IsoTkMu24 || HLT_IsoMu24) && wrem::hasTriggerMatch(goodMuons_eta0,goodMuons_phi0,TrigObj_eta[GoodTrigObjs],TrigObj_phi[GoodTrigObjs])")

    else:
        df = muon_selections.apply_triggermatching_muon(df, dataset, "goodMuons_eta0", "goodMuons_phi0")

    # gen match to bare muons to select only prompt muons from MC processes, but also including tau decays
    # status flags in NanoAOD: https://cms-nanoaod-integration.web.cern.ch/autoDoc/NanoAODv9/2016ULpostVFP/doc_TTToSemiLeptonic_TuneCP5_13TeV-powheg-pythia8_RunIISummer20UL16NanoAODv9-106X_mcRun2_asymptotic_v17-v1.html
    if not dataset.is_data and not isQCDMC and not args.noGenMatchMC:
        df = df.Define("postFSRmuons", "GenPart_status == 1 && (GenPart_statusFlags & 1 || GenPart_statusFlags & (5<<1)) && abs(GenPart_pdgId) == 13")
        df = df.Filter("wrem::hasMatchDR2(goodMuons_eta0,goodMuons_phi0,GenPart_eta[postFSRmuons],GenPart_phi[postFSRmuons],0.09)")
        
    if isWorZ:
        df = muon_validation.define_cvh_reco_muon_kinematics(df)
        reco_sel = "vetoMuonsPre"
        df = muon_calibration.define_genFiltered_recoMuonSel(df, reco_sel, require_prompt)
        reco_sel_GF = muon_calibration.getColName_genFiltered_recoMuonSel(reco_sel, require_prompt)
        df = muon_calibration.define_covMatFiltered_recoMuonSel(df, reco_sel_GF)
        df = muon_calibration.define_matched_gen_muons_covMat(df, reco_sel_GF)
        df = muon_calibration.define_matched_gen_muons_kinematics(df, reco_sel_GF)
        df = muon_calibration.calculate_matched_gen_muon_kinematics(df, reco_sel_GF)
        df = muon_calibration.define_matched_genSmeared_muon_kinematics(df, reco_sel_GF)
        df = muon_calibration.define_matched_reco_muon_kinematics(df, reco_sel_GF)

        reco_sel = "goodMuons"
        df = muon_calibration.define_matched_gen_muons_kinematics(df, reco_sel)
        df = muon_calibration.calculate_matched_gen_muon_kinematics(df, reco_sel)
        df = muon_calibration.define_matched_gen_muons_covMat(df, reco_sel)
        df = muon_calibration.define_matched_genSmeared_muon_kinematics(df, reco_sel)

        for var in ['Pt', 'Eta', 'Charge', 'Qop']:
            df = df.Define(f"{reco_sel}_{var.lower()}0_gen", f"{reco_sel}_gen{var.capitalize()}[0]")
            df = df.Define(f"{reco_sel_GF}_{var.lower()}0_gen", f"{reco_sel_GF}_gen{var.capitalize()}[0]")

            df = df.Define(f"{reco_sel}_{var.lower()}0_gen_smeared", f"{reco_sel}_genSmeared{var.capitalize()}[0]")
            df = df.Define(f"{reco_sel_GF}_{var.lower()}0_gen_smeared", f"{reco_sel_GF}_genSmeared{var.capitalize()}[0]")
            if var != 'Qop':
                df = df.Define(f"{reco_sel_GF}_{var.lower()}0_reco", f"{reco_sel_GF}_reco{var.capitalize()}[0]")
        df = df.Define(f"{reco_sel_GF}_covMat0", f"{reco_sel_GF}_covMat[0]")

        if args.validationHists:
            for reco_type in ['crctd', 'cvh', 'uncrct', 'gen_smeared']:
                df = muon_validation.define_reco_over_gen_cols(df, reco_type)

    df = df.Define("goodMuons_pfRelIso04_all0", "Muon_pfRelIso04_all[goodMuons][0]")

    # Jet collection actually has a pt threshold of 15 GeV in MiniAOD 
    df = df.Define("goodCleanJetsNoPt", "Jet_jetId >= 6 && (Jet_pt > 50 || Jet_puId >= 4) && abs(Jet_eta) < 2.4 && wrem::cleanJetsFromLeptons(Jet_eta,Jet_phi,Muon_correctedEta[vetoMuons],Muon_correctedPhi[vetoMuons],Electron_eta[vetoElectrons],Electron_phi[vetoElectrons])")
    df = df.Define("passIso", "goodMuons_pfRelIso04_all0 < 0.15")

    ########################################################################
    # define event weights here since they are needed below for some helpers
    if dataset.is_data:
        df = df.DefinePerSample("nominal_weight", "1.0")            
    else:
        df = df.Define("weight_pu", pileup_helper, ["Pileup_nTrueInt"])
        df = df.Define("weight_vtx", vertex_helper, ["GenVtx_z", "Pileup_nTrueInt"])
        df = df.Define("weight_newMuonPrefiringSF", muon_prefiring_helper, ["Muon_correctedEta", "Muon_correctedPt", "Muon_correctedPhi", "Muon_correctedCharge", "Muon_looseId"])

        weight_expr = "weight_pu*weight_newMuonPrefiringSF*L1PreFiringWeight_ECAL_Nom"
        # define recoil uT, muon projected on boson pt, the latter is made using preFSR variables
        # TODO: fix it for not W/Z processes
        columnsForSF = ["goodMuons_pt0", "goodMuons_eta0", "goodMuons_SApt0", "goodMuons_SAeta0", "goodMuons_uT0", "goodMuons_charge0", "passIso"]
        df = muon_selections.define_muon_uT_variable(df, isWorZ, smooth3dsf=args.smooth3dsf, colNamePrefix="goodMuons")
        if not args.smooth3dsf:
            columnsForSF.remove("goodMuons_uT0")
            
        if not args.noScaleFactors:
            df = df.Define("weight_fullMuonSF_withTrackingReco", muon_efficiency_helper, columnsForSF)
            weight_expr += "*weight_fullMuonSF_withTrackingReco"

        if not args.noVertexWeight:
            weight_expr += "*weight_vtx"
        
        df = df.Define("exp_weight", weight_expr)
        df = theory_tools.define_theory_weights_and_corrs(df, dataset.name, corr_helpers, args)

    ########################################################################
    
    if not args.noRecoil:
        lep_cols = ["goodMuons_pt0", "goodMuons_phi0", "goodMuons_charge0", "Muon_pt[goodMuons][0]"]
        df = recoilHelper.recoil_W(df, results, dataset, common.vprocs, lep_cols) # produces corrected MET as MET_corr_rec_pt/phi  vprocs_lowpu wprocs_recoil_lowpu
    else:
        df = df.Alias("MET_corr_rec_pt", "MET_pt")
        df = df.Alias("MET_corr_rec_phi", "MET_phi")

    df = df.Define("transverseMass", "wrem::mt_2(goodMuons_pt0, goodMuons_phi0, MET_corr_rec_pt, MET_corr_rec_phi)")
    df = df.Define("hasCleanJet", "Sum(goodCleanJetsNoPt && Jet_pt > 30) >= 1")

    df = df.Define("deltaPhiMuonMet", "std::abs(wrem::deltaPhi(goodMuons_phi0,MET_corr_rec_phi))")

    if auxiliary_histograms: 
        # couple of histograms specific for tests with fakes
        mTStudyForFakes = df.HistoBoost("mTStudyForFakes", mTStudyForFakes_axes, ["goodMuons_eta0", "goodMuons_pt0", "goodMuons_charge0", "transverseMass", "passIso", "hasCleanJet", "deltaPhiMuonMet", "nominal_weight"])
        results.append(mTStudyForFakes)

    # add filter of deltaPhi(muon,met) before other histograms (but before the previous histogram for test with fakes)
    if not args.makeMCefficiency:
        dphiMuonMetCut = args.dphiMuonMetCut * np.pi
        df = df.Filter(f"deltaPhiMuonMet > {dphiMuonMetCut}") # pi/4 was found to be a good threshold for signal with mT > 40 GeV

    if auxiliary_histograms:
        mtIsoJetCharge = df.HistoBoost("mtIsoJetCharge", [axis_mt_fakes, axis_iso_fakes, axis_hasjet_fakes, axis_charge], ["transverseMass", "goodMuons_pfRelIso04_all0", "hasCleanJet", "goodMuons_charge0", "nominal_weight"])
        results.append(mtIsoJetCharge)
        
    df = df.Define("passMT", f"transverseMass >= {mtw_min}")

    if auxiliary_histograms:
        # utility plot, mt and met, to plot them later
        results.append(df.HistoBoost("MET", [axis_met, axis_charge, axis_passIso, axis_passMT], ["MET_corr_rec_pt", "goodMuons_charge0", "passIso", "passMT", "nominal_weight"]))
        results.append(df.HistoBoost("transverseMass", [axis_mt_fakes, axis_charge, axis_passIso, axis_passMT], ["transverseMass", "goodMuons_charge0", "passIso", "passMT", "nominal_weight"]))

    ## TODO: next part should be improved, there is quite a lot of duplication of what could happen later in the loop
    ## FIXME: should be isW, to include Wtaunu
    if isWmunu and args.theoryAgnostic:
        setTheoryAgnosticGraph(df, results, dataset, reco_sel_GF, era, axes, cols, args)
        if hasattr(dataset, "out_of_acceptance"):
            # Rename dataset to not overwrite the original one
            dataset.name = "Bkg"+dataset.name
        return results, weightsum
        
    if not args.onlyMainHistograms:
        syst_tools.add_QCDbkg_jetPt_hist(results, df, axes, cols, jet_pt=30)

    if dataset.is_data:
        nominal = df.HistoBoost("nominal", axes, cols)
        results.append(nominal)

    else:  
        nominal = df.HistoBoost("nominal", axes, [*cols, "nominal_weight"])
        results.append(nominal)
        results.append(df.HistoBoost("nominal_weight", [hist.axis.Regular(200, -4, 4)], ["nominal_weight"], storage=hist.storage.Double()))
        
        if args.makeMCefficiency:
            cols_WeffMC = ["goodMuons_eta0", "goodMuons_pt0", "goodMuons_uT0", "goodMuons_charge0",
                           "passIso", "passMT", "passTrigger"]
            yieldsForWeffMC = df.HistoBoost("yieldsForWeffMC", axes_WeffMC, [*cols_WeffMC, "nominal_weight"])
            results.append(yieldsForWeffMC)
        # df = df.Filter(f"wrem::printVar(nominal_weight)")
            
        if not args.noRecoil:
            df = recoilHelper.add_recoil_unc_W(df, results, dataset, cols, axes, "nominal")
        if apply_theory_corr:
            results.extend(theory_tools.make_theory_corr_hists(df, "nominal", axes, cols, 
                corr_helpers[dataset.name], args.theoryCorr, modify_central_weight=not args.theoryCorrAltOnly, isW = isW)
            )
        if isWorZ:
            nominal_cols_gen, nominal_cols_gen_smeared = muon_calibration.make_alt_reco_and_gen_hists(df, results, axes, cols, reco_sel_GF)
            if args.validationHists: 
                muon_validation.make_reco_over_gen_hists(df, results)

    if not dataset.is_data and not args.onlyMainHistograms:

        if not args.onlyTheorySyst:
            if not args.noScaleFactors:
                df = syst_tools.add_muon_efficiency_unc_hists(results, df, muon_efficiency_helper_stat, muon_efficiency_helper_syst, axes, cols, what_analysis=thisAnalysis, smooth3D=args.smooth3dsf)
            df = syst_tools.add_L1Prefire_unc_hists(results, df, muon_prefiring_helper_stat, muon_prefiring_helper_syst, axes, cols)
            # luminosity, as shape variation despite being a flat scaling to facilitate propagation to fakes
            df = syst_tools.add_luminosity_unc_hists(results, df, args, axes, cols)
                
        # n.b. this is the W analysis so mass weights shouldn't be propagated
        # on the Z samples (but can still use it for dummy muon scale)
        
        if isWorZ:

            df = syst_tools.add_theory_hists(results, df, args, dataset.name, corr_helpers, qcdScaleByHelicity_helper, axes, cols, for_wmass=True)

            # Don't think it makes sense to apply the mass weights to scale leptons from tau decays
            if not args.onlyTheorySyst and not "tau" in dataset.name:
                df = syst_tools.add_muonscale_hist(results, df, args.muonCorrEtaBins, args.muonCorrMag, isW, axes, cols)
                if args.muonScaleVariation == 'smearingWeightsGaus':
                    df = syst_tools.add_muonscale_smeared_hist(results, df, args.muonCorrEtaBins, args.muonCorrMag, isW, axes, nominal_cols_gen_smeared)

            ####################################################
            # nuisances from the muon momemtum scale calibration 
            if (args.muonCorrData in ["massfit", "lbl_massfit"]):
                # muon scale variation from stats. uncertainty on the jpsi massfit
                df = muon_calibration.add_jpsi_crctn_stats_unc_hists(
                    args, df, axes, results, nominal_cols, nominal_cols_gen_smeared,
                    calib_filepaths, jpsi_crctn_data_unc_helper, smearing_weights_procs,
                    reco_sel_GF, dataset.name, isW
                )
                # add the ad-hoc Z non-closure nuisances from the jpsi massfit to muon scale unc
                df = muon_calibration.add_jpsi_crctn_Z_non_closure_hists(
                    args, df, axes, results, nominal_cols, nominal_cols_gen_smeared,
                    z_non_closure_parametrized_helper, z_non_closure_binned_helper, reco_sel_GF
                )
                if args.validationHists:
                    df = muon_validation.make_hists_for_muon_scale_var_weights(
                        df, axes, results, cols, nominal_cols_gen_smeared
                    )
            ####################################################

            df = df.Define("Muon_cvhMomCov", "wrem::splitNestedRVec(Muon_cvhMomCov_Vals, Muon_cvhMomCov_Counts)")

        if not args.binnedScaleFactors and not args.smooth3dsf and not args.sf2DnoUt:
            df = df.Define("weight2dsfup", muon_efficiency_helper2d, ["goodMuons_pt0", "goodMuons_eta0", "goodMuons_SApt0", "goodMuons_SAeta0", "goodMuons_pt0", "goodMuons_charge0", "passIso"])
            # be EXTREMELY CAREFUL about the histogram files (this assumes that you have another file with the old trigger and histo SFs which also contains the same SFs for all the other steps as the central one)
            df = df.Define("nominal_weight_2dsf", "nominal_weight/weight_fullMuonSF_withTrackingReco*weight2dsfup")
            sf2d = df.HistoBoost("nominal_sf2d", nominal_axes, [*nominal_cols, "nominal_weight_2dsf"])
            results.append(sf2d)
               
    if hasattr(dataset, "out_of_acceptance"):
        # Rename dataset to not overwrite the original one
        if len(smearing_weights_procs) > 0 and smearing_weights_procs[-1] == dataset.name:
            smearing_weights_procs[-1] = "Bkg"+dataset.name
        dataset.name = "Bkg"+dataset.name

    return results, weightsum

resultdict = narf.build_and_run(datasets, build_graph)
if not args.onlyMainHistograms and args.muonScaleVariation == 'smearingWeightsGaus' and not args.theoryAgnostic:
    logger.debug("Apply smearingWeights")
    muon_calibration.transport_smearing_weights_to_reco(
        resultdict,
        smearing_weights_procs,
        nonClosureScheme = args.nonClosureScheme
    )
if args.validationHists:
    muon_validation.muon_scale_variation_from_manual_shift(resultdict)

if not args.noScaleToData:
    scale_to_data(resultdict)
    aggregate_groups(datasets, resultdict, groups_to_aggregate)

output_tools.write_analysis_output(resultdict, f"{os.path.basename(__file__).replace('py', 'hdf5')}", args, update_name=not args.forceDefaultName)<|MERGE_RESOLUTION|>--- conflicted
+++ resolved
@@ -34,22 +34,13 @@
 
 logger = logging.setup_logger(__file__, args.verbose, args.noColorLogger)
 
-<<<<<<< HEAD
 if args.theoryAgnostic or args.unfolding:
-    parser = common.set_parser_default(parser, "pt", [30,26.0,56.0])
-    parser = common.set_parser_default(parser, "nonClosureScheme", "none")
+    parser = common.set_parser_default(parser, "excludeFlow", True)
     if args.theoryAgnostic:
         # temporary, to ensure running with stat only until systematics are all implemented
         logger.warning("Running theory agnostic with only nominal and mass weight histograms for now.")
         parser = common.set_parser_default(parser, "onlyMainHistograms", True)
         parser = common.set_parser_default(parser, "genVars", ["absYVgenSig", "ptVgenSig", "helicity"])
-=======
-if args.theoryAgnostic:
-    # temporary, to ensure running with stat only until systematics are all implemented
-    logger.warning("Running theory agnostic with only nominal and mass weight histograms for now.")
-    parser = common.set_parser_default(parser, "onlyMainHistograms", True)
-    parser = common.set_parser_default(parser, "genVars", ["absYVgenSig", "ptVgenSig", "helicity"])
->>>>>>> 4742bc3d
     args = parser.parse_args()
     
 thisAnalysis = ROOT.wrem.AnalysisType.Wmass
@@ -67,11 +58,11 @@
 template_neta = int(args.eta[0])
 template_mineta = args.eta[1]
 template_maxeta = args.eta[2]
-print(f"Eta binning: {template_neta} bins from {template_mineta} to {template_maxeta}")
+logger.info(f"Eta binning: {template_neta} bins from {template_mineta} to {template_maxeta}")
 template_npt = int(args.pt[0])
 template_minpt = args.pt[1]
 template_maxpt = args.pt[2]
-print(f"Pt binning: {template_npt} bins from {template_minpt} to {template_maxpt}")
+logger.info(f"Pt binning: {template_npt} bins from {template_minpt} to {template_maxpt}")
 
 # standard regular axes
 axis_eta = hist.axis.Regular(template_neta, template_mineta, template_maxeta, name = "eta", overflow=not args.excludeFlow, underflow=not args.excludeFlow)
