--- conflicted
+++ resolved
@@ -437,53 +437,12 @@
                     # muon scale variation from stats. uncertainty on the jpsi massfit
                     df = df.DefinePerSample("bool_true", "true")
                     df = df.DefinePerSample("bool_false", "false")
-<<<<<<< HEAD
-                    if (args.muonCorrData == "massfit") or (args.muonCorrData == "lbl_massfit"):
-                        if args.validateByMassWeights:
-                            jpsi_unc_helper = muon_validation.make_jpsi_crctn_unc_helper_massweights(
-                                "wremnants/data/calibration/calibrationJDATA_rewtgr_3dmap_LBL.root",
-                                nweights,
-                                scale = 3.04
-                            )
-                            df = df.Define("muonScaleSyst_responseWeights_tensor_gensmear", jpsi_unc_helper,
-                                [
-                                    f"{reco_sel_GF}_eta0_gen_smeared",
-                                    f"{reco_sel_GF}_charge0_gen_smeared",
-                                    f"{reco_sel_GF}_pt0_gen_smeared",
-                                    "massWeight_tensor",
-                                    "nominal_weight",
-                                    f"bool_{str(isW).lower()}"
-                                ]
-                            )
-                        else:
-                            jpsi_unc_helper = jpsi_crctn_data_unc_helper
-                            df = df.Define("muonScaleSyst_responseWeights_tensor_gensmear", jpsi_unc_helper,
-                                [
-                                    f"{reco_sel_GF}_genQop",
-                                    f"{reco_sel_GF}_genPhi",
-                                    f"{reco_sel_GF}_genEta",
-                                    f"{reco_sel_GF}_genSmearedQop",
-                                    f"{reco_sel_GF}_genSmearedPhi",
-                                    f"{reco_sel_GF}_genSmearedEta",
-                                    f"{reco_sel_GF}_genSmearedCharge",
-                                    f"{reco_sel_GF}_genSmearedPt",
-                                    f"{reco_sel_GF}_covMat",
-                                    "nominal_weight",
-                                    "bool_false"
-                                ]
-                            )
-
-                        dummyMuonScaleSyst_responseWeights = df.HistoBoost(
-                            "muonScaleSyst_responseWeights_gensmear", axes,
-                            [*nominal_cols_gen_smeared, "muonScaleSyst_responseWeights_tensor_gensmear"],
-                            tensor_axes = jpsi_unc_helper.tensor_axes, storage=hist.storage.Double()
-=======
+
                     if args.validateByMassWeights:
                         jpsi_unc_helper = muon_validation.make_jpsi_crctn_unc_helper_massweights(
                             "wremnants/data/calibration/calibrationJDATA_rewtgr_3dmap_LBL.root",
                             nweights,
                             scale = 3.04
->>>>>>> 1706a58a
                         )
                         df = df.Define("muonScaleSyst_responseWeights_tensor_gensmear", jpsi_unc_helper,
                             [
