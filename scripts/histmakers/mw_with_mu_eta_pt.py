--- conflicted
+++ resolved
@@ -462,14 +462,8 @@
                     args, df, axes, results, cols, cols_gen_smeared,
                     z_non_closure_parametrized_helper, z_non_closure_binned_helper, reco_sel_GF
                 )
-<<<<<<< HEAD
                 # add nuisances from the data/MC resolution mismatch
-                df = muon_calibration.add_dataMC_reso_unc_hists(
-                    df, results, reso_unc_helper, axes, nominal_cols, reco_sel_GF
-                )
-=======
                 df = muon_calibration.add_resolution_uncertainty(df, axes, results, cols, smearing_uncertainty_helper, reco_sel_GF)
->>>>>>> 0d09e21a
                 if args.validationHists:
                     df = muon_validation.make_hists_for_muon_scale_var_weights(
                         df, axes, results, cols, cols_gen_smeared
