import argparse
from utilities import output_tools, common, rdf_tools, logging, differential

parser,initargs = common.common_parser(True)

import narf
import wremnants
from wremnants import theory_tools,syst_tools,theory_corrections, muon_calibration, muon_selections, muon_validation, unfolding_tools
import hist
import lz4.frame
import math
import time
from utilities import boostHistHelpers as hh
import pathlib
import os
import numpy as np

data_dir = f"{pathlib.Path(__file__).parent}/../../wremnants/data/"
parser.add_argument("--noScaleFactors", action="store_true", help="Don't use scale factors for efficiency (legacy option for tests)")
parser.add_argument("--lumiUncertainty", type=float, help="Uncertainty for luminosity in excess to 1 (e.g. 1.012 means 1.2\%)", default=1.012)
parser.add_argument("--vqtTest", action="store_true", help="Test of isolation SFs dependence on V q_T projection (at the moment just for the W)")
parser.add_argument("--sfFileVqtTest", type=str, help="File with muon scale factors as a function of V q_T projection", default=f"{data_dir}/testMuonSF/fits_2.root")
parser.add_argument("--vqtTestIntegrated", action="store_true", help="Test of isolation SFs dependence on V q_T projection, integrated (would be the same as default SF, but pt-eta binning is different)")
parser.add_argument("--vqtTestReal", action="store_true", help="Test of isolation SFs dependence on V q_T projection, using 3D SFs directly (instead of the Vqt fits)")
parser.add_argument("--vqtTestIncludeTrigger", action="store_true", help="Test of isolation SFs dependence on V q_T projection. Including trigger")
parser.add_argument("--noGenMatchMC", action='store_true', help="Don't use gen match filter for prompt muons with MC samples (note: QCD MC never has it anyway)")
parser.add_argument("--dphiMuonMetCut", type=float, help="Threshold to cut |deltaPhi| > thr*np.pi between muon and met", default=0.25)
args = parser.parse_args()

if args.vqtTestIntegrated:
    sfFileVqtTest = f"{data_dir}/testMuonSF/IsolationEfficienciesCoarseBinning.root"
else:
    sfFileVqtTest = args.sfFileVqtTest

logger = logging.setup_logger(__file__, args.verbose, args.noColorLogger)

datasets = wremnants.datasets2016.getDatasets(maxFiles=args.maxFiles,
                                              filt=args.filterProcs,
                                              excl=args.excludeProcs, 
                                              nanoVersion="v8" if args.v8 else "v9", base_path=args.dataPath)

era = args.era

# custom template binning
template_neta = int(args.eta[0])
template_mineta = args.eta[1]
template_maxeta = args.eta[2]
print(f"Eta binning: {template_neta} bins from {template_mineta} to {template_maxeta}")
template_npt = int(args.pt[0])
template_minpt = args.pt[1]
template_maxpt = args.pt[2]
print(f"Pt binning: {template_npt} bins from {template_minpt} to {template_maxpt}")

# standard regular axes
axis_eta = hist.axis.Regular(template_neta, template_mineta, template_maxeta, name = "eta", overflow=not args.excludeFlow, underflow=not args.excludeFlow)
axis_pt = hist.axis.Regular(template_npt, template_minpt, template_maxpt, name = "pt", overflow=not args.excludeFlow, underflow=not args.excludeFlow)

axis_charge = common.axis_charge
axis_passIso = common.axis_passIso
axis_passMT = common.axis_passMT

nominal_axes = [axis_eta, axis_pt, axis_charge, axis_passIso, axis_passMT]
nominal_cols = ["goodMuons_eta0", "goodMuons_pt0", "goodMuons_charge0", "passIso", "passMT"]

unfolding_axes, unfolding_cols = differential.get_pt_eta_axes(args.genBins[0], template_minpt, template_maxpt, args.genBins[1])

# axes for study of fakes
axis_mt_fakes = hist.axis.Regular(120, 0., 120., name = "mt", underflow=False, overflow=True)
axis_iso_fakes = hist.axis.Regular(60, 0., 0.6, name = "PFrelIso04", underflow=False, overflow=True)
axis_dphi_fakes = hist.axis.Regular(16, 0., np.pi, name = "DphiMuonMet", underflow=False, overflow=False)
axis_hasjet_fakes = hist.axis.Boolean(name = "hasJets") # only need case with 0 jets or > 0 for now
mTStudyForFakes_axes = [axis_eta, axis_pt, axis_charge, axis_mt_fakes, axis_passIso, axis_hasjet_fakes, axis_dphi_fakes]

axis_met = hist.axis.Regular(200, 0., 200., name = "met", underflow=False, overflow=True)

# define helpers
muon_prefiring_helper, muon_prefiring_helper_stat, muon_prefiring_helper_syst = wremnants.make_muon_prefiring_helpers(era = era)

qcdScaleByHelicity_helper = wremnants.makeQCDScaleByHelicityHelper()

if args.binnedScaleFactors:
    logger.info("Using binned scale factors and uncertainties")
    # add usePseudoSmoothing=True for tests with Asimov
    muon_efficiency_helper, muon_efficiency_helper_syst, muon_efficiency_helper_stat = wremnants.make_muon_efficiency_helpers_binned(filename = args.sfFile, era = era, max_pt = axis_pt.edges[-1], usePseudoSmoothing=True) 

    if args.vqtTest:
        if args.vqtTestReal:
            includeTrigger = False
            if args.vqtTestIncludeTrigger:
                includeTrigger = True
            muon_efficiency_helper_vqt, dummy_helper1, dummy_helper2 = wremnants.make_muon_efficiency_helpers_binned_vqt_real(filename = args.sfFile,
                                                                                                                              era = era,
                                                                                                                              max_pt = axis_pt.edges[-1],
                                                                                                                              includeTrigger = includeTrigger)
        else:
            if not args.vqtTestIntegrated:
                muon_efficiency_helper_vqt, dummy_helper1, dummy_helper2 = wremnants.make_muon_efficiency_helpers_binned_vqt(filename = args.sfFile, filenamevqt = sfFileVqtTest,
                                                                                                                             era = era,
                                                                                                                             max_pt = axis_pt.edges[-1]) 
            else:
                includeTrigger = False
                if args.vqtTestIncludeTrigger:
                    includeTrigger = True
                muon_efficiency_helper_vqt, muon_efficiency_helper_vqt_syst, dummy_helper2 = wremnants.make_muon_efficiency_helpers_binned_vqt_integrated(filename = args.sfFile, filenamevqt = sfFileVqtTest,
                                                                                                                                                          era = era,
                                                                                                                                                          max_pt = axis_pt.edges[-1],
                                                                                                                                                          includeTrigger = includeTrigger) 
else:
    logger.info("Using smoothed scale factors and uncertainties")
    muon_efficiency_helper, muon_efficiency_helper_syst, muon_efficiency_helper_stat = wremnants.make_muon_efficiency_helpers_smooth(filename = args.sfFile, era = era, max_pt = axis_pt.edges[-1], directIsoSFsmoothing=args.directIsoSFsmoothing)
logger.info(f"SF file: {args.sfFile}")

pileup_helper = wremnants.make_pileup_helper(era = era)
vertex_helper = wremnants.make_vertex_helper(era = era)

mc_jpsi_crctn_helper, data_jpsi_crctn_helper, jpsi_crctn_MC_unc_helper, jpsi_crctn_data_unc_helper = muon_calibration.make_jpsi_crctn_helpers(args, make_uncertainty_helper=True)

mc_calibration_helper, data_calibration_helper, calibration_uncertainty_helper = muon_calibration.make_muon_calibration_helpers(args)

smearing_helper = muon_calibration.make_muon_smearing_helpers() if args.smearing else None

bias_helper = muon_calibration.make_muon_bias_helpers(args) if args.biasCalibration else None

corr_helpers = theory_corrections.load_corr_helpers(common.vprocs, args.theoryCorr)

# recoil initialization
if not args.noRecoil:
    from wremnants import recoil_tools
    recoilHelper = recoil_tools.Recoil("highPU", args, flavor="mu")

def build_graph(df, dataset):
    logger.info(f"build graph for dataset: {dataset.name}")
    results = []
    isW = dataset.name in common.wprocs
    isZ = dataset.name in common.zprocs
    isTop = dataset.group == "Top"
    isQCDMC = dataset.group == "QCD"
    require_prompt = "tau" not in dataset.name # for muon GEN-matching

    unfold = args.unfolding and dataset.name in ["WplusmunuPostVFP", "WminusmunuPostVFP"]

    apply_theory_corr = args.theoryCorr and dataset.name in corr_helpers

    cvh_helper = data_calibration_helper if dataset.is_data else mc_calibration_helper
    jpsi_helper = data_jpsi_crctn_helper if dataset.is_data else mc_jpsi_crctn_helper


    if dataset.is_data:
        df = df.DefinePerSample("weight", "1.0")
    else:
        df = df.Define("weight", "std::copysign(1.0, genWeight)")

    weightsum = df.SumAndCount("weight")

    if unfold:
        df = unfolding_tools.define_gen_level(df, args.genLevel, dataset.name, mode="wmass")
        df = unfolding_tools.define_fiducial_space(df, mode="wmass", pt_min=template_minpt, pt_max=template_maxpt)
        unfolding_tools.add_xnorm_histograms(results, df, args, dataset.name, corr_helpers, qcdScaleByHelicity_helper, unfolding_axes, unfolding_cols)
        axes = [*nominal_axes, *unfolding_axes] 
        cols = [*nominal_cols, *unfolding_cols]
    else:
        axes = nominal_axes
        cols = nominal_cols

    df = df.Filter("HLT_IsoTkMu24 || HLT_IsoMu24")
    #df = df.Filter("event % 2 == 1") # test with odd/even events

    df = muon_calibration.define_corrected_muons(df, cvh_helper, jpsi_helper, args, dataset, smearing_helper, bias_helper)

    df = muon_selections.select_veto_muons(df, nMuons=1)
    df = muon_selections.select_good_muons(df, nMuons=1, use_trackerMuons=args.trackerMuons, use_isolation=False)

    # the corrected RECO muon kinematics, which is intended to be used as the nominal
    df = muon_calibration.define_corrected_reco_muon_kinematics(df)

    df = muon_selections.select_standalone_muons(df, dataset, args.trackerMuons, "goodMuons")
 
    df = muon_selections.veto_electrons(df)
    df = muon_selections.apply_met_filters(df)
    df = muon_selections.apply_triggermatching_muon(df, dataset, "goodMuons_eta0", "goodMuons_phi0")

    # gen match to bare muons to select only prompt muons from MC processes, but also including tau decays
    # status flags in NanoAOD: https://cms-nanoaod-integration.web.cern.ch/autoDoc/NanoAODv9/2016ULpostVFP/doc_TTToSemiLeptonic_TuneCP5_13TeV-powheg-pythia8_RunIISummer20UL16NanoAODv9-106X_mcRun2_asymptotic_v17-v1.html
    if not dataset.is_data and not isQCDMC and not args.noGenMatchMC:
        df = df.Define("postFSRmuons", "GenPart_status == 1 && (GenPart_statusFlags & 1 || GenPart_statusFlags & (5<<1)) && abs(GenPart_pdgId) == 13")
        df = df.Filter("wrem::hasMatchDR2(goodMuons_eta0,goodMuons_phi0,GenPart_eta[postFSRmuons],GenPart_phi[postFSRmuons],0.09)")

    if isW or isZ:
        df = muon_calibration.define_cvh_reco_muon_kinematics(df)
        #FIXME: make the smearing weights work without filtering on taus
        if args.muonScaleVariation == 'smearingWeights':
            reco_sel = "vetoMuonsPre"
            df = muon_calibration.define_genFiltered_recoMuonSel(df, reco_sel, require_prompt)
            reco_sel_GF = muon_calibration.getColName_genFiltered_recoMuonSel(reco_sel, require_prompt)
            df = muon_calibration.define_covMatFiltered_recoMuonSel(df, reco_sel_GF)
            df = muon_calibration.define_matched_gen_muons_covMat(df, reco_sel_GF)
            df = muon_calibration.define_matched_gen_muons_kinematics(df, reco_sel_GF)
            df = muon_calibration.calculate_matched_gen_muon_kinematics(df, reco_sel_GF)
            df = muon_calibration.define_matched_genSmeared_muon_kinematics(df, reco_sel_GF)

            reco_sel = "goodMuons"
            df = muon_calibration.define_matched_gen_muons_kinematics(df, reco_sel)
            df = muon_calibration.calculate_matched_gen_muon_kinematics(df, reco_sel)
            df = muon_calibration.define_matched_gen_muons_covMat(df, reco_sel)
            df = muon_calibration.define_matched_genSmeared_muon_kinematics(df, reco_sel)

            for var in ['Pt', 'Eta', 'Charge']:
                df = df.Define(f"{reco_sel}_{var.lower()}0_gen", f"{reco_sel}_gen{var.capitalize()}[0]")
                df = df.Define(f"{reco_sel_GF}_{var.lower()}0_gen", f"{reco_sel_GF}_gen{var.capitalize()}[0]")

                df = df.Define(f"{reco_sel}_{var.lower()}0_gen_smeared", f"{reco_sel}_genSmeared{var.capitalize()}[0]")
                df = df.Define(f"{reco_sel_GF}_{var.lower()}0_gen_smeared", f"{reco_sel_GF}_genSmeared{var.capitalize()}[0]")

#            reco_sel = "vetoMuonsPre"
#            df = muon_calibration.define_matched_gen_muons_kinematics(df, reco_sel)
#            df = muon_calibration.calculate_matched_gen_muon_kinematics(df, reco_sel)
#            df = muon_calibration.define_matched_gen_muons_covMat(df, reco_sel)
#            df = muon_calibration.define_matched_genSmeared_muon_kinematics(df, reco_sel)

        if args.validationHists:
            for reco_type in ['crctd', 'cvh', 'uncrct', 'gen_smeared']:
                df = muon_calibration.define_reco_over_gen_cols(df, reco_type)

    df = df.Define("goodMuons_pfRelIso04_all0", "Muon_pfRelIso04_all[goodMuons][0]")

    # Jet collection actually has a pt threshold of 15 GeV in MiniAOD 
    df = df.Define("goodCleanJetsNoPt", "Jet_jetId >= 6 && (Jet_pt > 50 || Jet_puId >= 4) && abs(Jet_eta) < 2.4 && wrem::cleanJetsFromLeptons(Jet_eta,Jet_phi,Muon_correctedEta[vetoMuons],Muon_correctedPhi[vetoMuons],Electron_eta[vetoElectrons],Electron_phi[vetoElectrons])")
    df = df.Define("passIso", "goodMuons_pfRelIso04_all0 < 0.15")

    ########################################################################
    # define event weights here since they are needed below for some helpers
    if dataset.is_data:
        df = df.DefinePerSample("nominal_weight", "1.0")            
    else:
        df = df.Define("weight_pu", pileup_helper, ["Pileup_nTrueInt"])
        df = df.Define("weight_vtx", vertex_helper, ["GenVtx_z", "Pileup_nTrueInt"])
        df = df.Define("weight_newMuonPrefiringSF", muon_prefiring_helper, ["Muon_correctedEta", "Muon_correctedPt", "Muon_correctedPhi", "Muon_correctedCharge", "Muon_looseId"])

        weight_expr = "weight_pu*weight_newMuonPrefiringSF*L1PreFiringWeight_ECAL_Nom"
        if not args.noScaleFactors:
            if not (args.vqtTest and isW):
                df = df.Define("weight_fullMuonSF_withTrackingReco", muon_efficiency_helper, ["goodMuons_pt0", "goodMuons_eta0", "goodMuons_SApt0", "goodMuons_SAeta0", "goodMuons_charge0", "passIso"])
            else:
                df = df.Define("postFSRnus", "GenPart_status == 1 && (GenPart_statusFlags & 1) && abs(GenPart_pdgId) == 14")
                df = df.Define("postFSRnusIdx", "wrem::postFSRLeptonsIdx(postFSRnus)")
                df = df.Define("goodMuons_zqtproj0","wrem::zqtproj0(goodMuons_pt0, goodMuons_eta0, goodMuons_phi0, GenPart_pt, GenPart_eta, GenPart_phi, postFSRnusIdx)")
                if args.vqtTestIntegrated:
                    df = df.Define("weight_fullMuonSF_withTrackingReco", muon_efficiency_helper_vqt, ["goodMuons_pt0", "goodMuons_eta0", "goodMuons_SApt0", "goodMuons_SAeta0", "goodMuons_charge0", "passIso"])
                else:
                    df = df.Define("weight_fullMuonSF_withTrackingReco", muon_efficiency_helper_vqt, ["goodMuons_pt0", "goodMuons_eta0", "goodMuons_SApt0", "goodMuons_SAeta0", "goodMuons_charge0", "passIso", "goodMuons_zqtproj0"])
            weight_expr += "*weight_fullMuonSF_withTrackingReco"
        if not args.noVertexWeight:
            weight_expr += "*weight_vtx"
        
        df = df.Define("exp_weight", weight_expr)
        df = theory_tools.define_theory_weights_and_corrs(df, dataset.name, corr_helpers, args)
    ########################################################################
    
    if not args.noRecoil:
        lep_cols = ["goodMuons_pt0", "goodMuons_phi0", "goodMuons_charge0", "Muon_pt[goodMuons][0]"]
        df = recoilHelper.recoil_W(df, results, dataset, common.vprocs, lep_cols) # produces corrected MET as MET_corr_rec_pt/phi  vprocs_lowpu wprocs_recoil_lowpu
    else:
        df = df.Alias("MET_corr_rec_pt", "MET_pt")
        df = df.Alias("MET_corr_rec_phi", "MET_phi")

    df = df.Define("transverseMass", "wrem::mt_2(goodMuons_pt0, goodMuons_phi0, MET_corr_rec_pt, MET_corr_rec_phi)")
    df = df.Define("hasCleanJet", "Sum(goodCleanJetsNoPt && Jet_pt > 30) >= 1")

    # couple of histograms specific for tests with fakes
    df = df.Define("deltaPhiMuonMet", "std::abs(wrem::deltaPhi(goodMuons_phi0,MET_corr_rec_phi))")
    mTStudyForFakes = df.HistoBoost("mTStudyForFakes", mTStudyForFakes_axes, ["goodMuons_eta0", "goodMuons_pt0", "goodMuons_charge0", "transverseMass", "passIso", "hasCleanJet", "deltaPhiMuonMet", "nominal_weight"], storage=hist.storage.Double())
    results.append(mTStudyForFakes)

    dphiMuonMetCut = args.dphiMuonMetCut * np.pi
    # add filter of deltaPhi(muon,met) before other histograms (but before the previous histogram for test with fakes)
    df = df.Filter(f"deltaPhiMuonMet > {dphiMuonMetCut}") # pi/4 was found to be a good threshold for signal with mT > 40 GeV
    
    mtIsoJetCharge = df.HistoBoost("mtIsoJetCharge", [axis_mt_fakes, axis_iso_fakes, axis_hasjet_fakes, axis_charge], ["transverseMass", "goodMuons_pfRelIso04_all0", "hasCleanJet", "goodMuons_charge0", "nominal_weight"], storage=hist.storage.Double())
    results.append(mtIsoJetCharge)
    
    df = df.Define("passMT", "transverseMass >= 40.0")

    # utility plot, mt and met, to plot them later
    results.append(df.HistoBoost("MET", [axis_met, axis_charge, axis_passIso, axis_passMT], ["MET_corr_rec_pt", "goodMuons_charge0", "passIso", "passMT", "nominal_weight"]))
    results.append(df.HistoBoost("transverseMass", [axis_mt_fakes, axis_charge, axis_passIso, axis_passMT], ["transverseMass", "goodMuons_charge0", "passIso", "passMT", "nominal_weight"]))
    ##
    
    nominal_cols = ["goodMuons_eta0", "goodMuons_pt0", "goodMuons_charge0", "passIso", "passMT"]

<<<<<<< HEAD
=======
    if unfold:
        axes = [*nominal_axes, *unfolding_axes] 
        cols = [*nominal_cols, *unfolding_cols]
    else:
        axes = nominal_axes
        cols = nominal_cols

>>>>>>> 0b278421
    if dataset.is_data:
        nominal = df.HistoBoost("nominal", axes, cols)
        results.append(nominal)

        if not args.onlyMainHistograms:
            syst_tools.add_QCDbkg_jetPt_hist(results, df, axes, cols, jet_pt=30)

    else:  
        nominal = df.HistoBoost("nominal", axes, [*cols, "nominal_weight"])
        results.append(nominal)

        results.append(df.HistoBoost("nominal_weight", [hist.axis.Regular(200, -4, 4)], ["nominal_weight"], storage=hist.storage.Double()))

        if not args.noRecoil:
            df = recoilHelper.add_recoil_unc_W(df, results, dataset, cols, axes, "nominal")

        if apply_theory_corr:
            results.extend(theory_tools.make_theory_corr_hists(df, "nominal", axes, cols, 
                corr_helpers[dataset.name], args.theoryCorr, modify_central_weight=not args.theoryCorrAltOnly)
            )
        if args.muonScaleVariation == 'smearingWeights' and (isW or isZ): 
            nominal_cols_gen, nominal_cols_gen_smeared = muon_calibration.make_alt_reco_and_gen_hists(df, results, axes, cols, reco_sel_GF)
            if args.validationHists: 
                wremnants.make_reco_over_gen_hists(df, results)

    if not dataset.is_data and not args.onlyMainHistograms:
        
        syst_tools.add_QCDbkg_jetPt_hist(results, df, axes, cols, jet_pt=30)

        df = syst_tools.add_muon_efficiency_unc_hists(results, df, muon_efficiency_helper_stat, muon_efficiency_helper_syst, axes, cols)
        df = syst_tools.add_L1Prefire_unc_hists(results, df, muon_prefiring_helper_stat, muon_prefiring_helper_syst, axes, cols)

        if args.vqtTest:
            if args.vqtTestIntegrated:
                df = df.Define("effSystTnP_weight_vqt", muon_efficiency_helper_vqt_syst, ["goodMuons_pt0", "goodMuons_eta0", "goodMuons_SApt0", "goodMuons_SAeta0", "goodMuons_charge0", "passIso", "nominal_weight"])
                effSystTnP_vqt = df.HistoBoost("effSystTnP_vqt", axes, [*cols, "effSystTnP_weight_vqt"], tensor_axes = muon_efficiency_helper_vqt_syst.tensor_axes, storage=hist.storage.Double())
                results.append(effSystTnP_vqt)
        
        # luminosity, done here as shape variation despite being a flat scaling so to facilitate propagating to fakes afterwards
        df = df.Define("luminosityScaling", f"wrem::constantScaling(nominal_weight, {args.lumiUncertainty})")
        luminosity = df.HistoBoost("nominal_luminosity", axes, [*cols, "luminosityScaling"], tensor_axes = [common.down_up_axis], storage=hist.storage.Double())
        results.append(luminosity)
                
        # n.b. this is the W analysis so mass weights shouldn't be propagated
        # on the Z samples (but can still use it for dummy muon scale)
        
        if isW or isZ:

            df = syst_tools.add_theory_hists(results, df, args, dataset.name, corr_helpers, qcdScaleByHelicity_helper, axes, cols, for_wmass=True)

            # Don't think it makes sense to apply the mass weights to scale leptons from tau decays
            if not "tau" in dataset.name:
                df = syst_tools.add_muonscale_hist(results, df, args.muonCorrEtaBins, args.muonCorrMag, isW, axes, cols)

                if args.muonScaleVariation == 'smearingWeights':
                    df = syst_tools.add_muonscale_smeared_hist(results, df, args.muonCorrEtaBins, args.muonCorrMag, isW, axes, nominal_cols_gen_smeared)

                # TODO: Move to syst_tools
                netabins = args.muonCorrEtaBins
                nweights = 23 if isZ else 21
                mag = args.muonCorrMag

                df = df.Define("unity", "1.0")
                df = df.Define(
                    f"muonScaleDummy{netabins}Bins_PerSe",
                    f"wrem::dummyScaleFromMassWeights<{netabins}, {nweights}>(unity, massWeight_tensor, goodMuons_eta0, {mag}, {str(isW).lower()})"
                )
                df = df.Define("massweights_down", f"muonScaleDummy{netabins}Bins_PerSe(0,0)")
                df = df.Define("massweights_up", f"muonScaleDummy{netabins}Bins_PerSe(1,0)")

                axis_mass_weight = hist.axis.Regular(1000, 0.9, 1.1, underflow=True, overflow=True, name = "axis_mass_weight")
                dummyMuonScaleSystPerSeDown = df.HistoBoost(
                    "nominal_muonScaleSystPerSeDown",
                    [axis_mass_weight],
                    ["massweights_down"], 
                    storage=hist.storage.Double()
                )
                dummyMuonScaleSystPerSeUp = df.HistoBoost(
                    "nominal_muonScaleSystPerSeUp",
                    [axis_mass_weight],
                    ["massweights_up"], 
                    storage=hist.storage.Double()
                )
                results.append(dummyMuonScaleSystPerSeDown)
                results.append(dummyMuonScaleSystPerSeUp)
                if args.muonScaleVariation == 'smearingWeights':
                    df = df.DefinePerSample("bool_true", "true")
                    df = df.DefinePerSample("bool_false", "false")
                    if args.muonCorrData == "massfit" or "massfit_lbl":
                        if args.validateByMassWeights:
                            jpsi_unc_helper = muon_validation.make_jpsi_crctn_unc_helper_massweights(
                                "wremnants/data/calibration/calibrationJDATA_rewtgr_3dmap_LBL.root",
                                nweights,
                                scale = 3.04
                            )
                            df = df.Define("muonScaleSyst_responseWeights_tensor_gensmear", jpsi_unc_helper,
                                [
                                    f"{reco_sel_GF}_eta0_gen_smeared",
                                    f"{reco_sel_GF}_charge0_gen_smeared",
                                    f"{reco_sel_GF}_pt0_gen_smeared",
                                    "massWeight_tensor",
                                    "nominal_weight",
                                    f"bool_{str(isW).lower()}"
                                ]
                            )
                        else:
                            jpsi_unc_helper = jpsi_crctn_data_unc_helper
                            df = df.Define("muonScaleSyst_responseWeights_tensor_gensmear", jpsi_unc_helper,
                                [
                                    f"{reco_sel_GF}_genQop",
                                    f"{reco_sel_GF}_genPhi",
                                    f"{reco_sel_GF}_genEta",
                                    f"{reco_sel_GF}_genSmearedQop",
                                    f"{reco_sel_GF}_genSmearedPhi",
                                    f"{reco_sel_GF}_genSmearedEta",
                                    f"{reco_sel_GF}_genSmearedCharge",
                                    f"{reco_sel_GF}_genSmearedPt",
                                    f"{reco_sel_GF}_covMat",
                                    "nominal_weight",
                                    "bool_false"
                                ]
                            )
                        dummyMuonScaleSyst_responseWeights = df.HistoBoost(
                            "muonScaleSyst_responseWeights_gensmear", axes,
                            [*nominal_cols_gen_smeared, "muonScaleSyst_responseWeights_tensor_gensmear"],
                            tensor_axes = jpsi_unc_helper.tensor_axes, storage=hist.storage.Double()
                        )
                        results.append(dummyMuonScaleSyst_responseWeights)
                    else:
                        df = df.Define("muonScaleSyst_responseWeights_tensor_gensmear", calibration_uncertainty_helper,
                            [
                            "goodMuons_qop0_gen_smeared",
                            "goodMuons_pt0_gen_smeared_a_la_qop",
                            "goodMuons_eta0_gen_smeared",
                            "goodMuons_phi0_gen_smeared",
                            "goodMuons_charge0_gen_smeared",
                            "covMat_goodGenMuons0",
                            "goodMuons_qop0_gen",
                            "goodMuons_pt0_gen",
                            "goodMuons_eta0_gen",
                            "goodMuons_phi0_gen",
                            "goodMuons_charge0_gen",
                            "nominal_weight"
                            ]
                        )
                        dummyMuonScaleSyst_responseWeights = df.HistoBoost("muonScaleSyst_responseWeights_gensmear", axes, [*nominal_cols_gen_smeared, "muonScaleSyst_responseWeights_tensor_gensmear"], tensor_axes = calibration_uncertainty_helper.tensor_axes, storage=hist.storage.Double())
                        results.append(dummyMuonScaleSyst_responseWeights)                

            if args.muonScaleVariation == 'smearingWeights':
                
                if args.validationHists:
                    df = wremnants.define_cols_for_smearing_weights(df, calibration_uncertainty_helper)
                    wremnants.make_hists_for_smearing_weights(df, axes, cols, results)

                df = df.Define("goodMuons_pt0_gen_smeared_scaleUp_mil", "goodMuons_pt0_gen_smeared * 1.001")
                df = df.Define("goodMuons_pt0_gen_smeared_scaleDn_mil", "goodMuons_pt0_gen_smeared / 1.001")
                df = df.Define("goodMuons_pt0_scaleUp_tenthmil", "goodMuons_pt0 * 1.0001")
                df = df.Define("goodMuons_pt0_scaleDn_tenthmil", "goodMuons_pt0 / 1.0001")
                df = df.Define("goodMuons_pt0_gen_smeared_scaleUp_tenthmil", "goodMuons_pt0_gen_smeared * 1.0001")
                df = df.Define("goodMuons_pt0_gen_smeared_scaleDn_tenthmil", "goodMuons_pt0_gen_smeared / 1.0001")
                muonScaleVariationUpMil = df.HistoBoost(
                    "nominal_muonScaleVariationUpMil", 
                    axes,
                    [nominal_cols_gen_smeared[0], "goodMuons_pt0_gen_smeared_scaleUp_mil", *nominal_cols_gen_smeared[2:], "nominal_weight"], 
                    storage=hist.storage.Double()
                )
                muonScaleVariationDnMil = df.HistoBoost(
                    "nominal_muonScaleVariationDnMil", 
                    axes,
                    [nominal_cols_gen_smeared[0], "goodMuons_pt0_gen_smeared_scaleDn_mil", *nominal_cols_gen_smeared[2:], "nominal_weight"], 
                    storage=hist.storage.Double()
                )
                muonScaleVariationUpTenthmil = df.HistoBoost(
                    "nominal_muonScaleVariationUpTenthmil", 
                    axes,
                    [cols[0], "goodMuons_pt0_scaleUp_tenthmil", *cols[2:], "nominal_weight"], 
                    storage=hist.storage.Double()
                )
                muonScaleVariationDnTenthmil = df.HistoBoost(
                    "nominal_muonScaleVariationDnTenthmil", 
                    axes,
                    [cols[0], "goodMuons_pt0_scaleDn_tenthmil", *cols[2:], "nominal_weight"], 
                    storage=hist.storage.Double()
                )
                muonScaleVariationUpTenthmil_gen_smear = df.HistoBoost(
                    "nominal_muonScaleVariationUpTenthmil_gen_smear", 
                    axes,
                    [nominal_cols_gen_smeared[0], "goodMuons_pt0_gen_smeared_scaleUp_tenthmil", *nominal_cols_gen_smeared[2:], "nominal_weight"], 
                    storage=hist.storage.Double()
                )
                muonScaleVariationDnTenthmil_gen_smear = df.HistoBoost(
                    "nominal_muonScaleVariationDnTenthmil_gen_smear", 
                    axes,
                    [nominal_cols_gen_smeared[0], "goodMuons_pt0_gen_smeared_scaleDn_tenthmil", *nominal_cols_gen_smeared[2:], "nominal_weight"], 
                    storage=hist.storage.Double()
                )
                results.append(muonScaleVariationUpMil)
                results.append(muonScaleVariationDnMil)
                results.append(muonScaleVariationUpTenthmil)
                results.append(muonScaleVariationDnTenthmil)
                results.append(muonScaleVariationUpTenthmil_gen_smear)
                results.append(muonScaleVariationDnTenthmil_gen_smear)

            df = df.Define("Muon_cvhMomCov", "wrem::splitNestedRVec(Muon_cvhMomCov_Vals, Muon_cvhMomCov_Counts)")

    return results, weightsum

resultdict = narf.build_and_run(datasets, build_graph)
if not args.onlyMainHistograms and args.muonScaleVariation == 'smearingWeights':
    muon_calibration.transport_smearing_weights_to_reco(resultdict)
    muon_calibration.muon_scale_variation_from_manual_shift(resultdict)

output_tools.write_analysis_output(resultdict, f"{os.path.basename(__file__).replace('py', 'hdf5')}", args, update_name=not args.forceDefaultName)<|MERGE_RESOLUTION|>--- conflicted
+++ resolved
@@ -287,16 +287,6 @@
     
     nominal_cols = ["goodMuons_eta0", "goodMuons_pt0", "goodMuons_charge0", "passIso", "passMT"]
 
-<<<<<<< HEAD
-=======
-    if unfold:
-        axes = [*nominal_axes, *unfolding_axes] 
-        cols = [*nominal_cols, *unfolding_cols]
-    else:
-        axes = nominal_axes
-        cols = nominal_cols
-
->>>>>>> 0b278421
     if dataset.is_data:
         nominal = df.HistoBoost("nominal", axes, cols)
         results.append(nominal)
