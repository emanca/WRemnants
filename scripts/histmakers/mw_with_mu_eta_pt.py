import argparse
import pickle
import gzip
import ROOT

parser = argparse.ArgumentParser()
parser.add_argument("-j", "--nThreads", type=int, help="number of threads", default=None)
initargs,_ = parser.parse_known_args()

ROOT.gInterpreter.ProcessLine(".O3")
if not initargs.nThreads:
    ROOT.ROOT.EnableImplicitMT()
elif init.args.nThreads != 1:
    ROOT.ROOT.EnableImplicitMT(initargs.nThreads)
import narf
import wremnants
from wremnants import theory_tools,syst_tools
import hist
import lz4.frame
import logging
import math
import time

logging.basicConfig(level=logging.INFO)

parser.add_argument("-e", "--era", type=str, choices=["2016PreVFP","2016PostVFP"], help="Data set to process", default="2016PostVFP")
parser.add_argument("--pdfs", type=str, nargs="*", default=["nnpdf31"], choices=theory_tools.pdfMapExtended.keys(), help="PDF sets to produce error hists for (first is central set)")
parser.add_argument("--altPdfOnlyCentral", action='store_true', help="Only store central value for alternate PDF sets")
parser.add_argument("--maxFiles", type=int, help="Max number of files (per dataset)", default=-1)
parser.add_argument("--filterProcs", type=str, nargs="*", help="Only run over processes matched by (subset) of name")
parser.add_argument("--skipHelicity", action='store_true', help="Skip the qcdScaleByHelicity histogram (it can be huge)")
parser.add_argument("--scetlibCorr", choices=["altHist", "noUnc", "full", "altHistNoUnc"], help="Save hist for SCETlib correction with/without uncertainties, with/without modifying central weight")
parser.add_argument("--noMuonCorr", action="store_true", help="Don't use corrected pt-eta-phi-charge")
<<<<<<< HEAD
parser.add_argument("--noScaleFactors", action="store_true", help="Don't use scale factors for efficiency")
=======
parser.add_argument("--muonCorrMag", default=1.e-4, type=float, help="Magnitude of dummy muon momentum calibration uncertainty")
parser.add_argument("--muonCorrEtaBins", default=1, type=int, help="Number of eta bins for dummy muon momentum calibration uncertainty")
parser.add_argument("--noScaleFactors", action="store_true", help="Don't use scale factors for efficiency and prefiring")
>>>>>>> 0c06bf21
parser.add_argument("-p", "--postfix", type=str, help="Postfix for output file name", default=None)
parser.add_argument("--eta", nargs=3, type=float, help="Eta binning as 'nbins min max' (only uniform for now)", default=[48,-2.4,2.4])
parser.add_argument("--pt", nargs=3, type=float, help="Pt binning as 'nbins,min,max' (only uniform for now)", default=[29,26.,55.])
args = parser.parse_args()

filt = lambda x,filts=args.filterProcs: any([f in x.name for f in filts]) 
datasets = wremnants.datasets2016.getDatasets(maxFiles=args.maxFiles, filt=filt if args.filterProcs else None)

era = args.era
noMuonCorr = args.noMuonCorr

muon_prefiring_helper, muon_prefiring_helper_stat, muon_prefiring_helper_syst = wremnants.make_muon_prefiring_helpers(era = era)
scetlibCorrZ_helper = wremnants.makeScetlibCorrHelper(isW=False)
scetlibCorrW_helper = wremnants.makeScetlibCorrHelper(isW=True)
qcdScaleByHelicity_Zhelper = wremnants.makeQCDScaleByHelicityHelper(is_w_like = True)
qcdScaleByHelicity_Whelper = wremnants.makeQCDScaleByHelicityHelper()

wprocs = ["WplusmunuPostVFP", "WminusmunuPostVFP", "WminustaunuPostVFP", "WplustaunuPostVFP"]
zprocs = ["ZmumuPostVFP", "ZtautauPostVFP"]

# custom template binning
# round as precaution because e.g. sometimes 2.4 gets read as 2.3999 in python (1 digit would be enough but just in case)
template_neta = int(args.eta[0])
template_mineta = args.eta[1]
template_maxeta = args.eta[2]
print(f"Eta binning: {template_neta} bins from {template_mineta} to {template_maxeta}")
template_npt = int(args.pt[0])
template_minpt = args.pt[1]
template_maxpt = args.pt[2]
print(f"Pt binning: {template_npt} bins from {template_minpt} to {template_maxpt}")

quit()

# standard regular axes
axis_eta = hist.axis.Regular(template_neta, template_mineta, template_maxeta, name = "eta")
axis_pt = hist.axis.Regular(template_npt, template_minpt, template_maxpt, name = "pt")

# categorical axes in python bindings always have an overflow bin, so use a regular
# axis for the charge
axis_charge = hist.axis.Regular(2, -2., 2., underflow=False, overflow=False, name = "charge")

axis_passIso = hist.axis.Boolean(name = "passIso")
axis_passMT = hist.axis.Boolean(name = "passMT")

nominal_axes = [axis_eta, axis_pt, axis_charge, axis_passIso, axis_passMT]

axis_ptVgen = qcdScaleByHelicity_Whelper.hist.axes["ptVgen"]
axis_chargeVgen = qcdScaleByHelicity_Whelper.hist.axes["chargeVgen"]

# extra axes which can be used to label tensor_axes

down_up_axis = hist.axis.Regular(2, -2., 2., underflow=False, overflow=False, name = "downUpVar")

down_nom_up_axis = hist.axis.Regular(3, -1.5, 1.5, underflow=False, overflow=False, name = "downNomUpVar")


muon_efficiency_helper, muon_efficiency_helper_stat, muon_efficiency_helper_syst = wremnants.make_muon_efficiency_helpers(era = era, max_pt = axis_pt.edges[-1])

pileup_helper = wremnants.make_pileup_helper(era = era)

calibration_helper, calibration_uncertainty_helper = wremnants.make_muon_calibration_helpers()

def build_graph(df, dataset):
    print("build graph", dataset.name)
    results = []

    if dataset.is_data:
        df = df.DefinePerSample("weight", "1.0")
    else:
        df = df.Define("weight", "std::copysign(1.0, genWeight)")

    weightsum = df.SumAndCount("weight")

    df = df.Filter("HLT_IsoTkMu24 || HLT_IsoMu24")

    isW = dataset.name in wprocs
    isZ = dataset.name in zprocs
    if noMuonCorr:
        df = df.Alias("Muon_correctedPt", "Muon_pt")
        df = df.Alias("Muon_correctedEta", "Muon_eta")
        df = df.Alias("Muon_correctedPhi", "Muon_phi")
        df = df.Alias("Muon_correctedCharge", "Muon_charge")
    else:
        if dataset.is_data:
            #TODO corrections not available for data yet
            df = df.Alias("Muon_correctedPt", "Muon_cvhbsPt")
            df = df.Alias("Muon_correctedEta", "Muon_cvhbsEta")
            df = df.Alias("Muon_correctedPhi", "Muon_cvhbsPhi")
            df = df.Alias("Muon_correctedCharge", "Muon_cvhbsCharge")
        elif isW or isZ:
            df = wremnants.define_corrected_muons(df, calibration_helper)
        else:
            # no track refit available for background monte carlo samples and this is "good enough"
            df = df.Alias("Muon_correctedPt", "Muon_pt")
            df = df.Alias("Muon_correctedEta", "Muon_eta")
            df = df.Alias("Muon_correctedPhi", "Muon_phi")
            df = df.Alias("Muon_correctedCharge", "Muon_charge")

    # n.b. charge = -99 is a placeholder for invalid track refit/corrections (mostly just from tracks below
    # the pt threshold of 8 GeV in the nano production)
    df = df.Define("vetoMuonsPre", "Muon_looseId && abs(Muon_dxybs) < 0.05 && Muon_correctedCharge != -99")
    df = df.Define("vetoMuons", "vetoMuonsPre && Muon_correctedPt > 10. && abs(Muon_correctedEta) < 2.4")
    df = df.Filter("Sum(vetoMuons) == 1")
    df = df.Define("goodMuons", "vetoMuons && Muon_mediumId && Muon_isGlobal")
    df = df.Filter("Sum(goodMuons) == 1")

    df = df.Define("goodMuons_pt0", "Muon_correctedPt[goodMuons][0]")
    df = df.Define("goodMuons_eta0", "Muon_correctedEta[goodMuons][0]")
    df = df.Define("goodMuons_phi0", "Muon_correctedPhi[goodMuons][0]")
    df = df.Define("goodMuons_charge0", "Muon_correctedCharge[goodMuons][0]")

    df = df.Define("goodMuons_pfRelIso04_all0", "Muon_pfRelIso04_all[goodMuons][0]")

    #TODO improve this to include muon mass?
    df = df.Define("transverseMass", "wrem::mt_2(goodMuons_pt0, goodMuons_phi0, MET_pt, MET_phi)")

    df = df.Define("vetoElectrons", "Electron_pt > 10 && Electron_cutBased > 0 && abs(Electron_eta) < 2.4 && abs(Electron_dxy) < 0.05 && abs(Electron_dz)< 0.2")

    df = df.Filter("Sum(vetoElectrons) == 0")

    df = df.Define("goodCleanJets", "Jet_jetId >= 6 && (Jet_pt > 50 || Jet_puId >= 4) && Jet_pt > 30 && abs(Jet_eta) < 2.4 && wrem::cleanJetsFromLeptons(Jet_eta,Jet_phi,Muon_correctedEta[vetoMuons],Muon_correctedPhi[vetoMuons],Electron_eta[vetoElectrons],Electron_phi[vetoElectrons])")

    df = df.Define("passMT", "transverseMass >= 40.0")
    df = df.Filter("passMT || Sum(goodCleanJets)>=1")
    df = df.Define("passIso", "goodMuons_pfRelIso04_all0 < 0.15")

    df = df.Define("goodTrigObjs", "wrem::goodMuonTriggerCandidate(TrigObj_id,TrigObj_pt,TrigObj_l1pt,TrigObj_l2pt,TrigObj_filterBits)")
    df = df.Filter("wrem::hasTriggerMatch(goodMuons_eta0,goodMuons_phi0,TrigObj_eta[goodTrigObjs],TrigObj_phi[goodTrigObjs])")
    df = df.Filter("Flag_globalSuperTightHalo2016Filter && Flag_EcalDeadCellTriggerPrimitiveFilter && Flag_goodVertices && Flag_HBHENoiseIsoFilter && Flag_HBHENoiseFilter && Flag_BadPFMuonFilter")

    nominal_cols = ["goodMuons_eta0", "goodMuons_pt0", "goodMuons_charge0", "passIso", "passMT"]

    if dataset.is_data:
        nominal = df.HistoBoost("nominal", nominal_axes, nominal_cols)
        results.append(nominal)

    else:
        df = df.Define("weight_pu", pileup_helper, ["Pileup_nTrueInt"])
        df = df.Define("weight_fullMuonSF_withTrackingReco", muon_efficiency_helper, ["goodMuons_pt0", "goodMuons_eta0", "goodMuons_charge0", "passIso"])
        df = df.Define("weight_newMuonPrefiringSF", muon_prefiring_helper, ["Muon_correctedEta", "Muon_correctedPt", "Muon_correctedPhi", "Muon_looseId"])

        weight_expr = "weight*weight_pu*weight_newMuonPrefiringSF"
        if not args.noScaleFactors:
            weight_expr += "*weight_fullMuonSF_withTrackingReco"
        
        if isW or isZ:
            df = df.Define("nominal_pdf_cen", theory_tools.pdf_central_weight(dataset.name, args.pdfs[0]))
            weight_expr = f"{weight_expr}*nominal_pdf_cen"
            df = wremnants.define_prefsr_vars(df)

            if args.scetlibCorr:
                df = theory_tools.define_scetlib_corr(df, weight_expr, scetlibCorrZ_helper if isZ else scetlibCorrW_helper,
                    corr_type=args.scetlibCorr)
                results.extend(theory_tools.make_scetlibCorr_hists(df, "nominal", axes=nominal_axes, cols=nominal_cols, 
                    helper=scetlibCorrZ_helper if isZ else scetlibCorrW_helper,
                    corr_type=args.scetlibCorr))
            else:
                df = df.Define("nominal_weight", weight_expr)

            for i, pdf in enumerate(args.pdfs):
                withUnc = i == 0 or not args.altPdfOnlyCentral
                results.extend(theory_tools.define_and_make_pdf_hists(df, nominal_axes, nominal_cols, dataset.name, pdf, withUnc))
        else:
            df = df.Define("nominal_weight", weight_expr)

        nominal = df.HistoBoost("nominal", nominal_axes, [*nominal_cols, "nominal_weight"])
        results.append(nominal)

        df = df.Define("effStatTnP_tensor", muon_efficiency_helper_stat, ["goodMuons_pt0", "goodMuons_eta0", "goodMuons_charge0", "passIso", "nominal_weight"])

        effStatTnP = df.HistoBoost("effStatTnP", nominal_axes, [*nominal_cols, "effStatTnP_tensor"], tensor_axes = muon_efficiency_helper_stat.tensor_axes)
        results.append(effStatTnP)

        df = df.Define("effSystIsoTnP_weight", muon_efficiency_helper_syst, ["goodMuons_pt0", "goodMuons_eta0", "goodMuons_charge0", "passIso", "nominal_weight"])

        effSystIsoTnP = df.HistoBoost("effSystIsoTnP", nominal_axes, [*nominal_cols, "effSystIsoTnP_weight"], tensor_axes = muon_efficiency_helper_syst.tensor_axes)
        results.append(effSystIsoTnP)

        #FIXME skipping EffTrackingRecoTnP_ since it's not consistently defined yet

        df = df.Define("muonL1PrefireStat_tensor", muon_prefiring_helper_stat, ["Muon_correctedEta", "Muon_correctedPt", "Muon_correctedPhi", "Muon_looseId", "nominal_weight"])

        muonL1PrefireStat = df.HistoBoost("muonL1PrefireStat", nominal_axes, [*nominal_cols, "muonL1PrefireStat_tensor"], tensor_axes = muon_prefiring_helper_stat.tensor_axes)
        results.append(muonL1PrefireStat)

        df = df.Define("muonL1PrefireSyst_tensor", muon_prefiring_helper_syst, ["Muon_correctedEta", "Muon_correctedPt", "Muon_correctedPhi", "Muon_looseId", "nominal_weight"])

        muonL1PrefireSyst = df.HistoBoost("muonL1PrefireSyst", nominal_axes, [*nominal_cols, "muonL1PrefireSyst_tensor"], tensor_axes = [down_up_axis])
        results.append(muonL1PrefireSyst)

        # n.b. this is the W analysis so mass weights shouldn't be propagated
        # on the Z samples (but can still use it for dummy muon scale)
        if isW or isZ:

            df = theory_tools.define_scale_tensor(df)
            results.append(theory_tools.make_scale_hist(df, [*nominal_axes, axis_ptVgen], [*nominal_cols, "ptVgen"]))

            # currently SCETLIB corrections are applicable to W-only, and helicity-split scales are only valid for one of W or Z at a time
            # TODO make this work for both simultaneously as needed
            if not args.skipHelicity:
                helicity_helper = qcdScaleByHelicity_Zhelper if isZ else qcdScaleByHelicity_Whelper
                # TODO: Should have consistent order here with the scetlib correction function
                df = df.Define("helicityWeight_tensor", helicity_helper, ["massVgen", "absYVgen", "ptVgen", "chargeVgen", "csSineCosThetaPhi", "scaleWeights_tensor", "nominal_weight"])
                qcdScaleByHelicityUnc = df.HistoBoost("qcdScaleByHelicity", [*nominal_axes, axis_ptVgen, axis_chargeVgen], [*nominal_cols, "ptVgen", "chargeVgen", "helicityWeight_tensor"], tensor_axes=helicity_helper.tensor_axes)
                results.append(qcdScaleByHelicityUnc)

            masswargs = (nominal_axes, nominal_cols) if isW else (None, None)
            df, masswhist = syst_tools.define_mass_weights(df, isW, *masswargs)
            if masswhist:
                results.append(masswhist)

            # Don't think it makes sense to apply the mass weights to scale leptons from tau decays
            if not "tau" in dataset.name:
                # TODO: Move to syst_tools
<<<<<<< HEAD
                nweights = 21
                if False:
                    netabins = 4
                    df = df.Define("muonScaleDummy4Bins2e4", f"wrem::dummyScaleFromMassWeights<{netabins}, {nweights}>(nominal_weight, massWeight_tensor, goodMuons_eta0, 2.e-4, {str(isW).lower()})")
                    scale_etabins_axis = hist.axis.Regular(netabins, -2.4, 2.4, name="scaleEtaSlice", underflow=False, overflow=False)
                    dummyMuonScaleSyst = df.HistoBoost("muonScaleSyst", nominal_axes, [*nominal_cols, "muonScaleDummy4Bins2e4"],
                        tensor_axes=[down_up_axis, scale_etabins_axis])
                else:
                    netabins = 1
                    df = df.Define("muonScaleDummy1Bin1e4", f"wrem::dummyScaleFromMassWeights<{netabins}, {nweights}>(nominal_weight, massWeight_tensor, goodMuons_eta0, 1.e-4, {str(isW).lower()})")
                    scale_etabins_axis = hist.axis.Regular(netabins, -2.4, 2.4, name="scaleEtaSlice", underflow=False, overflow=False)
                    dummyMuonScaleSyst = df.HistoBoost("muonScaleSyst", nominal_axes, [*nominal_cols, "muonScaleDummy1Bin1e4"],
                        tensor_axes=[down_up_axis, scale_etabins_axis])
=======
                netabins = args.muonCorrEtaBins
                nweights = 21
                mag = args.muonCorrMag
                df = df.Define(f"muonScaleDummy{netabins}Bins", f"wrem::dummyScaleFromMassWeights<{netabins}, {nweights}>(nominal_weight, massWeight_tensor, goodMuons_eta0, {mag}, {str(isW).lower()})")
                scale_etabins_axis = hist.axis.Regular(netabins, -2.4, 2.4, name="scaleEtaSlice", underflow=False, overflow=False)
                dummyMuonScaleSyst = df.HistoBoost("muonScaleSyst", nominal_axes, [*nominal_cols, f"muonScaleDummy{netabins}Bins"],
                    tensor_axes=[down_up_axis, scale_etabins_axis])
>>>>>>> 0c06bf21

                results.append(dummyMuonScaleSyst)

            df = df.Define("Muon_cvhbsMomCov", "wrem::splitNestedRVec(Muon_cvhbsMomCov_Vals, Muon_cvhbsMomCov_Counts)")

            df = df.Define("muonScaleSyst_responseWeights_tensor", calibration_uncertainty_helper,
                           ["Muon_correctedPt",
                            "Muon_correctedEta",
                            "Muon_correctedPhi",
                            "Muon_correctedCharge",
                            "Muon_genPartIdx",
                            "Muon_cvhbsMomCov",
                            "vetoMuonsPre",
                            "GenPart_pt",
                            "GenPart_eta",
                            "GenPart_phi",
                            "GenPart_pdgId",
                            "GenPart_statusFlags",
                            "nominal_weight"])

            dummyMuonScaleSyst_responseWeights = df.HistoBoost("muonScaleSyst_responseWeights", nominal_axes, [*nominal_cols, "muonScaleSyst_responseWeights_tensor"], tensor_axes = calibration_uncertainty_helper.tensor_axes)
            results.append(dummyMuonScaleSyst_responseWeights)



    return results, weightsum

resultdict = narf.build_and_run(datasets, build_graph)

fname = "mw_with_mu_eta_pt.pkl.lz4"
if args.postfix:
    fname = fname.replace(".pkl.lz4", f"_{args.postfix}.pkl.lz4")

time0 = time.time()
print("writing output...")
with lz4.frame.open(fname, "wb") as f:
    pickle.dump(resultdict, f, protocol = pickle.HIGHEST_PROTOCOL)
print("Output", time.time()-time0)<|MERGE_RESOLUTION|>--- conflicted
+++ resolved
@@ -31,13 +31,9 @@
 parser.add_argument("--skipHelicity", action='store_true', help="Skip the qcdScaleByHelicity histogram (it can be huge)")
 parser.add_argument("--scetlibCorr", choices=["altHist", "noUnc", "full", "altHistNoUnc"], help="Save hist for SCETlib correction with/without uncertainties, with/without modifying central weight")
 parser.add_argument("--noMuonCorr", action="store_true", help="Don't use corrected pt-eta-phi-charge")
-<<<<<<< HEAD
 parser.add_argument("--noScaleFactors", action="store_true", help="Don't use scale factors for efficiency")
-=======
 parser.add_argument("--muonCorrMag", default=1.e-4, type=float, help="Magnitude of dummy muon momentum calibration uncertainty")
 parser.add_argument("--muonCorrEtaBins", default=1, type=int, help="Number of eta bins for dummy muon momentum calibration uncertainty")
-parser.add_argument("--noScaleFactors", action="store_true", help="Don't use scale factors for efficiency and prefiring")
->>>>>>> 0c06bf21
 parser.add_argument("-p", "--postfix", type=str, help="Postfix for output file name", default=None)
 parser.add_argument("--eta", nargs=3, type=float, help="Eta binning as 'nbins min max' (only uniform for now)", default=[48,-2.4,2.4])
 parser.add_argument("--pt", nargs=3, type=float, help="Pt binning as 'nbins,min,max' (only uniform for now)", default=[29,26.,55.])
@@ -252,21 +248,6 @@
             # Don't think it makes sense to apply the mass weights to scale leptons from tau decays
             if not "tau" in dataset.name:
                 # TODO: Move to syst_tools
-<<<<<<< HEAD
-                nweights = 21
-                if False:
-                    netabins = 4
-                    df = df.Define("muonScaleDummy4Bins2e4", f"wrem::dummyScaleFromMassWeights<{netabins}, {nweights}>(nominal_weight, massWeight_tensor, goodMuons_eta0, 2.e-4, {str(isW).lower()})")
-                    scale_etabins_axis = hist.axis.Regular(netabins, -2.4, 2.4, name="scaleEtaSlice", underflow=False, overflow=False)
-                    dummyMuonScaleSyst = df.HistoBoost("muonScaleSyst", nominal_axes, [*nominal_cols, "muonScaleDummy4Bins2e4"],
-                        tensor_axes=[down_up_axis, scale_etabins_axis])
-                else:
-                    netabins = 1
-                    df = df.Define("muonScaleDummy1Bin1e4", f"wrem::dummyScaleFromMassWeights<{netabins}, {nweights}>(nominal_weight, massWeight_tensor, goodMuons_eta0, 1.e-4, {str(isW).lower()})")
-                    scale_etabins_axis = hist.axis.Regular(netabins, -2.4, 2.4, name="scaleEtaSlice", underflow=False, overflow=False)
-                    dummyMuonScaleSyst = df.HistoBoost("muonScaleSyst", nominal_axes, [*nominal_cols, "muonScaleDummy1Bin1e4"],
-                        tensor_axes=[down_up_axis, scale_etabins_axis])
-=======
                 netabins = args.muonCorrEtaBins
                 nweights = 21
                 mag = args.muonCorrMag
@@ -274,7 +255,6 @@
                 scale_etabins_axis = hist.axis.Regular(netabins, -2.4, 2.4, name="scaleEtaSlice", underflow=False, overflow=False)
                 dummyMuonScaleSyst = df.HistoBoost("muonScaleSyst", nominal_axes, [*nominal_cols, f"muonScaleDummy{netabins}Bins"],
                     tensor_axes=[down_up_axis, scale_etabins_axis])
->>>>>>> 0c06bf21
 
                 results.append(dummyMuonScaleSyst)
 
