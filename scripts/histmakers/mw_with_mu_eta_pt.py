--- conflicted
+++ resolved
@@ -185,9 +185,8 @@
     muon_efficiency_helper, muon_efficiency_helper_syst, muon_efficiency_helper_stat = muon_efficiencies_binned.make_muon_efficiency_helpers_binned(filename = data_dir + "/muonSF/allSmooth_GtoH3D.root", era = era, max_pt = axis_pt.edges[-1], usePseudoSmoothing=True)
 else:
     logger.info("Using smoothed scale factors and uncertainties")
-<<<<<<< HEAD
-    muon_efficiency_helper, muon_efficiency_helper_syst, muon_efficiency_helper_stat = wremnants.make_muon_efficiency_helpers_smooth(filename = args.sfFile, era = era, what_analysis = thisAnalysis, max_pt = axis_pt.edges[-1], isoEfficiencySmoothing = args.isoEfficiencySmoothing, smooth3D=args.smooth3dsf, isoDefinition=args.isolationDefinition)
-    #muon_efficiency_veto_helper, muon_efficiency_veto_helper_syst, muon_efficiency_veto_helper_stat = wremnants.make_muon_efficiency_helpers_veto(useGlobalOrTrackerVeto = useGlobalOrTrackerVeto, era = era)
+    muon_efficiency_helper, muon_efficiency_helper_syst, muon_efficiency_helper_stat = muon_efficiencies_smooth.make_muon_efficiency_helpers_smooth(filename = args.sfFile, era = era, what_analysis = thisAnalysis, max_pt = axis_pt.edges[-1], isoEfficiencySmoothing = args.isoEfficiencySmoothing, smooth3D=args.smooth3dsf, isoDefinition=args.isolationDefinition)
+    #muon_efficiency_veto_helper, muon_efficiency_veto_helper_syst, muon_efficiency_veto_helper_stat = muon_efficiencies_smooth.make_muon_efficiency_helpers_veto(useGlobalOrTrackerVeto = useGlobalOrTrackerVeto, era = era)
     muon_efficiency_veto_helper, muon_efficiency_veto_helper_syst, muon_efficiency_veto_helper_stat = wremnants.muon_efficiencies_veto_TEST.make_muon_efficiency_helpers_veto_TEST(antiveto=True)
     
 logger.info(f"SF file: {args.sfFile}")
@@ -197,23 +196,9 @@
     for es in common.muonEfficiency_altBkgSyst_effSteps:
         altSFfile = args.sfFile.replace(".root", "_altBkg.root")
         logger.info(f"Additional SF file for alternate syst with {es}: {altSFfile}")
-        muon_efficiency_helper_syst_altBkg[es] = wremnants.make_muon_efficiency_helpers_smooth_altSyst(filename = altSFfile, era = era,
-                                                                                                       what_analysis = thisAnalysis, max_pt = axis_pt.edges[-1],
-                                                                                                       effStep=es)
-=======
-    muon_efficiency_helper, muon_efficiency_helper_syst, muon_efficiency_helper_stat = muon_efficiencies_smooth.make_muon_efficiency_helpers_smooth(filename = args.sfFile, era = era, what_analysis = thisAnalysis, max_pt = axis_pt.edges[-1], isoEfficiencySmoothing = args.isoEfficiencySmoothing, smooth3D=args.smooth3dsf, isoDefinition=args.isolationDefinition)
-    muon_efficiency_veto_helper, muon_efficiency_veto_helper_syst, muon_efficiency_veto_helper_stat = muon_efficiencies_veto.make_muon_efficiency_helpers_veto(useGlobalOrTrackerVeto = useGlobalOrTrackerVeto, era = era)
-
-logger.info(f"SF file: {args.sfFile}")
-
-muon_efficiency_helper_syst_altBkg = {}
-for es in common.muonEfficiency_altBkgSyst_effSteps:
-    altSFfile = args.sfFile.replace(".root", "_altBkg.root")
-    logger.info(f"Additional SF file for alternate syst with {es}: {altSFfile}")
-    muon_efficiency_helper_syst_altBkg[es] = muon_efficiencies_smooth.make_muon_efficiency_helpers_smooth_altSyst(filename = altSFfile, era = era,
-                                                                                                   what_analysis = thisAnalysis, max_pt = axis_pt.edges[-1],
-                                                                                                   effStep=es)
->>>>>>> 8287434c
+        muon_efficiency_helper_syst_altBkg[es] = muon_efficiencies_smooth.make_muon_efficiency_helpers_smooth_altSyst(filename = altSFfile, era = era,
+                                                                                                                      what_analysis = thisAnalysis, max_pt = axis_pt.edges[-1],
+                                                                                                                      effStep=es)
 
 pileup_helper = pileup.make_pileup_helper(era = era)
 vertex_helper = vertex.make_vertex_helper(era = era)
