--- conflicted
+++ resolved
@@ -58,14 +58,7 @@
     if isFloatingPOIsTheoryAgnostic:
         logger.warning("Running theory agnostic with only nominal and mass weight histograms for now.")
         parser = common.set_parser_default(parser, "onlyMainHistograms", True)
-    if isUnfolding:
-<<<<<<< HEAD
-        parser = common.set_parser_default(parser, "pt", common.get_default_ptbins(analysis_label, unfolding=True))
-        
-=======
-        parser = common.set_parser_default(parser, "pt", [32,26.,58.])
-
->>>>>>> 5354f7e7
+
 # axes for W MC efficiencies with uT dependence for iso and trigger
 axis_pt_eff_list = [24.,26.,28.,30.,32.,34.,36.,38.,40., 42., 44., 47., 50., 55., 60., 65.]
 axis_pt_eff = hist.axis.Variable(axis_pt_eff_list, name = "pt", overflow=not args.excludeFlow, underflow=not args.excludeFlow)
