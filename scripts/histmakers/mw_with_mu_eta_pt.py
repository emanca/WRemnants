--- conflicted
+++ resolved
@@ -35,27 +35,20 @@
 
 logger = logging.setup_logger(__file__, args.verbose, args.noColorLogger)
 
-<<<<<<< HEAD
 if args.poiAsNoi and not args.theoryAgnostic:
     message = "Option --poiAsNoi currently requires --theoryAgnostic"
     logger.warning(message)
     raise NotImplementedError(message)
-    
-if args.theoryAgnostic:
-    # temporary, to ensure running with stat only until systematics are all implemented
-    if not args.poiAsNoi:
-        logger.warning("Running theory agnostic with only nominal and mass weight histograms for now.")
-        parser = common.set_parser_default(parser, "onlyMainHistograms", True)
-    parser = common.set_parser_default(parser, "genVars", ["ptVgenSig", "absYVgenSig", "helicity"]) # TODO check sorting
-=======
+
 if args.theoryAgnostic or args.unfolding:
     parser = common.set_parser_default(parser, "excludeFlow", True)
     if args.theoryAgnostic:
-        # temporary, to ensure running with stat only until systematics are all implemented
-        logger.warning("Running theory agnostic with only nominal and mass weight histograms for now.")
-        parser = common.set_parser_default(parser, "onlyMainHistograms", True)
-        parser = common.set_parser_default(parser, "genVars", ["absYVgenSig", "ptVgenSig", "helicity"])
->>>>>>> 25098fad
+        parser = common.set_parser_default(parser, "genVars", ["ptVgenSig", "absYVgenSig", "helicity"]) # TODO check sorting
+        # temporary, to ensure running with stat only for original theory agnostic until systematics are all implemented
+        if not args.poiAsNoi:
+            logger.warning("Running theory agnostic with only nominal and mass weight histograms for now.")
+            parser = common.set_parser_default(parser, "onlyMainHistograms", True)
+        
     args = parser.parse_args()
     
 thisAnalysis = ROOT.wrem.AnalysisType.Wmass
