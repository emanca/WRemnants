from utilities import boostHistHelpers as hh, common, output_tools

parser,initargs = common.common_parser()

import narf
import wremnants
from wremnants import theory_tools,syst_tools,theory_corrections
import hist
import math


parser.add_argument("--skipAngularCoeffs", action='store_true', help="Skip the conversion of helicity moments to angular coeff fractions")
parser.add_argument("--singleLeptonHists", action='store_true', help="Also store single lepton kinematics")
parser.add_argument("--skip-ew-hists", action='store_true', help="Also store histograms for EW reweighting. Use with --filter horace")

parser = common.set_parser_default(parser, "filterProcs", common.vprocs)

args = parser.parse_args()

logger = common.setup_logger(__file__, args.verbose, args.color_logger)

<<<<<<< HEAD
datasets = wremnants.datasets2016.getDatasets(maxFiles=args.maxFiles, 
    filt=common.get_process_filter(args.filterProcs, args.invert_filter), 
    nanoVersion="v8" if args.v8 else "v9", base_path=args.data_path, mode='gen')
=======
filt = lambda x,filts=args.filterProcs: any([f in x.name for f in filts])
excludeGroup = args.excludeProcGroups if args.excludeProcGroups else None
datasets = wremnants.datasets2016.getDatasets(maxFiles=args.maxFiles,
                                              filt=filt if args.filterProcs else None,
                                              excludeGroup=excludeGroup,
                                              nanoVersion="v8" if args.v8 else "v9", base_path=args.data_path, mode='gen')
>>>>>>> e68362d5

axis_massWgen = hist.axis.Variable([5., 13000.], name="massVgen", underflow=True, overflow=False)

#axis_massZgen = hist.axis.Regular(12, 60., 120., name="massVgen")
axis_massZgen = hist.axis.Regular(10, 60., 120., name="massVgen")

axis_absYVgen = hist.axis.Variable(
    [0, 0.25, 0.5, 0.75, 1, 1.25, 1.5, 1.75, 2, 2.25, 2.5, 2.75, 3, 3.25, 3.5, 3.75, 4, 4.25, 4.5, 4.75, 5, 10], 
    name = "absYVgen", underflow=False
)

axis_ygen = hist.axis.Regular(200, -5., 5., name="y")

axis_ptVgen = hist.axis.Variable(
    list(range(0,151))+[160., 190.0, 220.0, 250.0, 300.0, 400.0, 500.0, 800.0, 1500.0], 
    name = "ptVgen", underflow=False,
)

axis_chargeWgen = hist.axis.Regular(
    2, -2, 2, name="chargeVgen", underflow=False, overflow=False
)

axis_chargeZgen = hist.axis.Integer(
    0, 1, name="chargeVgen", underflow=False, overflow=False
)

axis_l_eta_gen = hist.axis.Regular(48, -2.4, 2.4, name = "eta")
axis_l_pt_gen = hist.axis.Regular(29, 26., 55., name = "pt")

corr_helpers = theory_corrections.load_corr_helpers(common.vprocs, args.theory_corr)

def build_graph(df, dataset):
    print("build graph")
    print(dataset.name)
    results = []
    
    if dataset.is_data:
        raise RuntimeError("Running GEN analysis over data is not supported")

    isW = dataset.name in common.wprocs
    isZ = dataset.name in common.zprocs

    weight_expr = "std::copysign(1.0, genWeight)"
    df = df.Define("weight", weight_expr)
    # This sum should happen before any change of the weight
    weightsum = df.SumAndCount("weight")

    if "reweight_h2" in dataset.name:
        weight_expr = f"{weight_expr}*H2BugFixWeight[0]"
    elif "NNLOPS" in dataset.name:
        weight_expr = f"{weight_expr}*LHEScaleWeightAltSet1[4]"

    df = theory_tools.define_weights_and_corrs(df, weight_expr, dataset.name, corr_helpers, args)

    if isZ:
        nominal_axes = [axis_massZgen, axis_absYVgen, axis_ptVgen, axis_chargeZgen]
        lep_axes = [axis_l_eta_gen, axis_l_pt_gen, axis_chargeZgen]
    else:
        nominal_axes = [axis_massWgen, axis_absYVgen, axis_ptVgen, axis_chargeWgen]
        lep_axes = [axis_l_eta_gen, axis_l_pt_gen, axis_chargeWgen]

    nominal_cols = ["massVgen", "absYVgen", "ptVgen", "chargeVgen"]
    lep_cols = ["etaPrefsrLep", "ptPrefsrLep", "chargeVgen"]

    if args.singleLeptonHists and isW or isZ:
        if isW:
            df = df.Define('ptPrefsrLep', 'genlanti.pt()')
            df = df.Define('etaPrefsrLep', 'genlanti.eta()')
        else:
            df = df.Define('ptPrefsrLep', 'genl.pt()')
            df = df.Define('etaPrefsrLep', 'genl.eta()')
        results.append(df.HistoBoost("nominal_genlep", lep_axes, [*lep_cols, "nominal_weight"]))

    if not args.skip_ew_hists and (isW or isZ):
        if isZ:
            massBins = theory_tools.make_ew_binning(mass = 91.1535, width = 2.4932, initialStep=0.010)
        else:
            massBins = theory_tools.make_ew_binning(mass = 80.3815, width = 2.0904, initialStep=0.010)
        ew_cols = ['ewMll', 'ewLogDeltaM']
        axis_ewMll = hist.axis.Variable(massBins, name = "ewMll")
        axis_ewLogDeltaM = hist.axis.Regular(100, -5, 5, name = "ewLogDeltaM")
        ew_axes = [axis_ewMll, axis_ewLogDeltaM]
        results.append(df.HistoBoost("nominal_ew", ew_axes, [*ew_cols, "nominal_weight"]))

    nominal_gen = df.HistoBoost("nominal_gen", nominal_axes, [*nominal_cols, "nominal_weight"])

    results.append(nominal_gen)

    if not 'horace' in dataset.name:

        if "LHEScaleWeight" in df.GetColumnNames():
            df = theory_tools.define_scale_tensor(df)
            syst_tools.add_qcdScale_hist(results, df, nominal_axes, nominal_cols, "nominal_gen")
            df = df.Define("helicity_moments_scale_tensor", "wrem::makeHelicityMomentScaleTensor(csSineCosThetaPhi, scaleWeights_tensor, nominal_weight)")
            helicity_moments_scale = df.HistoBoost("helicity_moments_scale", nominal_axes, [*nominal_cols, "helicity_moments_scale_tensor"], tensor_axes = [wremnants.axis_helicity, *wremnants.scale_tensor_axes])
            results.append(helicity_moments_scale)

        if "LHEPdfWeight" in df.GetColumnNames():
            df = theory_tools.define_pdf_columns(df, dataset.name, args.pdfs, args.altPdfOnlyCentral)
            syst_tools.add_pdf_hists(results, df, dataset.name, nominal_axes, nominal_cols, args.pdfs, "nominal_gen")

    if args.theory_corr and dataset.name in corr_helpers:
        results.extend(theory_tools.make_theory_corr_hists(df, "nominal_gen", nominal_axes, nominal_cols,
            corr_helpers[dataset.name], args.theory_corr, modify_central_weight=not args.theory_corr_alt_only)
        )
        if args.singleLeptonHists:
            results.extend(theory_tools.make_theory_corr_hists(df, "nominal_genlep", lep_axes, lep_cols, 
                corr_helpers[dataset.name], args.theory_corr, modify_central_weight=not args.theory_corr_alt_only)
            )

    if "MEParamWeight" in df.GetColumnNames():
        df = syst_tools.define_mass_weights(df, isW)
        syst_tools.add_massweights_hist(results, df, nominal_axes, nominal_cols, "nominal_gen")

    return results, weightsum

resultdict = narf.build_and_run(datasets, build_graph)

output_tools.write_analysis_output(resultdict, "w_z_gen_dists.hdf5", args)

print("computing angular coefficients")

z_moments = None
w_moments = None

if not args.skipAngularCoeffs:
    for dataset in datasets:
        name = dataset.name
        if "helicity_moments_scale" not in resultdict[name]["output"]:
            logger.warning(f"Failed to find helicity_moments_scale hist for proc {name}. Skipping!")
            continue
        moments = resultdict[name]["output"]["helicity_moments_scale"].get()
        if name in common.zprocs:
            if z_moments is None:
                z_moments = moments
            else:
                z_moments += moments
        elif name in common.wprocs:
            if w_moments is None:
                w_moments = moments
            else:
                w_moments += moments

if z_moments and w_moments:
    # REMINDER: common.ptV_binning is not the one using 10% quantiles, and the quantiles are not a subset of this binning, but apparently it doesn't matter
    yax_name = axis_absYVgen.name
    if "y" in z_moments.axes.name and "y" in w_moments.axes.name:
        z_moments = hh.makeAbsHist(z_moments, "y")
        w_moments = hh.makeAbsHist(w_moments, "y")
        yax_name = "absy"

    z_moments = hh.rebinHist(z_moments, axis_ptVgen.name, common.ptV_binning)
    z_moments = hh.rebinHist(z_moments, axis_massZgen.name, axis_massZgen.edges[::2])
    z_moments = hh.rebinHist(z_moments, yax_name, axis_absYVgen.edges[:-1])
    w_moments = hh.rebinHist(w_moments, axis_ptVgen.name, common.ptV_binning)
    w_moments = hh.rebinHist(w_moments, yax_name, axis_absYVgen.edges[:-1])

    coeffs = {"Z" : wremnants.moments_to_angular_coeffs(z_moments) if z_moments else None,
            "W" : wremnants.moments_to_angular_coeffs(w_moments) if w_moments else None,
    }

    output_tools.write_analysis_output(coeffs, "w_z_coeffs.hdf5", args)<|MERGE_RESOLUTION|>--- conflicted
+++ resolved
@@ -1,4 +1,4 @@
-from utilities import boostHistHelpers as hh, common, output_tools
+from utilities import boostHistHelpers as hh, common, output_tools, logging
 
 parser,initargs = common.common_parser()
 
@@ -17,20 +17,14 @@
 
 args = parser.parse_args()
 
-logger = common.setup_logger(__file__, args.verbose, args.color_logger)
+logger = logging.setup_logger(__file__, args.verbose, args.color_logger)
 
-<<<<<<< HEAD
-datasets = wremnants.datasets2016.getDatasets(maxFiles=args.maxFiles, 
-    filt=common.get_process_filter(args.filterProcs, args.invert_filter), 
-    nanoVersion="v8" if args.v8 else "v9", base_path=args.data_path, mode='gen')
-=======
 filt = lambda x,filts=args.filterProcs: any([f in x.name for f in filts])
 excludeGroup = args.excludeProcGroups if args.excludeProcGroups else None
 datasets = wremnants.datasets2016.getDatasets(maxFiles=args.maxFiles,
                                               filt=filt if args.filterProcs else None,
                                               excludeGroup=excludeGroup,
                                               nanoVersion="v8" if args.v8 else "v9", base_path=args.data_path, mode='gen')
->>>>>>> e68362d5
 
 axis_massWgen = hist.axis.Variable([5., 13000.], name="massVgen", underflow=True, overflow=False)
 
