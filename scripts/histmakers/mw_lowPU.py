--- conflicted
+++ resolved
@@ -89,11 +89,7 @@
 
 # axes for final cards/fitting
 nominal_axes = [
-<<<<<<< HEAD
-    axis_pt, axis_eta, axis_charge, 
-=======
     axis_fakerate_pt, axis_fakerate_eta, axis_charge, 
->>>>>>> d768d50f
     hist.axis.Variable([0, 2, 4, 6, 8, 10, 12, 14, 16, 18, 20, 25, 30, 40, 50, 60, 75, 90, 150], name = "ptll", underflow=False, overflow=True),    
     axis_passIso, axis_passMT]
 
@@ -104,11 +100,7 @@
 axis_mT = hist.axis.Variable([0] + list(range(40, 110, 1)) + [110, 112, 114, 116, 118, 120, 125, 130, 140, 160, 180, 200], name = "mt",underflow=False, overflow=True)
 axis_mT = hist.axis.Regular(100, 0, 200, name = "mt", underflow=False)
 
-<<<<<<< HEAD
-axes_mT = [axis_pt, axis_eta, axis_charge, axis_mT, axis_passIso]
-=======
 axes_mT = [axis_fakerate_pt, axis_fakerate_eta, axis_charge, axis_mT, axis_passIso]
->>>>>>> d768d50f
 cols_mT = ["lep_pt", "lep_eta", "lep_charge", "transverseMass",  "passIso"]
 
 # reco_mT_axes = [common.axis_recoil_reco_ptW_lowpu, common.axis_mt_lowpu, axis_charge, axis_passMT, axis_passIso]
