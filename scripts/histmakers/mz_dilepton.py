--- conflicted
+++ resolved
@@ -30,13 +30,8 @@
 era = args.era
 
 # available axes for dilepton validation plots
-<<<<<<< HEAD
-reco_axes = {
-    "mll": hist.axis.Regular(60, 60., 120., name = "mll"),
-=======
 all_axes = {
     "mll": hist.axis.Regular(60, 60., 120., name = "mll", overflow=not args.excludeFlow, underflow=not args.excludeFlow),
->>>>>>> 0b278421
     "yll": hist.axis.Regular(25, -2.5, 2.5, name = "yll"),
     "absYll": hist.axis.Regular(25, 0., 2.5, name = "absYll", underflow=False),
     "ptll": hist.axis.Variable(common.ptV_binning if not args.finePtBinning else range(60), name = "ptll", underflow=False),
