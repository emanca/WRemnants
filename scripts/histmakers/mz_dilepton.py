--- conflicted
+++ resolved
@@ -81,13 +81,8 @@
 nominal_axes = [all_axes[a] for a in nominal_cols] 
 
 gen_axes = {
-<<<<<<< HEAD
-    "ptVGen": hist.axis.Variable(ptV_binning, name = "ptVGen", underflow=False),
+    "ptVGen": hist.axis.Variable(dilepton_ptV_binning, name = "ptVGen", underflow=False),
     "absYVGen": hist.axis.Regular(10, 0, 2.5, name = "absYVGen", underflow=False),  
-=======
-    "ptVGen": hist.axis.Variable(dilepton_ptV_binning, name = "ptVGen", underflow=False, overflow=False),
-    "absYVGen": hist.axis.Regular(10, 0, 2.5, name = "absYVGen", underflow=False, overflow=False),  
->>>>>>> 863afcc3
 }
 
 if args.unfolding:
