from utilities import boostHistHelpers as hh, common, output_tools

<<<<<<< HEAD
parser,initargs = common.common_parser(True)
=======
parser,initargs = common.common_parser()
logger = common.child_logger(__name__)
>>>>>>> 97668a6c

import narf
import wremnants
from wremnants import theory_tools,syst_tools,theory_corrections, muon_validation, muon_calibration, muon_selections
import hist
import lz4.frame
import math
import time
import os

parser.add_argument("--csvars_hist", action='store_true', help="Add CS variables to dilepton hist")
parser.add_argument("--uncertainty-axes", type=str, nargs="*", default=["mll",], help="")
parser.add_argument("--finePtBinning", action='store_true', help="Use fine binning for ptll")

parser = common.set_parser_default(parser, "pt", [44,26.,70.])
parser = common.set_parser_default(parser, "eta", [6,-2.4,2.4])

args = parser.parse_args()

filt = lambda x,filts=args.filterProcs: any([f in x.name for f in filts])
datasets = wremnants.datasets2016.getDatasets(maxFiles=args.maxFiles, filt=filt if args.filterProcs else None, 
    nanoVersion="v8" if args.v8 else "v9", base_path=args.data_path)

era = args.era

# available axes for dilepton validation plots
axes = {
    "mll": hist.axis.Regular(60, 60., 120., name = "mll"),
    "yll": hist.axis.Regular(25, -2.5, 2.5, name = "yll"),
    "ptll": hist.axis.Variable(common.ptV_binning if not args.finePtBinning else range(60), name = "ptll"),
    "etaPlus": hist.axis.Regular(int(args.eta[0]), args.eta[1], args.eta[2], name = "etaPlus"),
    "etaMinus": hist.axis.Regular(int(args.eta[0]), args.eta[1], args.eta[2], name = "etaMinus"),
    "etaSum": hist.axis.Regular(12, -4.8, 4.8, name = "etaSum"),
    "etaDiff": hist.axis.Variable([-4.8, -1.0, -0.6, -0.2, 0.2, 0.6, 1.0, 4.8], name = "etaDiff"),
    "ptPlus": hist.axis.Regular(int(args.pt[0]), args.pt[1], args.pt[2], name = "ptPlus"),
    "ptMinus": hist.axis.Regular(int(args.pt[0]), args.pt[1], args.pt[2], name = "ptMinus"),
    "cosThetaStarll": hist.axis.Regular(20, -1., 1., name = "cosThetaStarll"),
    "phiStarll": hist.axis.Regular(20, -math.pi, math.pi, circular = True, name = "phiStarll"),
    "charge": hist.axis.Regular(2, -2., 2., underflow=False, overflow=False, name = "charge") # categorical axes in python bindings always have an overflow bin, so use a regular
}

for a in args.uncertainty_axes:
    if a not in axes.keys():
        logger.error(f" {a} is not a known axes! Supported axes choices are {list(axes.keys())}")

nominal_cols = args.uncertainty_axes

if args.csvars_hist:
    nominal_cols += ["cosThetaStarll", "phiStarll"]

nominal_cols.append("charge")

nominal_axes = [axes[a] for a in nominal_cols] 

# define helpers
muon_prefiring_helper, muon_prefiring_helper_stat, muon_prefiring_helper_syst = wremnants.make_muon_prefiring_helpers(era = era)

qcdScaleByHelicity_helper = wremnants.makeQCDScaleByHelicityHelper(is_w_like = True)
axis_chargeVgen = qcdScaleByHelicity_helper.hist.axes["chargeVgen"]
axis_ptVgen = hist.axis.Variable(
    common.ptV_10quantiles_binning, 
    name = "ptVgen", underflow=False
)

# extra axes which can be used to label tensor_axes
if args.binnedScaleFactors:
    logger.info("Using binned scale factors and uncertainties")
    # add usePseudoSmoothing=True for tests with Asimov
    muon_efficiency_helper, muon_efficiency_helper_syst, muon_efficiency_helper_stat = wremnants.make_muon_efficiency_helpers_binned(filename = args.sfFile,
                                                                                                                                     era = era,
                                                                                                                                     max_pt = args.pt[2],
                                                                                                                                     is_w_like = True) 
else:
    logger.info("Using smoothed scale factors and uncertainties")
    muon_efficiency_helper, muon_efficiency_helper_syst, muon_efficiency_helper_stat = wremnants.make_muon_efficiency_helpers_smooth(filename = args.sfFile,
                                                                                                                                     era = era,
                                                                                                                                     max_pt = args.pt[2],
                                                                                                                                     is_w_like = True)
logger.info(f"SF file: {args.sfFile}")

pileup_helper = wremnants.make_pileup_helper(era = era)

mc_jpsi_crctn_helper, data_jpsi_crctn_helper = muon_validation.make_jpsi_crctn_helpers(args.muonCorr)

mc_calibration_helper, data_calibration_helper, calibration_uncertainty_helper = muon_calibration.make_muon_calibration_helpers()

smearing_helper = muon_calibration.make_muon_smearing_helpers() if args.smearing else None

bias_helper = muon_calibration.make_muon_bias_helpers(args.muonCorr, args.smearing) if args.bias_calibration else None

corr_helpers = theory_corrections.load_corr_helpers(common.vprocs, args.theory_corr)

# recoil initialization
if not args.no_recoil:
    from wremnants import recoil_tools
    recoilHelper = recoil_tools.Recoil("highPU", flavor="mumu", met=args.met)


def build_graph(df, dataset):
    logger.info(f"build graph for dataset: {dataset.name}")
    results = []
    isW = dataset.name in common.wprocs
    isZ = dataset.name in common.zprocs

    if dataset.is_data:
        df = df.DefinePerSample("weight", "1.0")
    else:
        df = df.Define("weight", "std::copysign(1.0, genWeight)")

    weightsum = df.SumAndCount("weight")

    df = df.Filter("HLT_IsoTkMu24 || HLT_IsoMu24")

    df = muon_selections.veto_electrons(df)
    df = muon_selections.apply_met_filters(df)

    cvh_helper = data_calibration_helper if dataset.is_data else mc_calibration_helper
    jpsi_helper = data_jpsi_crctn_helper if dataset.is_data else mc_jpsi_crctn_helper

    df = muon_calibration.define_corrected_muons(df, cvh_helper, jpsi_helper, args.muonCorr, dataset, smearing_helper, bias_helper)

    df = muon_selections.select_veto_muons(df, nMuons=2)
    df = muon_selections.select_good_muons(df, nMuons=2, use_trackerMuons=args.trackerMuons, use_isolation=True)

    df = muon_selections.define_trigger_muons(df)

    df = muon_selections.select_z_candidate(df, args.pt[1], args.pt[2])

    df = muon_selections.select_standalone_muons(df, dataset, args.trackerMuons, "trigMuons")
    df = muon_selections.select_standalone_muons(df, dataset, args.trackerMuons, "nonTrigMuons")

    df = muon_selections.apply_triggermatching_muon(df, dataset, "trigMuons_eta0", "trigMuons_phi0")

    df = df.Define("ptll", "ll_mom4.pt()")
    df = df.Define("yll", "ll_mom4.Rapidity()")
    df = df.Define("absYll", "std::fabs(yll)")
    df = df.Define("csSineCosThetaPhill", "trigMuons_charge0 == -1 ? wrem::csSineCosThetaPhi(trigMuons_mom4, nonTrigMuons_mom4) : wrem::csSineCosThetaPhi(nonTrigMuons_mom4, trigMuons_mom4)")
    
    # "renaming" to write out corresponding axis
    df = df.Alias("charge", "trigMuons_charge0")
    df = df.Define("etaPlus", "trigMuons_charge0 == -1 ? nonTrigMuons_eta0 : trigMuons_eta0") 
    df = df.Define("etaMinus", "trigMuons_charge0 == 1 ? nonTrigMuons_eta0 : trigMuons_eta0") 
    df = df.Define("ptPlus", "trigMuons_charge0 == -1 ? nonTrigMuons_pt0 : trigMuons_pt0") 
    df = df.Define("ptMinus", "trigMuons_charge0 == 1 ? nonTrigMuons_pt0 : trigMuons_pt0") 

    df = df.Define("etaSum", "nonTrigMuons_eta0 + trigMuons_eta0") 
    df = df.Define("etaDiff", "nonTrigMuons_eta0 - trigMuons_eta0") 

    df = df.Define("cosThetaStarll", "csSineCosThetaPhill.costheta")
    df = df.Define("phiStarll", "std::atan2(csSineCosThetaPhill.sinphi, csSineCosThetaPhill.cosphi)")

    if not dataset.is_data:
        df = df.Define("weight_pu", pileup_helper, ["Pileup_nTrueInt"])
        df = df.Define("weight_fullMuonSF_withTrackingReco", muon_efficiency_helper, ["trigMuons_pt0", "trigMuons_eta0", "trigMuons_SApt0", "trigMuons_SAeta0", "trigMuons_charge0",
                                                                                      "nonTrigMuons_pt0", "nonTrigMuons_eta0", "nonTrigMuons_SApt0", "nonTrigMuons_SAeta0", "nonTrigMuons_charge0"])
        df = df.Define("weight_newMuonPrefiringSF", muon_prefiring_helper, ["Muon_correctedEta", "Muon_correctedPt", "Muon_correctedPhi", "Muon_correctedCharge", "Muon_looseId"])

        weight_expr = "weight*weight_pu*weight_fullMuonSF_withTrackingReco*weight_newMuonPrefiringSF*L1PreFiringWeight_ECAL_Nom"

        df = theory_tools.define_weights_and_corrs(df, weight_expr, dataset.name, corr_helpers, args)
        if isW or isZ:
            df = theory_tools.define_pdf_columns(df, dataset.name, args.pdfs, args.altPdfOnlyCentral)
            df = theory_tools.define_scale_tensor(df)
    else:
        df = df.DefinePerSample("nominal_weight", "1.0")

    results.append(df.HistoBoost("weight", [hist.axis.Regular(100, -2, 2)], ["nominal_weight"]))
    results.append(df.HistoBoost("nominal", nominal_axes, [*nominal_cols, "nominal_weight"]))

    if not dataset.is_data and not args.onlyMainHistograms:


        df = syst_tools.add_muon_efficiency_unc_hists(results, df, muon_efficiency_helper_stat, muon_efficiency_helper_syst, nominal_axes, nominal_cols, is_w_like=True)
        df = syst_tools.add_L1Prefire_unc_hists(results, df, muon_prefiring_helper_stat, muon_prefiring_helper_syst, nominal_axes, nominal_cols)

        # n.b. this is the W analysis so mass weights shouldn't be propagated
        # on the Z samples (but can still use it for dummy muon scale)
        if isW or isZ:

            if args.theory_corr and dataset.name in corr_helpers:
                results.extend(theory_tools.make_theory_corr_hists(df, "nominal", nominal_axes, nominal_cols, 
                    corr_helpers[dataset.name], args.theory_corr, modify_central_weight=not args.theory_corr_alt_only))

            scale_axes = [*nominal_axes, axis_ptVgen, axis_chargeVgen]
            scale_cols = [*nominal_cols, "ptVgen", "chargeVgen"]
            syst_tools.add_qcdScale_hist(results, df, scale_axes, scale_cols)
            syst_tools.add_pdf_hists(results, df, dataset.name, nominal_axes, nominal_cols, args.pdfs)


            df = syst_tools.define_mass_weights(df)
            if isZ:
                syst_tools.add_massweights_hist(results, df, nominal_axes, nominal_cols)
                # there is no W backgrounds for the Wlike, make QCD scale histograms only for Z
                # should probably remove the charge here, because the Z only has a single charge and the pt distribution does not depend on which charged lepton is selected
                if not args.skipHelicity:
                    # TODO: Should have consistent order here with the scetlib correction function
                    syst_tools.add_qcdScaleByHelicityUnc_hist(results, df, qcdScaleByHelicity_helper, scale_axes, scale_cols)

            # Don't think it makes sense to apply the mass weights to scale leptons from tau decays
            if not "tau" in dataset.name:
                syst_tools.add_muonscale_hist(
                    results, df, args.muonCorrEtaBins, args.muonCorrMag, isW, nominal_axes, nominal_cols,
                    muon_eta="trigMuons_eta0")


    return results, weightsum

resultdict = narf.build_and_run(datasets, build_graph)

output_tools.write_analysis_output(resultdict, "mz_dilepton.pkl.lz4", args)<|MERGE_RESOLUTION|>--- conflicted
+++ resolved
@@ -1,11 +1,7 @@
 from utilities import boostHistHelpers as hh, common, output_tools
 
-<<<<<<< HEAD
 parser,initargs = common.common_parser(True)
-=======
-parser,initargs = common.common_parser()
 logger = common.child_logger(__name__)
->>>>>>> 97668a6c
 
 import narf
 import wremnants
