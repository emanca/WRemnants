# This is a basic workflow to help you get started with Actions

name: Unfolding

# Controls when the workflow will run
on:
  # Triggers the workflow on push or pull request events but only for the master branch
  pull_request:
    branches: [ main ]
  schedule:
    - cron: '0 1 * * 5' # Run on Friday morning at 1h00 UTC
    - cron: '30 5 * * 1-5' # Run on weekdays
  # Allows you to run this workflow manually from the Actions tab
  workflow_dispatch:

env: 
  MAX_FILES: 10
  LUMI_SCALE: 760
  NTHREADS: 16
  LOCAL_WEB_DIR: www/WMassAnalysis/PRValidation
  EOS_DIR: /eos/user/c/cmsmwbot
  OUTFILE_WMASS: "mw_with_mu_eta_pt_unfolding.hdf5"
  OUTFILE_WLIKE: "mz_wlike_with_mu_eta_pt_unfolding.hdf5"
  OUTFILE_DILEPTON: "mz_dilepton_unfolding.hdf5"

# A workflow run is made up of one or more jobs that can run sequentially or in parallel
jobs:

  setenv:
    runs-on: [self-hosted, linux, x64]

    outputs:
      WREMNANTS_OUTDIR: ${{steps.export.outputs.WREMNANTS_OUTDIR}}
      WEB_DIR: ${{steps.export.outputs.WEB_DIR}}
      PLOT_DIR: ${{steps.export.outputs.PLOT_DIR}}
      NTHREADS: ${{steps.export.outputs.NTHREADS}}
      MAX_FILES: ${{steps.export.outputs.MAX_FILES}}
      LUMI_SCALE: ${{steps.export.outputs.LUMI_SCALE}}

    steps:
      - uses: actions/checkout@v4
        with:
          submodules: 'recursive'
          lfs: 'true'

      - name: setup kerberos
        run: |
          kinit -kt ~/private/.keytab cmsmwbot@CERN.CH
          klist -k -t -e ~/private/.keytab
          klist
          echo "xrdfs root://eosuser.cern.ch// ls $EOS_DIR"
          xrdfs root://eosuser.cern.ch// ls $EOS_DIR

      - name: setup kerberos within singularity image
        run: |
          scripts/ci/run_with_singularity.sh kinit -kt ~/private/.keytab cmsmwbot@CERN.CH
          scripts/ci/run_with_singularity.sh klist -k -t -e ~/private/.keytab
          scripts/ci/run_with_singularity.sh klist
          echo "xrdfs root://eoscms.cern.ch// ls $EOS_DATA_DIR"
          scripts/ci/run_with_singularity.sh xrdfs root://eoscms.cern.ch// ls $EOS_DATA_DIR

      - name: setup unscheduled
        if: github.event_name != 'schedule'
        run: echo PLOT_DIR=PR$(echo $GITHUB_REF | awk 'BEGIN { FS = "/" } ; { print $3 }')/$(date +%Y_%m_%d)/unfolding >> $GITHUB_ENV

      - name: setup scheduled build
        if: github.event.schedule == '0 1 * * 5'
        run: |
          echo PLOT_DIR=ScheduledBuilds_unfolding/$(date +%Y_%m_%d)_$(git rev-parse --short "$GITHUB_SHA") >> $GITHUB_ENV

      - name: setup reference run
        if: github.event.schedule == '30 5 * * 1-5'
        run: |
          echo PLOT_DIR=ReferenceRuns/$(date +%Y_%m_%d)_$(git rev-parse --short "$GITHUB_SHA")/unfolding >> $GITHUB_ENV

      - name: setup full events
        if: github.event_name != 'pull_request' && github.event.schedule != '30 5 * * 1-5'
        run: |
          echo "NTHREADS=256" >> $GITHUB_ENV
          echo "MAX_FILES=-2" >> $GITHUB_ENV
          echo "LUMI_SCALE=1" >> $GITHUB_ENV

      - name: setup outdir
        run: echo "WREMNANTS_OUTDIR=/tmp/${USER}/$(uuidgen)" >> $GITHUB_ENV

      - name: setup webdir
        # TODO: Get the local writing+copy to eos working
        run: echo "WEB_DIR=$WREMNANTS_OUTDIR/$LOCAL_WEB_DIR" >> $GITHUB_ENV

      - name: create webdir
        run: mkdir -p ${{env.WEB_DIR}}

      - id: export
        run: |
          echo "PLOT_DIR=$PLOT_DIR" >> $GITHUB_OUTPUT
          echo "MAX_FILES=$MAX_FILES" >> $GITHUB_OUTPUT
          echo "LUMI_SCALE=$LUMI_SCALE" >> $GITHUB_OUTPUT
          echo "NTHREADS=$NTHREADS" >> $GITHUB_OUTPUT
          echo "WREMNANTS_OUTDIR=$WREMNANTS_OUTDIR" >> $GITHUB_OUTPUT
          echo "WEB_DIR=$WEB_DIR" >> $GITHUB_OUTPUT

  w-analysis:
    # The type of runner that the job will run on
    runs-on: [self-hosted, linux, x64]
    needs: setenv

    # Steps represent a sequence of tasks that will be executed as part of the job
    steps:
      - env:
          WREMNANTS_OUTDIR: ${{ needs.setenv.outputs.WREMNANTS_OUTDIR }}
          NTHREADS: ${{ needs.setenv.outputs.NTHREADS }}
          MAX_FILES: ${{ needs.setenv.outputs.MAX_FILES }}*10
          LUMI_SCALE: ${{ needs.setenv.outputs.LUMI_SCALE }}
        run: |
          echo "WREMNANTS_OUTDIR=${WREMNANTS_OUTDIR}" >> $GITHUB_ENV
          echo "NTHREADS=${NTHREADS}" >> $GITHUB_ENV
          echo "MAX_FILES=${MAX_FILES}" >> $GITHUB_ENV
          echo "LUMI_SCALE=${LUMI_SCALE}" >> $GITHUB_ENV
          echo "HIST_FILE=${WREMNANTS_OUTDIR}/${OUTFILE_WMASS}" >> $GITHUB_ENV

      # Checks-out your repository under $GITHUB_WORKSPACE, so your job can access it
      - uses: actions/checkout@v4
        with:
          submodules: 'recursive'
          lfs: 'true'

      - name: wmass setup lumi scale
        if: github.event_name == 'pull_request' || github.event.schedule == '30 5 * * 1-5'
        run: | 
          echo "LUMI_SCALE=120" >> $GITHUB_ENV
          echo "NTRHEADS=${NTHREADS}*2" >> $GITHUB_ENV

      - name: wmass analysis
        # run with a reduced binning
        if: github.event_name == 'pull_request' || github.event.schedule == '30 5 * * 1-5'
        run: >-
          scripts/ci/run_with_singularity.sh scripts/ci/setup_and_run_python.sh scripts/histmakers/mw_with_mu_eta_pt.py 
          --analysisMode unfolding -j $((NTHREADS)) --maxFiles $((MAX_FILES)) --forceDefaultName -o $WREMNANTS_OUTDIR --postfix unfolding 
          --pt 6 26 58 --eta 6 -2.4 2.4 --genBins 4 3

      - name: wmass analysis
        # run with full binning
        if: github.event_name != 'pull_request' && github.event.schedule != '30 5 * * 1-5'
        run: >-
          scripts/ci/run_with_singularity.sh scripts/ci/setup_and_run_python.sh scripts/histmakers/mw_with_mu_eta_pt.py 
          --analysisMode unfolding -j $((NTHREADS)) --maxFiles $((MAX_FILES)) --forceDefaultName -o $WREMNANTS_OUTDIR --postfix unfolding

  w-unfolding:
    # The type of runner that the job will run on
    runs-on: [self-hosted, linux, x64]
    needs: [setenv, w-analysis]

    # Steps represent a sequence of tasks that will be executed as part of the job
    steps:
      - env:
          WREMNANTS_OUTDIR: ${{ needs.setenv.outputs.WREMNANTS_OUTDIR }}
          WEB_DIR: ${{ needs.setenv.outputs.WEB_DIR }}
          PLOT_DIR: ${{ needs.setenv.outputs.PLOT_DIR }}
          LUMI_SCALE: ${{ needs.setenv.outputs.LUMI_SCALE }}
        run: |
          echo "WREMNANTS_OUTDIR=${WREMNANTS_OUTDIR}" >> $GITHUB_ENV
          echo "WEB_DIR=${WEB_DIR}" >> $GITHUB_ENV
          echo "PLOT_DIR=${PLOT_DIR}" >> $GITHUB_ENV
          echo "LUMI_SCALE=${LUMI_SCALE}" >> $GITHUB_ENV
          echo "HIST_FILE=${WREMNANTS_OUTDIR}/${OUTFILE_WMASS}" >> $GITHUB_ENV
      - uses: actions/checkout@v4
        with:
          submodules: 'recursive'
          lfs: 'true'

      - name: wmass plot response matrix
        run: >-
          scripts/ci/run_with_singularity.sh scripts/ci/setup_and_run_python.sh scripts/plotting/response_matrix.py 
          --axes "pt-ptGen" "abs(eta)-absEtaGen" --procFilters Wmunu -p mw -o $WEB_DIR -f $PLOT_DIR $HIST_FILE

      - name: wmass combine setup
        run: >-
<<<<<<< HEAD
          scripts/ci/run_with_singularity.sh scripts/ci/setup_and_run_python.sh scripts/combine/setupCombine.py --fakeEstimation simple 
          -i $HIST_FILE --lumiScale $LUMI_SCALE --unfold --simultaneousABCD --hdf5 --sparse -o $WREMNANTS_OUTDIR --postfix unfolding
=======
          scripts/ci/run_with_singularity.sh scripts/ci/setup_and_run_python.sh scripts/combine/setupCombine.py 
          --analysisMode unfolding -i $HIST_FILE --lumiScale $LUMI_SCALE --ABCD --hdf5 --sparse -o $WREMNANTS_OUTDIR --postfix unfolding
>>>>>>> 611e6a82

      - name: wmass combine fit 
        run: >-
          cmssw-cc7 --command-to-run scripts/ci/run_combine.sh /home/c/cmsmwbot/combinetf/CMSSW_10_6_30/src/ 
          unfolding ${WREMNANTS_OUTDIR}/WMass_eta_pt_charge_passIso_passMT_unfolding/ WMass.hdf5

      - name: wmass combine unfolding result to hist
        run: >-
          scripts/ci/run_with_singularity.sh scripts/ci/setup_and_run_python.sh scripts/utilities/fitresult_pois_to_hist.py 
          $WREMNANTS_OUTDIR/WMass_eta_pt_charge_passIso_passMT_unfolding/fitresults_123456789.hdf5 -o $WREMNANTS_OUTDIR/WMass_eta_pt_charge_passIso_passMT_unfolding/ --outputFile results_unfolded

      - name: wmass combine unfolding plot pulls 
        run: >-
          scripts/ci/run_with_singularity.sh scripts/ci/setup_and_run_python.sh scripts/combine/pullsAndImpacts.py 
          -f $WREMNANTS_OUTDIR/WMass_eta_pt_charge_passIso_passMT_unfolding/fitresults_123456789.hdf5 -m ungrouped --sortDescending -s constraint 
          --debug --grouping max -t utilities/styles/nuisance_translate.json 
          output --outFolder $WEB_DIR/$PLOT_DIR -o pulls_unfolding_mw.html -n 50 --otherExtensions png pdf
          
      - name: wmass combine unfolding plot xsec 
        run: >-
          scripts/ci/run_with_singularity.sh scripts/ci/setup_and_run_python.sh scripts/plotting/unfolding_xsec.py $WREMNANTS_OUTDIR/WMass_eta_pt_charge_passIso_passMT_unfolding/fitresults_123456789.hdf5
          --histfile $HIST_FILE --varNames uncorr --varLabels MiNNLO -o $WEB_DIR -f $PLOT_DIR -v 4 --rrange 0.9 1.1 --logy
          -t 'utilities/styles/nuisance_translate.json' --grouping max

  w-theoryfit:
    # The type of runner that the job will run on
    runs-on: [self-hosted, linux, x64]
    needs: [setenv, w-unfolding]

    # Steps represent a sequence of tasks that will be executed as part of the job
    steps:
      - env:
          WREMNANTS_OUTDIR: ${{ needs.setenv.outputs.WREMNANTS_OUTDIR }}
          WEB_DIR: ${{ needs.setenv.outputs.WEB_DIR }}
          PLOT_DIR: ${{ needs.setenv.outputs.PLOT_DIR }}
        run: |
          echo "WREMNANTS_OUTDIR=${WREMNANTS_OUTDIR}" >> $GITHUB_ENV
          echo "WEB_DIR=${WEB_DIR}" >> $GITHUB_ENV
          echo "PLOT_DIR=${PLOT_DIR}" >> $GITHUB_ENV
          echo "HIST_FILE=${WREMNANTS_OUTDIR}/${OUTFILE_WMASS}" >> $GITHUB_ENV
      - uses: actions/checkout@v4
        with:
          submodules: 'recursive'
          lfs: 'true'

      - name: wmass theoryfit combine setup
        run: >-
          scripts/ci/run_with_singularity.sh scripts/ci/setup_and_run_python.sh scripts/combine/setupCombine.py -i $HIST_FILE 
          --fitresult ${WREMNANTS_OUTDIR}/WMass_eta_pt_charge_passIso_passMT_unfolding/fitresults_123456789.hdf5 --fitvar qGen-ptGen-absEtaGen 
          --hdf5 -o $WREMNANTS_OUTDIR --postfix theoryfit

      - name: wmass theoryfit combine fit 
        run: >-
          cmssw-cc7 --command-to-run scripts/ci/run_combine.sh /home/c/cmsmwbot/combinetf/CMSSW_10_6_30/src/ 
          theoryfit ${WREMNANTS_OUTDIR}/WMass_qGen_ptGen_absEtaGen_theoryfit WMass.hdf5 

      - name: wmass theoryfit combine impacts
        run: >-
          scripts/ci/run_with_singularity.sh scripts/ci/show_impacts.sh 
          $WREMNANTS_OUTDIR/WMass_qGen_ptGen_absEtaGen_theoryfit/fitresults_123456789.hdf5 $WEB_DIR/$PLOT_DIR impactsW.html

      - name: wmass theoryfit plot prepostfit
        run: >-
          scripts/ci/run_with_singularity.sh scripts/ci/setup_and_run_python.sh scripts/plotting/unfolding_plots.py 
          $HIST_FILE --fitresult $WREMNANTS_OUTDIR/WMass_qGen_ptGen_absEtaGen_theoryfit/fitresults_123456789.root -o $WEB_DIR -f $PLOT_DIR 
          -n xnorm --plots prefit postfit -v 4 --rrange 0.9 1.1 --lumi=$LUMI_SCALE


  wlike-analysis:
    # The type of runner that the job will run on
    runs-on: [self-hosted, linux, x64]
    needs: [setenv , w-analysis]

    # Steps represent a sequence of tasks that will be executed as part of the job
    steps:
      - env:
          WREMNANTS_OUTDIR: ${{ needs.setenv.outputs.WREMNANTS_OUTDIR }}
          NTHREADS: ${{ needs.setenv.outputs.NTHREADS }}
          MAX_FILES: ${{ needs.setenv.outputs.MAX_FILES }}*10
          LUMI_SCALE: ${{ needs.setenv.outputs.LUMI_SCALE }}
        run: |
          echo "WREMNANTS_OUTDIR=${WREMNANTS_OUTDIR}" >> $GITHUB_ENV
          echo "NTHREADS=${NTHREADS}" >> $GITHUB_ENV
          echo "MAX_FILES=${MAX_FILES}" >> $GITHUB_ENV
          echo "LUMI_SCALE=${LUMI_SCALE}" >> $GITHUB_ENV
          echo "HIST_FILE=${WREMNANTS_OUTDIR}/${OUTFILE_WLIKE}" >> $GITHUB_ENV

      # Checks-out your repository under $GITHUB_WORKSPACE, so your job can access it
      - uses: actions/checkout@v4
        with:
          submodules: 'recursive'
          lfs: 'true'

      - name: setup full events
        if: github.event_name != 'pull_request' && github.event.schedule != '30 5 * * 1-5'
        run: |
          echo "NTHREADS=128" >> $GITHUB_ENV

      - name: wlike analysis
        # run with a reduced binning
        if: github.event_name == 'pull_request' || github.event.schedule == '30 5 * * 1-5'
        run: >-
          scripts/ci/run_with_singularity.sh scripts/ci/setup_and_run_python.sh scripts/histmakers/mz_wlike_with_mu_eta_pt.py 
          --analysisMode unfolding -j $((NTHREADS)) --maxFiles $((MAX_FILES)) --forceDefaultName -o $WREMNANTS_OUTDIR --postfix unfolding 
          --pt 10 26 58 --eta 24 -2.4 2.4 --genBins 4 3

      - name: wlike analysis
        # run with full binning
        if: github.event_name != 'pull_request' && github.event.schedule != '30 5 * * 1-5'
        run: >-
          scripts/ci/run_with_singularity.sh scripts/ci/setup_and_run_python.sh scripts/histmakers/mz_wlike_with_mu_eta_pt.py 
          --analysisMode unfolding -j $((NTHREADS)) --maxFiles $((MAX_FILES)) --forceDefaultName -o $WREMNANTS_OUTDIR --postfix unfolding


  wlike-unfolding:
    runs-on: [self-hosted, linux, x64]
    needs: [setenv, wlike-analysis]

    steps:
      - env:
          WREMNANTS_OUTDIR: ${{ needs.setenv.outputs.WREMNANTS_OUTDIR }}
          WEB_DIR: ${{ needs.setenv.outputs.WEB_DIR }}
          PLOT_DIR: ${{ needs.setenv.outputs.PLOT_DIR }}
          NTHREADS: ${{ needs.setenv.outputs.NTHREADS }}
          LUMI_SCALE: ${{ needs.setenv.outputs.LUMI_SCALE }}
        run: |
          echo "WREMNANTS_OUTDIR=${WREMNANTS_OUTDIR}" >> $GITHUB_ENV
          echo "WEB_DIR=${WEB_DIR}" >> $GITHUB_ENV
          echo "PLOT_DIR=${PLOT_DIR}" >> $GITHUB_ENV
          echo "HIST_FILE=${WREMNANTS_OUTDIR}/${OUTFILE_WLIKE}" >> $GITHUB_ENV
          echo "LUMI_SCALE=$LUMI_SCALE" >> $GITHUB_ENV

      - uses: actions/checkout@v4
        with:
          submodules: 'recursive'
          lfs: 'true'

      - name: wmass plot response matrix
        run: >-
          scripts/ci/run_with_singularity.sh scripts/ci/setup_and_run_python.sh scripts/plotting/response_matrix.py 
          --axes "pt-ptGen" "abs(eta)-absEtaGen" --procFilters Zmumu -p mz_wlike -o $WEB_DIR -f $PLOT_DIR $HIST_FILE

      - name: wlike combine unfolding setup
        run: >-
          scripts/ci/run_with_singularity.sh scripts/ci/setup_and_run_python.sh scripts/combine/setupCombine.py 
          --analysisMode unfolding -i $HIST_FILE --lumiScale $LUMI_SCALE --hdf5 --sparse -o $WREMNANTS_OUTDIR --postfix unfolding

      - name: wlike combine unfolding fit 
        run: >-
          cmssw-cc7 --command-to-run scripts/ci/run_combine.sh /home/c/cmsmwbot/combinetf/CMSSW_10_6_30/src/ 
          unfolding $WREMNANTS_OUTDIR/ZMassWLike_eta_pt_charge_unfolding/ ZMassWLike.hdf5

      - name: wlike combine unfolding result to hist
        run: >-
          scripts/ci/run_with_singularity.sh scripts/ci/setup_and_run_python.sh scripts/utilities/fitresult_pois_to_hist.py 
          $WREMNANTS_OUTDIR/ZMassWLike_eta_pt_charge_unfolding/fitresults_123456789.hdf5 -o $WREMNANTS_OUTDIR/ZMassWLike_eta_pt_charge_unfolding/ --outputFile results_unfolded

      - name: wlike combine unfolding plot xsec 
        run: >-
          scripts/ci/run_with_singularity.sh scripts/ci/setup_and_run_python.sh scripts/plotting/unfolding_xsec.py $WREMNANTS_OUTDIR/ZMassWLike_eta_pt_charge_unfolding/fitresults_123456789.hdf5 
          --histfile $HIST_FILE --varNames uncorr --varLabels MiNNLO 
          -o $WEB_DIR -f $PLOT_DIR -v 4 --rrange 0.9 1.1 -t 'utilities/styles/nuisance_translate.json' --grouping min


  wlike-theoryfit:
    # The type of runner that the job will run on
    runs-on: [self-hosted, linux, x64]
    needs: [setenv, wlike-unfolding]

    # Steps represent a sequence of tasks that will be executed as part of the job
    steps:
      - env:
          WREMNANTS_OUTDIR: ${{ needs.setenv.outputs.WREMNANTS_OUTDIR }}
          WEB_DIR: ${{ needs.setenv.outputs.WEB_DIR }}
          PLOT_DIR: ${{ needs.setenv.outputs.PLOT_DIR }}
          LUMI_SCALE: ${{ needs.setenv.outputs.LUMI_SCALE }}
        run: |
          echo "WREMNANTS_OUTDIR=${WREMNANTS_OUTDIR}" >> $GITHUB_ENV
          echo "WEB_DIR=${WEB_DIR}" >> $GITHUB_ENV
          echo "PLOT_DIR=${PLOT_DIR}" >> $GITHUB_ENV
          echo "HIST_FILE=${WREMNANTS_OUTDIR}/${OUTFILE_WLIKE}" >> $GITHUB_ENV
          echo "LUMI_SCALE=$LUMI_SCALE" >> $GITHUB_ENV

      - uses: actions/checkout@v4
        with:
          submodules: 'recursive'
          lfs: 'true'

      - name: wlike theoryfit combine setup
        run: >-
          scripts/ci/run_with_singularity.sh scripts/ci/setup_and_run_python.sh scripts/combine/setupCombine.py -i $HIST_FILE 
          --fitresult ${WREMNANTS_OUTDIR}/ZMassWLike_eta_pt_charge_unfolding/fitresults_123456789.hdf5 --fitvar qGen-ptGen-absEtaGen 
          --hdf5 -o $WREMNANTS_OUTDIR --postfix theoryfit

      - name: wlike theoryfit combine fit 
        run: >-
          cmssw-cc7 --command-to-run scripts/ci/run_combine.sh /home/c/cmsmwbot/combinetf/CMSSW_10_6_30/src/ 
          theoryfit ${WREMNANTS_OUTDIR}/ZMassWLike_qGen_ptGen_absEtaGen_theoryfit ZMassWLike.hdf5 

      - name: wlike theoryfit combine impacts
        run: >-
          scripts/ci/run_with_singularity.sh scripts/ci/show_impacts.sh 
          $WREMNANTS_OUTDIR/ZMassWLike_qGen_ptGen_absEtaGen_theoryfit/fitresults_123456789.hdf5 $WEB_DIR/$PLOT_DIR impactsWlike.html

      - name: wlike theoryfit plot prepostfit
        run: >-
          scripts/ci/run_with_singularity.sh scripts/ci/setup_and_run_python.sh scripts/plotting/unfolding_plots.py 
          $HIST_FILE --fitresult $WREMNANTS_OUTDIR/ZMassWLike_qGen_ptGen_absEtaGen_theoryfit/fitresults_123456789.root -o $WEB_DIR -f $PLOT_DIR 
          -n xnorm --plots prefit postfit -v 4 --rrange 0.9 1.1 --lumi=$LUMI_SCALE

  dilepton:
    # The type of runner that the job will run on
    runs-on: [self-hosted, linux, x64]
    needs: [setenv, w-analysis]

    # Steps represent a sequence of tasks that will be executed as part of the job
    steps:
      - env:
          WREMNANTS_OUTDIR: ${{ needs.setenv.outputs.WREMNANTS_OUTDIR }}
          NTHREADS: ${{ needs.setenv.outputs.NTHREADS }}
          MAX_FILES: ${{ needs.setenv.outputs.MAX_FILES }}
          LUMI_SCALE: ${{ needs.setenv.outputs.LUMI_SCALE }}
        run: |
          echo "WREMNANTS_OUTDIR=${WREMNANTS_OUTDIR}" >> $GITHUB_ENV
          echo "NTHREADS=${NTHREADS}" >> $GITHUB_ENV
          echo "MAX_FILES=${MAX_FILES}" >> $GITHUB_ENV
          echo "LUMI_SCALE=$LUMI_SCALE" >> $GITHUB_ENV
          echo "HIST_FILE=${WREMNANTS_OUTDIR}/${OUTFILE_DILEPTON}" >> $GITHUB_ENV

      # Checks-out your repository under $GITHUB_WORKSPACE, so your job can access it
      - uses: actions/checkout@v4
        with:
          submodules: 'recursive'
          lfs: 'true'

      - name: setup full events
        if: github.event_name != 'pull_request' && github.event.schedule != '30 5 * * 1-5'
        run: |
          echo "NTHREADS=128" >> $GITHUB_ENV

      - name: dilepton analysis
        # run with a reduced binning
        if: github.event_name == 'pull_request' || github.event.schedule == '30 5 * * 1-5'
        run: >-
          scripts/ci/run_with_singularity.sh scripts/ci/setup_and_run_python.sh scripts/histmakers/mz_dilepton.py 
          --analysisMode unfolding -j $((NTHREADS)) --maxFiles $((MAX_FILES)) --forceDefaultName -o $WREMNANTS_OUTDIR --axes ptll yll --postfix unfolding --genAxes ptVGen

      - name: dilepton analysis
        # run with full binning
        if: github.event_name != 'pull_request' && github.event.schedule != '30 5 * * 1-5'
        run: >-
          scripts/ci/run_with_singularity.sh scripts/ci/setup_and_run_python.sh scripts/histmakers/mz_dilepton.py 
          --analysisMode unfolding -j $((NTHREADS)) --maxFiles $((MAX_FILES)) --forceDefaultName -o $WREMNANTS_OUTDIR --axes ptll yll --postfix unfolding


  dilepton-unfolding:
    # The type of runner that the job will run on
    runs-on: [self-hosted, linux, x64]
    needs: [setenv, dilepton]

    # Steps represent a sequence of tasks that will be executed as part of the job
    steps:
      - env:
          WREMNANTS_OUTDIR: ${{ needs.setenv.outputs.WREMNANTS_OUTDIR }}
          WEB_DIR: ${{ needs.setenv.outputs.WEB_DIR }}
          PLOT_DIR: ${{ needs.setenv.outputs.PLOT_DIR }}
          LUMI_SCALE: ${{ needs.setenv.outputs.LUMI_SCALE }}
        run: |
          echo "WREMNANTS_OUTDIR=${WREMNANTS_OUTDIR}" >> $GITHUB_ENV
          echo "WEB_DIR=${WEB_DIR}" >> $GITHUB_ENV
          echo "PLOT_DIR=${PLOT_DIR}" >> $GITHUB_ENV
          echo "LUMI_SCALE=${LUMI_SCALE}" >> $GITHUB_ENV
          echo "HIST_FILE=${WREMNANTS_OUTDIR}/${OUTFILE_DILEPTON}" >> $GITHUB_ENV

      # Checks-out your repository under $GITHUB_WORKSPACE, so your job can access it
      - uses: actions/checkout@v4
        with:
          submodules: 'recursive'
          lfs: 'true'

      - name: test
        run: echo "The web dir is $WEB_DIR plot dir is ${PLOT_DIR}"

      - name: dilepton plot response matrix
        run: >-
          scripts/ci/run_with_singularity.sh scripts/ci/setup_and_run_python.sh scripts/plotting/response_matrix.py 
          --axes ptll-ptVGen --procFilters Zmumu -p mz -o $WEB_DIR -f $PLOT_DIR $HIST_FILE

      - name: dilepton combine ptll unfolding setup
        # run with a reduced binning
        if: github.event_name == 'pull_request' || github.event.schedule == '30 5 * * 1-5'
        run: >-
          scripts/ci/run_with_singularity.sh scripts/ci/setup_and_run_python.sh scripts/combine/setupCombine.py 
          --analysisMode unfolding -i $HIST_FILE --fitvar ptll-yll --lumiScale $LUMI_SCALE --hdf5 --sparse -o $WREMNANTS_OUTDIR --postfix unfolding

      - name: dilepton combine ptll unfolding setup
        # run with full binning
        if: github.event_name != 'pull_request' && github.event.schedule != '30 5 * * 1-5'
        run: >-
          scripts/ci/run_with_singularity.sh scripts/ci/setup_and_run_python.sh scripts/combine/setupCombine.py 
          --analysisMode unfolding -i $HIST_FILE --fitvar ptll-yll --lumiScale $LUMI_SCALE --hdf5 --sparse -o $WREMNANTS_OUTDIR --postfix unfolding

      - name: dilepton combine ptll unfolding fit
        run: >- 
          cmssw-cc7 --command-to-run scripts/ci/run_combine.sh /home/c/cmsmwbot/combinetf/CMSSW_10_6_30/src/ 
          unfolding $WREMNANTS_OUTDIR/ZMassDilepton_ptll_yll_unfolding/ ZMassDilepton.hdf5

      - name: dilepton combine unfolding result to hist
        run: >-
          scripts/ci/run_with_singularity.sh scripts/ci/setup_and_run_python.sh scripts/utilities/fitresult_pois_to_hist.py 
          $WREMNANTS_OUTDIR/ZMassDilepton_ptll_yll_unfolding/fitresults_123456789.hdf5 -o $WREMNANTS_OUTDIR/ZMassDilepton_ptll_yll_unfolding/ --outputFile results_unfolded

      - name: dilepton combine unfolding plot pulls 
        run: >-
          scripts/ci/run_with_singularity.sh scripts/ci/setup_and_run_python.sh scripts/combine/pullsAndImpacts.py 
          -f $WREMNANTS_OUTDIR/ZMassDilepton_ptll_yll_unfolding/fitresults_123456789.hdf5 -m ungrouped --sortDescending -s constraint --debug 
          output --outFolder $WEB_DIR/$PLOT_DIR -o pulls_unfolding_ptll.html -n 50 --otherExtensions png pdf

      - name: dilepton combine unfolding plot xsec 
        run: >- 
          scripts/ci/run_with_singularity.sh scripts/ci/setup_and_run_python.sh scripts/plotting/unfolding_xsec.py $WREMNANTS_OUTDIR/ZMassDilepton_ptll_yll_unfolding/fitresults_123456789.hdf5 
          --histfile $HIST_FILE --varNames scetlib_dyturboCorr --varLabels SCETLib $Omega_\nu=0.5$ --selectAxis vars --selectEntries 'omega_nu0.5'
          -o $WEB_DIR -f $PLOT_DIR -v 4 --rrange 0.9 1.1 --logy -t 'utilities/styles/nuisance_translate.json' --grouping max

  copy-clean:
    runs-on: [self-hosted, linux, x64]
    needs: [setenv, w-analysis, w-unfolding, w-theoryfit, 
      wlike-analysis, wlike-unfolding, wlike-theoryfit, 
      dilepton, dilepton-unfolding]
    if: always() 
    steps:
      - env:
          WREMNANTS_OUTDIR: ${{ needs.setenv.outputs.WREMNANTS_OUTDIR }}
        run: |
          echo "WREMNANTS_OUTDIR=${WREMNANTS_OUTDIR}" >> $GITHUB_ENV

      - name: copy clean plots
        run: |
          echo "xrdcp --parallel 4 -R -f $WREMNANTS_OUTDIR/$LOCAL_WEB_DIR/* root://eosuser.cern.ch//$EOS_DIR/$LOCAL_WEB_DIR"
          xrdcp --parallel 4 -R -f $WREMNANTS_OUTDIR/$LOCAL_WEB_DIR/* root://eosuser.cern.ch//$EOS_DIR/$LOCAL_WEB_DIR
          echo "Removing temp directory $WREMNANTS_OUTDIR/$LOCAL_WEB_DIR"
          rm -r $WREMNANTS_OUTDIR/$LOCAL_WEB_DIR
          
      - name: save analysis files
        if: github.event_name != 'pull_request' && github.event.schedule == '0 1 * * 5'
        run: |
          echo "xrdcp --parallel 4 -R -f $WREMNANTS_OUTDIR root://eosuser.cern.ch//$EOS_DIR/ScheduledBuilds_unfolding/"
          xrdcp --parallel 4 -R -f $WREMNANTS_OUTDIR root://eosuser.cern.ch//$EOS_DIR/ScheduledBuilds_unfolding/

      - name: clean
        run: |
          echo "Removing temp directory $WREMNANTS_OUTDIR"
          rm -r $WREMNANTS_OUTDIR<|MERGE_RESOLUTION|>--- conflicted
+++ resolved
@@ -175,13 +175,8 @@
 
       - name: wmass combine setup
         run: >-
-<<<<<<< HEAD
           scripts/ci/run_with_singularity.sh scripts/ci/setup_and_run_python.sh scripts/combine/setupCombine.py --fakeEstimation simple 
-          -i $HIST_FILE --lumiScale $LUMI_SCALE --unfold --simultaneousABCD --hdf5 --sparse -o $WREMNANTS_OUTDIR --postfix unfolding
-=======
-          scripts/ci/run_with_singularity.sh scripts/ci/setup_and_run_python.sh scripts/combine/setupCombine.py 
-          --analysisMode unfolding -i $HIST_FILE --lumiScale $LUMI_SCALE --ABCD --hdf5 --sparse -o $WREMNANTS_OUTDIR --postfix unfolding
->>>>>>> 611e6a82
+          --analysisMode unfolding -i $HIST_FILE --lumiScale $LUMI_SCALE --simultaneousABCD --hdf5 --sparse -o $WREMNANTS_OUTDIR --postfix unfolding
 
       - name: wmass combine fit 
         run: >-
