--- conflicted
+++ resolved
@@ -167,12 +167,8 @@
       - name: wmass combine setup
         run: >-
           scripts/ci/run_with_singularity.sh scripts/ci/setup_and_run_python.sh scripts/combine/setupCombine.py
-<<<<<<< HEAD
-          --analysisMode unfolding --poiAsNoi -i $HIST_FILE --lumiScale $LUMI_SCALE --hdf5 --sparse -o $WREMNANTS_OUTDIR --postfix unfolding
+          --analysisMode unfolding --poiAsNoi -i $HIST_FILE --lumiScale $LUMI_SCALE --sparse -o $WREMNANTS_OUTDIR --postfix unfolding
           --scaleNormXsecHistYields '0.01' --genAxes qGen-ptGen-absEtaGen
-=======
-          --analysisMode unfolding -i $HIST_FILE --lumiScale $LUMI_SCALE --sparse -o $WREMNANTS_OUTDIR --postfix unfolding
->>>>>>> 9e18b8b7
 
       - name: wmass combine fit 
         run: >-
