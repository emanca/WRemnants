# This is a basic workflow to help you get started with Actions

name: CI

# Controls when the workflow will run
on:
  # Triggers the workflow on push or pull request events but only for the master branch
  pull_request:
    branches: [ main ]
  schedule:
    - cron: '0 3 * * 2,4,6' # Run on Wednesday and Saturday morning at 3h00 UTC
  # Allows you to run this workflow manually from the Actions tab
  workflow_dispatch:

env: 
  MAX_FILES: 10
  LUMI_SCALE: 760
  NTHREADS: 16
  LOCAL_WEB_DIR: www/WMassAnalysis/PRValidation
  EOS_DIR: /eos/user/c/cmsmwbot
  OUTFILE_WMASS: "mw_with_mu_eta_pt.hdf5"
  OUTFILE_DILEPTON: "mz_dilepton.hdf5"
  OUTFILE_WLIKE: "mz_wlike_with_mu_eta_pt.hdf5"

# A workflow run is made up of one or more jobs that can run sequentially or in parallel
jobs:
  # Can't get these permissions to work for now
  #  comment_on_pr:
  #    runs-on: [self-hosted, linux, x64]
  #    permissions: write-all
  #    steps:
  #      - name: Checkout
  #        uses: actions/checkout@v3
  #
  #      - name: setup plot dir
  #        run: echo PLOT_DIR=$(date +%Y_%m_%d)/PR$(echo $GITHUB_REF | awk 'BEGIN { FS = "/" } ; { print $3 }') >> $GITHUB_ENV
  #      
  #      - name: form message
  #        run: echo "MESSAGE=\"Validation plots from the CI can be found [here](https://cmsmwbot.web.cern.ch/WMassAnalysis/PRValidation/${{env.PLOT_DIR}})\"" >> $GITHUB_ENV
  #      
  #      - name: Comment PR
  #        uses: actions/github-script@v5
  #        with:
  #          github-token: ${{secrets.GITHUB_TOKEN}}
  #          script: |
  #            github.rest.issues.createComment({
  #              issue_number: context.issue.number,
  #              owner: context.repo.owner,
  #              repo: context.repo.repo,
  #              body: ${{env.MESSAGE}}
  #            })
  setenv:
    runs-on: [self-hosted, linux, x64]

    outputs:
      WREMNANTS_OUTDIR: ${{steps.export.outputs.WREMNANTS_OUTDIR}}
      WEB_DIR: ${{steps.export.outputs.WEB_DIR}}
      PLOT_DIR: ${{steps.export.outputs.PLOT_DIR}}
      NTHREADS: ${{steps.export.outputs.NTHREADS}}
      MAX_FILES: ${{steps.export.outputs.MAX_FILES}}

    steps:
      - uses: actions/checkout@v3

      - name: setup scheduled
        if: github.event.schedule != '0 3 * * 2,4,6'
        run: echo PLOT_DIR=PR$(echo $GITHUB_REF | awk 'BEGIN { FS = "/" } ; { print $3 }') >> $GITHUB_ENV

      - name: setup pr
        if: github.event.schedule == '0 3 * * 2,4,6'
        run: echo PLOT_DIR=ScheduledBuild_$(date +%Y_%m)_$(git rev-parse --short "$GITHUB_SHA") >> $GITHUB_ENV

      - name: setup nonpr
        if: github.event_name != 'pull_request'
        run: |
          echo "NTHREADS=64" >> $GITHUB_ENV
          echo "MAX_FILES=-1" >> $GITHUB_ENV

      - name: setup outdir
        run: echo "WREMNANTS_OUTDIR=/tmp/${USER}/$(uuidgen)" >> $GITHUB_ENV

      - name: setup webdir
        # TODO: Get the local writing+copy to eos working
        #run: echo "WEB_DIR=$WREMNANTS_OUTDIR/$LOCAL_WEB_DIR" >> $GITHUB_ENV
        run: echo "WEB_DIR=$EOS_DIR/$LOCAL_WEB_DIR" >> $GITHUB_ENV

      - name: create webdir
        run: mkdir -p ${{env.WEB_DIR}}

      - id: export
        run: |
          echo "PLOT_DIR=$PLOT_DIR/$(date +%Y_%m)" >> $GITHUB_OUTPUT
          echo "MAX_FILES=$MAX_FILES" >> $GITHUB_OUTPUT
          echo "NTHREADS=$NTHREADS" >> $GITHUB_OUTPUT
          echo "WREMNANTS_OUTDIR=$WREMNANTS_OUTDIR" >> $GITHUB_OUTPUT
          echo "WEB_DIR=$WEB_DIR" >> $GITHUB_OUTPUT

  w-analysis:
    # The type of runner that the job will run on
    runs-on: [self-hosted, linux, x64]
    needs: setenv

    # Steps represent a sequence of tasks that will be executed as part of the job
    steps:
      - env:
          WREMNANTS_OUTDIR: ${{ needs.setenv.outputs.WREMNANTS_OUTDIR }}
          WEB_DIR: ${{ needs.setenv.outputs.WEB_DIR }}
          NTHREADS: ${{ needs.setenv.outputs.NTHREADS }}
          MAX_FILES: ${{ needs.setenv.outputs.MAX_FILES }}*10
        run: |
          echo "WREMNANTS_OUTDIR=${WREMNANTS_OUTDIR}" >> $GITHUB_ENV
          echo "WEB_DIR=${WEB_DIR}" >> $GITHUB_ENV
          echo "NTHREADS=${NTHREADS}" >> $GITHUB_ENV
          echo "MAX_FILES=${MAX_FILES}" >> $GITHUB_ENV
          echo "HIST_FILE=${WREMNANTS_OUTDIR}/${OUTFILE_WMASS}" >> $GITHUB_ENV

      # Checks-out your repository under $GITHUB_WORKSPACE, so your job can access it
      - uses: actions/checkout@v3
        with:
          submodules: 'true'

      - name: wmass setup lumi scale
        if: github.event_name == 'pull_request'
        run: echo "LUMI_SCALE=120" >> $GITHUB_ENV

      - name: wmass analysis
        run: scripts/ci/run_with_singularity.sh scripts/ci/setup_and_run_python.sh scripts/histmakers/mw_with_mu_eta_pt.py -j $NTHREADS --maxFiles $((MAX_FILES)) --verbose 4 --forceDefaultName -o $WREMNANTS_OUTDIR

<<<<<<< HEAD
      - name: wmass plotting
        run: scripts/ci/run_with_singularity.sh scripts/ci/setup_and_run_python.sh scripts/plotting/makeDataMCStackPlot.py --yscale 1.3 --hists pt eta pt-eta -p $WEB_DIR -f $PLOT_DIR -a W $OUTFILE variation --varName nominal_uncorr --varLabel MiNNLO --colors red
=======
      - name: wmass combine setup
        run: scripts/ci/run_with_singularity.sh scripts/ci/setup_and_run_python.sh scripts/combine/setupCombineWMass.py -i $HIST_FILE --verbose 4 --lumiScale $LUMI_SCALE -o $WREMNANTS_OUTDIR

      - name: wmass combine fit 
        run: cmssw-cc7 --command-to-run scripts/ci/run_combine.sh /home/c/cmsmwbot/combinetf/CMSSW_10_6_30/src/ mass ${WREMNANTS_OUTDIR}/WMass_pt_eta WMass_plus.txt WMass_minus.txt 
>>>>>>> e9facb67

  w-plotting:
    # The type of runner that the job will run on
    runs-on: [self-hosted, linux, x64]
    needs: [setenv, w-analysis]

    # Steps represent a sequence of tasks that will be executed as part of the job
    steps:
      - env:
          WREMNANTS_OUTDIR: ${{ needs.setenv.outputs.WREMNANTS_OUTDIR }}
          WEB_DIR: ${{ needs.setenv.outputs.WEB_DIR }}
          PLOT_DIR: ${{ needs.setenv.outputs.PLOT_DIR }}
        run: |
          echo "WREMNANTS_OUTDIR=${WREMNANTS_OUTDIR}" >> $GITHUB_ENV
          echo "WEB_DIR=${WEB_DIR}" >> $GITHUB_ENV
          echo "PLOT_DIR=${PLOT_DIR}" >> $GITHUB_ENV
          echo "HIST_FILE=${WREMNANTS_OUTDIR}/${OUTFILE_WMASS}" >> $GITHUB_ENV
      - uses: actions/checkout@v3
        with:
          submodules: 'true'

      - name: test
        run: echo "The web dir is $WEB_DIR plot dir is ${PLOT_DIR}"

      - name: wmass plotting
        run: scripts/ci/run_with_singularity.sh scripts/ci/setup_and_run_python.sh scripts/plotting/makeDataMCStackPlot.py --yscale 1.3 --hists pt eta pt-eta -p $WEB_DIR -f $PLOT_DIR -a W $HIST_FILE variation --varName nominal_uncorr --varLabel MiNNLO --colors red

<<<<<<< HEAD
      - name: dilepton analysis
        run: scripts/ci/run_with_singularity.sh scripts/ci/setup_and_run_python.sh scripts/histmakers/mz_dilepton.py --axes ptll yll -j $NTHREADS --maxFiles $MAX_FILES --verbose 4 --forceDefaultName

      - name: dilepton combine setup
        run: scripts/ci/run_with_singularity.sh scripts/ci/setup_and_run_python.sh scripts/combine/setupCombineWMass.py -i $OUTFILE_DILEPTON --fitvar ptll-yll --verbose 4 --lumiScale $LUMI_SCALE
=======
      - name: wmass plot mt
        run: scripts/ci/run_with_singularity.sh scripts/ci/setup_and_run_python.sh scripts/plotting/makeDataMCStackPlot.py --rebin 2 --yscale 1.5 --baseName transverseMass --hists mt -p $WEB_DIR -f $PLOT_DIR $HIST_FILE
>>>>>>> e9facb67

      - name: wmass plot MET
        run: scripts/ci/run_with_singularity.sh scripts/ci/setup_and_run_python.sh scripts/plotting/makeDataMCStackPlot.py --rebin 2 --yscale 1.5 --baseName MET --hists met -p $WEB_DIR -f $PLOT_DIR $HIST_FILE

      - name: wmass plot massShift
        run: scripts/ci/run_with_singularity.sh scripts/ci/setup_and_run_python.sh scripts/plotting/makeDataMCStackPlot.py -a massVariation --yscale 1.4 --hist pt --baseName nominal -r 0.98 1.02 -p $WEB_DIR -f $PLOT_DIR $HIST_FILE variation --varName massWeight --selectEntries massShift100MeVUp massShift100MeVDown --varLabel massShift100MeVUp massShift100MeVDown --selectAxis massShift --color grey grey

      - name: wmass combine impacts
        run: scripts/ci/run_with_singularity.sh scripts/ci/show_impacts.sh $WREMNANTS_OUTDIR/WMass_pt_eta/fitresults_123456789.root $WEB_DIR/$PLOT_DIR impactsW.html

  lowpu:
    # The type of runner that the job will run on
    runs-on: [self-hosted, linux, x64]
    needs: setenv

    # Steps represent a sequence of tasks that will be executed as part of the job
    steps:    
      - env:
          WREMNANTS_OUTDIR: ${{ needs.setenv.outputs.WREMNANTS_OUTDIR }}
          NTHREADS: ${{ needs.setenv.outputs.NTHREADS }}
          MAX_FILES: ${{ needs.setenv.outputs.MAX_FILES }}
        run: |
          echo "WREMNANTS_OUTDIR=${WREMNANTS_OUTDIR}" >> $GITHUB_ENV
          echo "NTHREADS=${NTHREADS}" >> $GITHUB_ENV
          echo "MAX_FILES=${MAX_FILES}" >> $GITHUB_ENV
          echo "HIST_FILE=${WREMNANTS_OUTDIR}/lowPU_mumu.hdf5" >> $GITHUB_ENV

      - uses: actions/checkout@v3
        with:
          submodules: 'true'

      - name: lowpu w analysis
        run: scripts/ci/run_with_singularity.sh scripts/ci/setup_and_run_python.sh scripts/histmakers/mw_lowPU.py -j $NTHREADS --maxFiles $MAX_FILES --verbose 4 -o $WREMNANTS_OUTDIR

        #TODO: test low pu combine (and combined fit)
          #- name: lowpu w combine
          #  run: scripts/ci/run_with_singularity.sh scripts/ci/setup_and_run_python.sh scripts/histmakers/setupLowPileupCombine.py -i lowPU_mu_maxFiles2.hdf5 --verbose 4

      - name: lowpu z analysis
        run: scripts/ci/run_with_singularity.sh scripts/ci/setup_and_run_python.sh scripts/histmakers/mz_lowPU.py -o $WREMNANTS_OUTDIR -j $NTHREADS --maxFiles $MAX_FILES --verbose 4 --forceDefaultName

      - name: lowpu z combine setup
        run: scripts/ci/run_with_singularity.sh scripts/ci/setup_and_run_python.sh scripts/combine/setupLowPU_Z.py -i $HIST_FILE --verbose 4 -o $WREMNANTS_OUTDIR

          # FIXME: Remove from CI for now, to be added back in Jan's next PR
          #- name: lowpu z combine fit

          #  run: cmssw-cc7 --command-to-run scripts/ci/run_combine.sh /home/c/cmsmwbot/combinetf/CMSSW_10_6_30/src/ CombineStudies/lowPU_differential/ lowPU_Zmumu_RawPFMET_differential.txt


  wlike:
    # The type of runner that the job will run on
    runs-on: [self-hosted, linux, x64]
    needs: setenv

    # Steps represent a sequence of tasks that will be executed as part of the job
    steps:
      - env:
          WREMNANTS_OUTDIR: ${{ needs.setenv.outputs.WREMNANTS_OUTDIR }}
          WEB_DIR: ${{ needs.setenv.outputs.WEB_DIR }}
          PLOT_DIR: ${{ needs.setenv.outputs.PLOT_DIR }}
          NTHREADS: ${{ needs.setenv.outputs.NTHREADS }}
          MAX_FILES: ${{ needs.setenv.outputs.MAX_FILES }}
        run: |
          echo "WREMNANTS_OUTDIR=${WREMNANTS_OUTDIR}" >> $GITHUB_ENV
          echo "WEB_DIR=${WEB_DIR}" >> $GITHUB_ENV
          echo "PLOT_DIR=${PLOT_DIR}" >> $GITHUB_ENV
          echo "NTHREADS=${NTHREADS}" >> $GITHUB_ENV
          echo "MAX_FILES=${MAX_FILES}" >> $GITHUB_ENV
          echo "HIST_FILE=${WREMNANTS_OUTDIR}/${OUTFILE_WLIKE}" >> $GITHUB_ENV

      # Checks-out your repository under $GITHUB_WORKSPACE, so your job can access it
      - uses: actions/checkout@v3
        with:
          submodules: 'true'

      - name: wlike analysis
        run: scripts/ci/run_with_singularity.sh scripts/ci/setup_and_run_python.sh scripts/histmakers/mz_wlike_with_mu_eta_pt.py -o $WREMNANTS_OUTDIR -j $NTHREADS --maxFiles $MAX_FILES --verbose 4 --forceDefaultName --unfold

      - name: wlike combine setup
        run: scripts/ci/run_with_singularity.sh scripts/ci/setup_and_run_python.sh scripts/combine/setupCombineWMass.py -i $HIST_FILE --verbose 4 --lumiScale $LUMI_SCALE -o $WREMNANTS_OUTDIR

      - name: wlike combine fit 
        run: cmssw-cc7 --command-to-run scripts/ci/run_combine.sh /home/c/cmsmwbot/combinetf/CMSSW_10_6_30/src/ mass $WREMNANTS_OUTDIR/ZMassWLike_pt_eta ZMassWLike_plus.txt ZMassWLike_minus.txt 

      - name: wlike combine impacts
        run: scripts/ci/run_with_singularity.sh scripts/ci/show_impacts.sh $WREMNANTS_OUTDIR/ZMassWLike_pt_eta/fitresults_123456789.root $WEB_DIR/$PLOT_DIR impactsWlike.html

  wlike-plotting:
    runs-on: [self-hosted, linux, x64]
    needs: [setenv, wlike]

    steps:
      - env:
          WREMNANTS_OUTDIR: ${{ needs.setenv.outputs.WREMNANTS_OUTDIR }}
          WEB_DIR: ${{ needs.setenv.outputs.WEB_DIR }}
          PLOT_DIR: ${{ needs.setenv.outputs.PLOT_DIR }}
        run: |
          echo "WEB_DIR=${WEB_DIR}" >> $GITHUB_ENV
          echo "PLOT_DIR=${PLOT_DIR}" >> $GITHUB_ENV
          echo "HIST_FILE=${WREMNANTS_OUTDIR}/${OUTFILE_WLIKE}" >> $GITHUB_ENV

      - uses: actions/checkout@v3
        with:
          submodules: 'true'

      - name: wlike plotting
        run: scripts/ci/run_with_singularity.sh scripts/ci/setup_and_run_python.sh scripts/plotting/makeDataMCStackPlot.py --yscale 1.3 --baseName nominal --nominalRef nominal --hists pt eta pt-eta -p $WEB_DIR -f $PLOT_DIR -a wlike $HIST_FILE variation --varName nominal_uncorr --varLabel MiNNLO --colors red

      - name: wlike plot mt
        run: scripts/ci/run_with_singularity.sh scripts/ci/setup_and_run_python.sh scripts/plotting/makeDataMCStackPlot.py --baseName transverseMass --rebin 2 --hists mt -p $WEB_DIR -f $PLOT_DIR -a wlike $HIST_FILE

      - name: wlike plot MET
        run: scripts/ci/run_with_singularity.sh scripts/ci/setup_and_run_python.sh scripts/plotting/makeDataMCStackPlot.py --baseName MET --hists MET -p $WEB_DIR -f $PLOT_DIR -a wlike $HIST_FILE

  wlike-unfolding:
    runs-on: [self-hosted, linux, x64]
    needs: [setenv, wlike]

    steps:
      - env:
          WREMNANTS_OUTDIR: ${{ needs.setenv.outputs.WREMNANTS_OUTDIR }}
          WEB_DIR: ${{ needs.setenv.outputs.WEB_DIR }}
          PLOT_DIR: ${{ needs.setenv.outputs.PLOT_DIR }}
          NTHREADS: ${{ needs.setenv.outputs.NTHREADS }}
        run: |
          echo "WREMNANTS_OUTDIR=${WREMNANTS_OUTDIR}" >> $GITHUB_ENV
          echo "WEB_DIR=${WEB_DIR}" >> $GITHUB_ENV
          echo "PLOT_DIR=${PLOT_DIR}" >> $GITHUB_ENV
          echo "HIST_FILE=${WREMNANTS_OUTDIR}/${OUTFILE_WLIKE}" >> $GITHUB_ENV

      - uses: actions/checkout@v3
        with:
          submodules: 'true'

      - name: wlike combine unfolding setup
<<<<<<< HEAD
        run: scripts/ci/run_with_singularity.sh scripts/ci/setup_and_run_python.sh scripts/combine/setupCombineWMass.py -i $OUTFILE --verbose 4 --lumiScale $LUMI_SCALE --unfold --noEfficiencyUnc --minnloScaleUnc integrated

      - name: wlike combine unfolding fit 
        run: cmssw-cc7 --command-to-run scripts/ci/run_combine.sh /home/c/cmsmwbot/combinetf/CMSSW_10_6_30/src/ unfolding ZMassWLike_pt_eta plus=ZMassWLike_plus.txt minus=ZMassWLike_minus.txt xnorm=ZMassWLike_inclusive_xnorm.txt

      - name: wlike combine unfolding results 
        run: scripts/ci/run_with_singularity.sh scripts/ci/show_unfolded_results.sh ZMassWLike_pt_eta/fitresults_123456789.root $WEB_DIR/$PLOT_DIR/

=======
        run: scripts/ci/run_with_singularity.sh scripts/ci/setup_and_run_python.sh scripts/combine/setupCombineWMass.py -i $HIST_FILE --verbose 4 --lumiScale $LUMI_SCALE --unfold --constrainMass --noEfficiencyUnc --minnloScaleUnc integrated -o $WREMNANTS_OUTDIR

      - name: wlike combine unfolding fit 
        run: cmssw-cc7 --command-to-run scripts/ci/run_combine.sh /home/c/cmsmwbot/combinetf/CMSSW_10_6_30/src/ unfold $WREMNANTS_OUTDIR/ZMassWLike_pt_eta plus=ZMassWLike_plus.txt minus=ZMassWLike_minus.txt xnorm=ZMassWLike_inclusive_xnorm.txt

      - name: wlike combine unfolding results 
        run: scripts/ci/run_with_singularity.sh scripts/ci/show_unfolded_results.sh $WREMNANTS_OUTDIR/ZMassWLike_pt_eta/fitresults_123456789.root $WEB_DIR $PLOT_DIR
>>>>>>> e9facb67


  dilepton:
    # The type of runner that the job will run on
    runs-on: [self-hosted, linux, x64]
    needs: setenv

    # Steps represent a sequence of tasks that will be executed as part of the job
    steps:
      - env:
          WREMNANTS_OUTDIR: ${{ needs.setenv.outputs.WREMNANTS_OUTDIR }}
          NTHREADS: ${{ needs.setenv.outputs.NTHREADS }}
          MAX_FILES: ${{ needs.setenv.outputs.MAX_FILES }}
        run: |
          echo "WREMNANTS_OUTDIR=${WREMNANTS_OUTDIR}" >> $GITHUB_ENV
          echo "NTHREADS=${NTHREADS}" >> $GITHUB_ENV
          echo "MAX_FILES=${MAX_FILES}" >> $GITHUB_ENV
          echo "HIST_FILE=${WREMNANTS_OUTDIR}/${OUTFILE_DILEPTON}" >> $GITHUB_ENV

      # Checks-out your repository under $GITHUB_WORKSPACE, so your job can access it
      - uses: actions/checkout@v3
        with:
          submodules: 'true'

      - name: dilepton analysis
        run: scripts/ci/run_with_singularity.sh scripts/ci/setup_and_run_python.sh scripts/histmakers/mz_dilepton.py -j $NTHREADS --maxFiles $MAX_FILES --verbose 4 --axes ptll yll --forceDefaultName -o $WREMNANTS_OUTDIR

      - name: dilepton combine ptll setup
        run: scripts/ci/run_with_singularity.sh scripts/ci/setup_and_run_python.sh scripts/combine/setupCombineWMass.py -i $HIST_FILE --fitvar ptll-yll --constrainMass --lumiScale $LUMI_SCALE -o $WREMNANTS_OUTDIR

      - name: dilepton combine ptll fit
        run: cmssw-cc7 --command-to-run scripts/ci/run_combine.sh /home/c/cmsmwbot/combinetf/CMSSW_10_6_30/src/ mass $WREMNANTS_OUTDIR/ZMassDilepton_ptll_yll ZMassDilepton_inclusive.txt 

      # TODO: Needs a pending PR I think
      # - name: dilepton combine impacts
      #   run: scripts/ci/run_with_singularity.sh scripts/ci/show_impacts.sh $WREMNANTS_OUTDIR/ZMassDilepton_ptll/fitresults_123456789.root $WEB_DIR/$PLOT_DIR pullsPtll.html

<<<<<<< HEAD
      - name: dilepton analysis
        run: scripts/ci/run_with_singularity.sh scripts/ci/setup_and_run_python.sh scripts/histmakers/mz_dilepton.py -j $NTHREADS --maxFiles $MAX_FILES --verbose 4  --theoryCorr scetlib_dyturbo --axes ptll --forceDefaultName --unfolding
=======
  dilepton-plotting:
    # The type of runner that the job will run on
    runs-on: [self-hosted, linux, x64]
    needs: [setenv, dilepton]

    # Steps represent a sequence of tasks that will be executed as part of the job
    steps:
      - env:
          WREMNANTS_OUTDIR: ${{ needs.setenv.outputs.WREMNANTS_OUTDIR }}
          WEB_DIR: ${{ needs.setenv.outputs.WEB_DIR }}
          PLOT_DIR: ${{ needs.setenv.outputs.PLOT_DIR }}
        run: |
          echo "WEB_DIR=${WEB_DIR}" >> $GITHUB_ENV
          echo "PLOT_DIR=${PLOT_DIR}" >> $GITHUB_ENV
          echo "HIST_FILE=${WREMNANTS_OUTDIR}/${OUTFILE_DILEPTON}" >> $GITHUB_ENV

      # Checks-out your repository under $GITHUB_WORKSPACE, so your job can access it
      - uses: actions/checkout@v3
        with:
          submodules: 'true'

      - name: test
        run: echo "The web dir is $WEB_DIR plot dir is ${PLOT_DIR}"
>>>>>>> e9facb67

      - name: dilepton plotting ptll
        run: scripts/ci/run_with_singularity.sh scripts/ci/setup_and_run_python.sh scripts/plotting/makeDataMCStackPlot.py --yscale 1.3 --baseName nominal --nominalRef nominal --hists ptll -p $WEB_DIR -f $PLOT_DIR -a z $HIST_FILE variation --varName nominal_uncorr --varLabel MiNNLO --colors red

      - name: dilepton plotting mll
        run: scripts/ci/run_with_singularity.sh scripts/ci/setup_and_run_python.sh scripts/plotting/makeDataMCStackPlot.py --yscale 1.3 --baseName nominal_mll --hists mll -p $WEB_DIR -f $PLOT_DIR -a z $HIST_FILE

      - name: dilepton plotting yll
<<<<<<< HEAD
        run: scripts/ci/run_with_singularity.sh scripts/ci/setup_and_run_python.sh scripts/plotting/makeDataMCStackPlot.py --yscale 1.3 --baseName nominal_yll --nominalRef nominal_yll --hists yll -p $WEB_DIR -f $PLOT_DIR -a z $OUTFILE

      - name: dilepton combine ptll setup
        run: scripts/ci/run_with_singularity.sh scripts/ci/setup_and_run_python.sh scripts/combine/setupCombineWMass.py -i $OUTFILE --fitvar ptll --lumiScale $LUMI_SCALE

      - name: dilepton combine ptll fit
        run: cmssw-cc7 --command-to-run scripts/ci/run_combine.sh /home/c/cmsmwbot/combinetf/CMSSW_10_6_30/src/ mass ZMassDilepton_ptll ZMassDilepton_inclusive.txt 
=======
        run: scripts/ci/run_with_singularity.sh scripts/ci/setup_and_run_python.sh scripts/plotting/makeDataMCStackPlot.py --yscale 1.3 --baseName nominal_yll --nominalRef nominal_yll --hists yll -p $WEB_DIR -f $PLOT_DIR -a z $HIST_FILE
>>>>>>> e9facb67

      - name: dilepton combine ptll unfolding setup
        run: scripts/ci/run_with_singularity.sh scripts/ci/setup_and_run_python.sh scripts/combine/setupCombineWMass.py -i $OUTFILE --fitvar ptll --lumiScale $LUMI_SCALE --unfold --noEfficiencyUnc --minnloScaleUnc integrated

      - name: dilepton combine ptll unfolding fit
        run: cmssw-cc7 --command-to-run scripts/ci/run_combine.sh /home/c/cmsmwbot/combinetf/CMSSW_10_6_30/src/ unfolding ZMassDilepton_ptll ZMassDilepton_inclusive.txt xnorm=ZMassDilepton_inclusive_xnorm.txt > ZMassDilepton.txt

      - name: dilepton combine ptll unfolding results 
        run: scripts/ci/run_with_singularity.sh scripts/ci/show_unfolded_results.sh ZMassDilepton_ptll/fitresults_123456789.root $WEB_DIR/$PLOT_DIR/
  gen:
    # The type of runner that the job will run on
    runs-on: [self-hosted, linux, x64]
    needs: setenv

    # Steps represent a sequence of tasks that will be executed as part of the job
    steps:
      - env:
          WREMNANTS_OUTDIR: ${{ needs.setenv.outputs.WREMNANTS_OUTDIR }}
          NTHREADS: ${{ needs.setenv.outputs.NTHREADS }}
          MAX_FILES: ${{ needs.setenv.outputs.MAX_FILES }}
        run: |
          echo "WREMNANTS_OUTDIR=${WREMNANTS_OUTDIR}" >> $GITHUB_ENV
          echo "NTHREADS=${NTHREADS}" >> $GITHUB_ENV
          echo "MAX_FILES=${MAX_FILES}" >> $GITHUB_ENV

      # Checks-out your repository under $GITHUB_WORKSPACE, so your job can access it
      - uses: actions/checkout@v3
        with:
          submodules: 'true'

      - name: gen analysis
        run: scripts/ci/run_with_singularity.sh scripts/ci/setup_and_run_python.sh scripts/histmakers/w_z_gen_dists.py -o $WREMNANTS_OUTDIR -j $NTHREADS --maxFiles $MAX_FILES --verbose 4

  combined-fit:
    runs-on: [self-hosted, linux, x64]
    needs: [setenv, w-analysis, dilepton]
    steps:
      - env:
          WREMNANTS_OUTDIR: ${{ needs.setenv.outputs.WREMNANTS_OUTDIR }}
          PLOT_DIR: ${{ needs.setenv.outputs.PLOT_DIR }}
          WEB_DIR: ${{ needs.setenv.outputs.WEB_DIR }}
        run: |
          echo "WREMNANTS_OUTDIR=${WREMNANTS_OUTDIR}" >> $GITHUB_ENV
          echo "WEB_DIR=${WEB_DIR}" >> $GITHUB_ENV
          echo "PLOT_DIR=${PLOT_DIR}" >> $GITHUB_ENV
          echo "COMBINED_DIR=$WREMNANTS_OUTDIR/WMass_ZDilepton" >> $GITHUB_ENV

      - name: aggregate combine inputs
        run: |
          mkdir $COMBINED_DIR
          cp -p $WREMNANTS_OUTDIR/ZMassDilepton_ptll_yll/* $COMBINED_DIR
          cp -p $WREMNANTS_OUTDIR/WMass_pt_eta/* $COMBINED_DIR

      - name: wmass combined fit 
        run: cmssw-cc7 --command-to-run scripts/ci/run_combine.sh /home/c/cmsmwbot/combinetf/CMSSW_10_6_30/src/ mass $COMBINED_DIR WMass_plus.txt WMass_minus.txt ZMassDilepton_inclusive.txt

      - name: wmass combine impacts
        run: scripts/ci/run_with_singularity.sh scripts/ci/show_impacts.sh $COMBINED_DIR/fitresults_123456789.root $WEB_DIR/$PLOT_DIR impactsW_withZ.html

  copy-clean:
    runs-on: [self-hosted, linux, x64]
    needs: [setenv, w-analysis, lowpu, dilepton, wlike, gen, combined-fit, wlike-plotting, w-plotting, wlike-unfolding ]
    steps:
      - env:
          WREMNANTS_OUTDIR: ${{ needs.setenv.outputs.WREMNANTS_OUTDIR }}
        run: |
          echo "WREMNANTS_OUTDIR=${WREMNANTS_OUTDIR}" >> $GITHUB_ENV

      - name: clean
        if: always() 
        run: |
          # TODO: Figure out how to get this working with permissions
          #xrdcp -R -f $WREMNANTS_OUTDIR/$LOCAL_WEB_DIR root://eoscms.cern.ch/$EOS_DIR/$LOCAL_WEB_DIR
          echo "Removing temp directory $WREMNANTS_OUTDIR"
          rm -r $WREMNANTS_OUTDIR<|MERGE_RESOLUTION|>--- conflicted
+++ resolved
@@ -126,16 +126,11 @@
       - name: wmass analysis
         run: scripts/ci/run_with_singularity.sh scripts/ci/setup_and_run_python.sh scripts/histmakers/mw_with_mu_eta_pt.py -j $NTHREADS --maxFiles $((MAX_FILES)) --verbose 4 --forceDefaultName -o $WREMNANTS_OUTDIR
 
-<<<<<<< HEAD
-      - name: wmass plotting
-        run: scripts/ci/run_with_singularity.sh scripts/ci/setup_and_run_python.sh scripts/plotting/makeDataMCStackPlot.py --yscale 1.3 --hists pt eta pt-eta -p $WEB_DIR -f $PLOT_DIR -a W $OUTFILE variation --varName nominal_uncorr --varLabel MiNNLO --colors red
-=======
       - name: wmass combine setup
         run: scripts/ci/run_with_singularity.sh scripts/ci/setup_and_run_python.sh scripts/combine/setupCombineWMass.py -i $HIST_FILE --verbose 4 --lumiScale $LUMI_SCALE -o $WREMNANTS_OUTDIR
 
       - name: wmass combine fit 
         run: cmssw-cc7 --command-to-run scripts/ci/run_combine.sh /home/c/cmsmwbot/combinetf/CMSSW_10_6_30/src/ mass ${WREMNANTS_OUTDIR}/WMass_pt_eta WMass_plus.txt WMass_minus.txt 
->>>>>>> e9facb67
 
   w-plotting:
     # The type of runner that the job will run on
@@ -163,16 +158,8 @@
       - name: wmass plotting
         run: scripts/ci/run_with_singularity.sh scripts/ci/setup_and_run_python.sh scripts/plotting/makeDataMCStackPlot.py --yscale 1.3 --hists pt eta pt-eta -p $WEB_DIR -f $PLOT_DIR -a W $HIST_FILE variation --varName nominal_uncorr --varLabel MiNNLO --colors red
 
-<<<<<<< HEAD
-      - name: dilepton analysis
-        run: scripts/ci/run_with_singularity.sh scripts/ci/setup_and_run_python.sh scripts/histmakers/mz_dilepton.py --axes ptll yll -j $NTHREADS --maxFiles $MAX_FILES --verbose 4 --forceDefaultName
-
-      - name: dilepton combine setup
-        run: scripts/ci/run_with_singularity.sh scripts/ci/setup_and_run_python.sh scripts/combine/setupCombineWMass.py -i $OUTFILE_DILEPTON --fitvar ptll-yll --verbose 4 --lumiScale $LUMI_SCALE
-=======
       - name: wmass plot mt
         run: scripts/ci/run_with_singularity.sh scripts/ci/setup_and_run_python.sh scripts/plotting/makeDataMCStackPlot.py --rebin 2 --yscale 1.5 --baseName transverseMass --hists mt -p $WEB_DIR -f $PLOT_DIR $HIST_FILE
->>>>>>> e9facb67
 
       - name: wmass plot MET
         run: scripts/ci/run_with_singularity.sh scripts/ci/setup_and_run_python.sh scripts/plotting/makeDataMCStackPlot.py --rebin 2 --yscale 1.5 --baseName MET --hists met -p $WEB_DIR -f $PLOT_DIR $HIST_FILE
@@ -309,16 +296,6 @@
           submodules: 'true'
 
       - name: wlike combine unfolding setup
-<<<<<<< HEAD
-        run: scripts/ci/run_with_singularity.sh scripts/ci/setup_and_run_python.sh scripts/combine/setupCombineWMass.py -i $OUTFILE --verbose 4 --lumiScale $LUMI_SCALE --unfold --noEfficiencyUnc --minnloScaleUnc integrated
-
-      - name: wlike combine unfolding fit 
-        run: cmssw-cc7 --command-to-run scripts/ci/run_combine.sh /home/c/cmsmwbot/combinetf/CMSSW_10_6_30/src/ unfolding ZMassWLike_pt_eta plus=ZMassWLike_plus.txt minus=ZMassWLike_minus.txt xnorm=ZMassWLike_inclusive_xnorm.txt
-
-      - name: wlike combine unfolding results 
-        run: scripts/ci/run_with_singularity.sh scripts/ci/show_unfolded_results.sh ZMassWLike_pt_eta/fitresults_123456789.root $WEB_DIR/$PLOT_DIR/
-
-=======
         run: scripts/ci/run_with_singularity.sh scripts/ci/setup_and_run_python.sh scripts/combine/setupCombineWMass.py -i $HIST_FILE --verbose 4 --lumiScale $LUMI_SCALE --unfold --constrainMass --noEfficiencyUnc --minnloScaleUnc integrated -o $WREMNANTS_OUTDIR
 
       - name: wlike combine unfolding fit 
@@ -326,7 +303,6 @@
 
       - name: wlike combine unfolding results 
         run: scripts/ci/run_with_singularity.sh scripts/ci/show_unfolded_results.sh $WREMNANTS_OUTDIR/ZMassWLike_pt_eta/fitresults_123456789.root $WEB_DIR $PLOT_DIR
->>>>>>> e9facb67
 
 
   dilepton:
@@ -364,10 +340,6 @@
       # - name: dilepton combine impacts
       #   run: scripts/ci/run_with_singularity.sh scripts/ci/show_impacts.sh $WREMNANTS_OUTDIR/ZMassDilepton_ptll/fitresults_123456789.root $WEB_DIR/$PLOT_DIR pullsPtll.html
 
-<<<<<<< HEAD
-      - name: dilepton analysis
-        run: scripts/ci/run_with_singularity.sh scripts/ci/setup_and_run_python.sh scripts/histmakers/mz_dilepton.py -j $NTHREADS --maxFiles $MAX_FILES --verbose 4  --theoryCorr scetlib_dyturbo --axes ptll --forceDefaultName --unfolding
-=======
   dilepton-plotting:
     # The type of runner that the job will run on
     runs-on: [self-hosted, linux, x64]
@@ -391,7 +363,6 @@
 
       - name: test
         run: echo "The web dir is $WEB_DIR plot dir is ${PLOT_DIR}"
->>>>>>> e9facb67
 
       - name: dilepton plotting ptll
         run: scripts/ci/run_with_singularity.sh scripts/ci/setup_and_run_python.sh scripts/plotting/makeDataMCStackPlot.py --yscale 1.3 --baseName nominal --nominalRef nominal --hists ptll -p $WEB_DIR -f $PLOT_DIR -a z $HIST_FILE variation --varName nominal_uncorr --varLabel MiNNLO --colors red
@@ -400,17 +371,7 @@
         run: scripts/ci/run_with_singularity.sh scripts/ci/setup_and_run_python.sh scripts/plotting/makeDataMCStackPlot.py --yscale 1.3 --baseName nominal_mll --hists mll -p $WEB_DIR -f $PLOT_DIR -a z $HIST_FILE
 
       - name: dilepton plotting yll
-<<<<<<< HEAD
-        run: scripts/ci/run_with_singularity.sh scripts/ci/setup_and_run_python.sh scripts/plotting/makeDataMCStackPlot.py --yscale 1.3 --baseName nominal_yll --nominalRef nominal_yll --hists yll -p $WEB_DIR -f $PLOT_DIR -a z $OUTFILE
-
-      - name: dilepton combine ptll setup
-        run: scripts/ci/run_with_singularity.sh scripts/ci/setup_and_run_python.sh scripts/combine/setupCombineWMass.py -i $OUTFILE --fitvar ptll --lumiScale $LUMI_SCALE
-
-      - name: dilepton combine ptll fit
-        run: cmssw-cc7 --command-to-run scripts/ci/run_combine.sh /home/c/cmsmwbot/combinetf/CMSSW_10_6_30/src/ mass ZMassDilepton_ptll ZMassDilepton_inclusive.txt 
-=======
         run: scripts/ci/run_with_singularity.sh scripts/ci/setup_and_run_python.sh scripts/plotting/makeDataMCStackPlot.py --yscale 1.3 --baseName nominal_yll --nominalRef nominal_yll --hists yll -p $WEB_DIR -f $PLOT_DIR -a z $HIST_FILE
->>>>>>> e9facb67
 
       - name: dilepton combine ptll unfolding setup
         run: scripts/ci/run_with_singularity.sh scripts/ci/setup_and_run_python.sh scripts/combine/setupCombineWMass.py -i $OUTFILE --fitvar ptll --lumiScale $LUMI_SCALE --unfold --noEfficiencyUnc --minnloScaleUnc integrated
