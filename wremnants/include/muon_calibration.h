#include <ROOT/RVec.hxx>
#include "Math/GenVector/PtEtaPhiM4D.h"
#include "TFile.h"
#include "TTree.h"
#include "TRandom.h"
#include <eigen3/Eigen/Dense>
#include <memory>
#include <stdlib.h>
#include <math.h>
#include <fstream>
#include <typeinfo>
#include <algorithm>
#include "defines.h"

namespace wrem {

using ROOT::VecOps::RVec;

template<typename T>
ROOT::VecOps::RVec<ROOT::VecOps::RVec<T>> splitNestedRVec(const ROOT::VecOps::RVec<T> &vec, const ROOT::VecOps::RVec<int> &counts) {
  using ROOT::VecOps::RVec;

  RVec<RVec<T>> res;
  res.reserve(counts.size());

  int total = 0;
  for (unsigned int i = 0; i < counts.size(); ++i) {
    const int count = counts[i];
    // avoid copies by adopting memory
    res.emplace_back(const_cast<T*>(vec.begin()) + total, count);
    total += count;
  }

  return res;
}

template <std::ptrdiff_t NJac = 3, std::ptrdiff_t NReplicas = 0>
class CVHCorrectorSingle {
public:

  using V = ROOT::Math::PtEtaPhiMVector;

  CVHCorrectorSingle(const std::string &filename) {
    TFile *fcor = TFile::Open(filename.c_str());

    TTree *idxmaptree = static_cast<TTree*>(fcor->Get("idxmaptree"));

    unsigned int idx;
    idxmaptree->SetBranchAddress("idx", &idx);

    idxmap_->reserve(idxmaptree->GetEntries());

    for (long long ientry=0; ientry < idxmaptree->GetEntries(); ++ientry) {
      idxmaptree->GetEntry(ientry);
      idxmap_->push_back(idx);
    }

    TTree *parmtree = static_cast<TTree*>(fcor->Get("parmtree"));

    float x;
    parmtree->SetBranchAddress("x", &x);

    std::array<float, NReplicas> xrep;
    if (NReplicas>0) {
      parmtree->SetBranchAddress("xreplicas", xrep.data());
    }

    x_->reserve(parmtree->GetEntries());
    xreplicas_->resize(parmtree->GetEntries(), NReplicas);

    for (long long ientry=0; ientry < parmtree->GetEntries(); ++ientry) {
      parmtree->GetEntry(ientry);
      x_->push_back(x);

      if (NReplicas > 0) {
        for (std::ptrdiff_t irep = 0; irep < NReplicas; ++irep) {
          (*xreplicas_)(ientry, irep) = xrep[irep];
        }
      }
    }
  }


  std::pair<V, int> operator() (float pt, float eta, float phi, int charge, const RVec<int> &idxs, const RVec<float> &jac) const {

    if (pt < 0.) {
      return std::make_pair<V, int>(V(), -99);
    }

    const Eigen::Matrix<double, 3, 1> curvmom = CurvMom(pt, eta, phi, charge);

    return CorMomCharge(curvmom, idxs, jac, *x_);
  }

protected:

  Eigen::Matrix<double, 3, 1> CurvMom(float pt, float eta, float phi, int charge) const {
    const double theta = 2.*std::atan(std::exp(-double(eta)));
    const double lam = M_PI_2 - theta;
    const double p = double(pt)/std::sin(theta);
    const double qop = double(charge)/p;

    return Eigen::Matrix<double, 3, 1>(qop, lam, phi);
  }

  template<typename U>
  std::pair<V, int> CorMomCharge(const Eigen::Matrix<double, 3, 1> &curvmom, const RVec<int> &idxs, const RVec<float> &jac, const U &parms) const {

    const auto nparms = idxs.size();

    const Eigen::Map<const Eigen::Matrix<float, NJac, Eigen::Dynamic, Eigen::RowMajor>> jacMap(jac.data(), NJac, nparms);

    Eigen::VectorXd xtrk(nparms);
    for (unsigned int i = 0; i < nparms; ++i) {
      xtrk[i] = parms[(*idxmap_)[idxs[i]]];
    }

    const Eigen::Matrix<double, 3, 1> curvmomcor = curvmom + jacMap.template topRows<3>().template cast<double>()*xtrk;

    if (curvmomcor.array().isNaN().any() || curvmomcor.array().isInf().any()) {
      return std::make_pair<V, int>(V(), -99);
    }

    const double qopcor = curvmomcor[0];
    const double lamcor = std::clamp(curvmomcor[1], -M_PI_2, M_PI_2);
    const double phicor = curvmomcor[2];

    const double pcor = 1./std::abs(qopcor);
    const int qcor = std::copysign(1., qopcor);

    const double ptcor = pcor*std::cos(lamcor);

    const double thetacor = std::clamp(M_PI_2 - lamcor, 0., M_PI);
    const double etacor = -std::log(std::tan(0.5*thetacor));

    return std::make_pair<V, int>(V(ptcor, etacor, phicor, wrem::muon_mass), int(qcor));

  }

  std::shared_ptr<std::vector<unsigned int>> idxmap_ = std::make_shared<std::vector<unsigned int>>();
  std::shared_ptr<std::vector<double>> x_ = std::make_shared<std::vector<double>>();
  std::shared_ptr<Eigen::MatrixXd> xreplicas_ = std::make_shared<Eigen::MatrixXd>();
};


class CVHCorrectorValidation : public CVHCorrectorSingle<5, 0> {
public:
  using base_t = CVHCorrectorSingle<5, 0>;

  using V = typename base_t::V;

  using base_t::base_t;

  std::pair<V, int> operator() (const RVec<float> &refParms, const RVec<unsigned int> &idxs, const RVec<float> &jac) const {

    const Eigen::Matrix<double, 3, 1> curvmom(refParms[0], refParms[1], refParms[2]);

    return CorMomCharge(curvmom, idxs, jac, *base_t::x_);
  }
};

template <std::ptrdiff_t NReplicas>
class CVHCorrectorReplicas : public CVHCorrectorSingle<5, NReplicas> {
public:
  using base_t = CVHCorrectorSingle<5, NReplicas>;

  using V = typename base_t::V;

  using base_t::base_t;

  std::array<std::pair<V, int>, NReplicas> operator() (const RVec<float> &refParms, const RVec<unsigned int> &idxs, const RVec<float> &jac) const {

    std::array<std::pair<V, int>, NReplicas> res;

    const Eigen::Matrix<double, 3, 1> curvmom(refParms[0], refParms[1], refParms[2]);

    for (std::ptrdiff_t irep = 0; irep < NReplicas; ++irep) {
      res[irep] = CorMomCharge(curvmom, idxs, jac, base_t::xreplicas_->col(irep));
    }

    return res;

  }
};

class CVHCorrector : public CVHCorrectorSingle<> {
public:


  CVHCorrector(const std::string &filename) : CVHCorrectorSingle(filename) {}
  CVHCorrector(const CVHCorrectorSingle &corsingle) : CVHCorrectorSingle(corsingle) {}

  RVec<std::pair<V, int>> operator () (const RVec<float> &ptv, const RVec<float> &etav, const RVec<float> &phiv, const RVec<int> &chargev, const RVec<RVec<int>> &idxsv, const RVec<RVec<float>> &jacv) {
    RVec<std::pair<V, int>> res;
    res.reserve(ptv.size());

    for (unsigned int i = 0; i < ptv.size(); ++i) {
      res.emplace_back(CVHCorrectorSingle::operator()(ptv[i], etav[i], phiv[i], chargev[i], idxsv[i], jacv[i]));
    }

    return res;
  }
};

template <typename HIST>
class calibration_uncertainty_helper {

public:

  using tensor_t = typename HIST::storage_type::value_type::tensor_t;
  static constexpr auto sizes = narf::tensor_traits<tensor_t>::sizes;
  static constexpr auto nvars = sizes[0];
  static constexpr auto nparms = sizes[1];

  using out_tensor_t = Eigen::TensorFixedSize<double, Eigen::Sizes<nvars, 2>>;

  calibration_uncertainty_helper(HIST &&hist, double minGenPt, double maxWeight) : 
    hist_(std::make_shared<const HIST>(std::move(hist))),
    minGenPt_(minGenPt),
    maxWeight_(maxWeight) {}

  out_tensor_t operator() (
    double qop,
    double pt,
    float eta,
    float phi,
    int charge,
    RVec<float> &momcov,
    double genQop,
    float genPt,
    float genEta,
    float genPhi,
    int genCharge,
    double nominal_weight) const {

    //TODO move this into a helper

    out_tensor_t res;
    res.setConstant(nominal_weight);
    res *= scale_res_weight(qop, pt, eta, phi, charge, momcov, genQop, genPt, genEta, genPhi, genCharge);
    return res;
  }

private:

  out_tensor_t scale_res_weight(
    double qop, double pt, double eta, double phi, int charge, const RVec<float> &cov,
    double genQop, double genPt, double genEta, double genPhi, int genCharge,
    bool abQop = false, bool fullParam = false
  ) const {

    const double theta = 2.*std::atan(std::exp(-double(eta)));
    const double lam = M_PI_2 - theta;
    const double p = double(pt)/std::sin(theta);
    const double Qop = double(charge)/p;
    Eigen::Vector3d parms(
      (abQop? qop : Qop),
      (fullParam? lam : 0),
      (fullParam? phi : 0)
    );

    const double gentheta = 2.*std::atan(std::exp(-double(genEta)));
    const double genlam = M_PI_2 - gentheta;
    const double genp = double(genPt)/std::sin(gentheta);
    const double genqop = double(genCharge)/genp;
    Eigen::Vector3d genparms(
      (abQop? genQop : genqop),
      (fullParam? genlam : 0),
      (fullParam? genPhi : 0)
    );

    const Eigen::Vector3d deltaparms = parms - genparms;

    const Eigen::Map<const Eigen::Matrix<float, 3, 3, Eigen::RowMajor>> covMap(cov.data(), 3, 3);

    Eigen::Matrix<double, 3, 3> covd = covMap.cast<double>();

    if (fullParam) {
      // fill in lower triangular part of the matrix, which is stored as zeros to save space
      covd.triangularView<Eigen::Lower>() = covd.triangularView<Eigen::Upper>().transpose();
    } else {
      covd.row(0) << covd(0,0), 0, 0;
      covd.row(1) << 0, 1, 0;
      covd.row(2) << 0, 0, 1;

    }

    const Eigen::Matrix<double, 3, 3> covinv = covd.inverse();
    const double covdet = covd.determinant();

    const double lnp = -0.5*deltaparms.transpose()*covinv*deltaparms;

    // no need to initialize since all elements are explicit filled
    out_tensor_t res;

    const auto &varparms = hist_->at(hist_->template axis<0>().index(genEta)).data();

    for (std::ptrdiff_t ivar = 0; ivar < nvars; ++ivar) {
      Eigen::Vector3d parmvar = Eigen::Vector3d::Zero();
      Eigen::Matrix<double, 3, 3> covvar = Eigen::Matrix<double, 3, 3>::Zero();

      const double A = varparms(ivar, 0);
      const double e = varparms(ivar, 1);
      const double M = varparms(ivar, 2);
      const double sig = varparms(ivar, 3);

      // scale
      parmvar[0] += (abQop? A*genQop : A*genqop);
      parmvar[0] += (abQop? -e*genQop/genPt : -e*genqop/genPt);
      parmvar[0] += (abQop? genCharge*M*genPt*genQop : genCharge*M*genPt*genqop);

      // resolution
      covvar += sig*covd;

      for (std::ptrdiff_t idownup = 0; idownup < 2; ++idownup) {

        const double dir = idownup == 0 ? -1. : 1.;

        const Eigen::Vector3d deltaparmsalt = deltaparms + dir*parmvar;
        const Eigen::Matrix<double, 3, 3> covdalt = covd + dir*covvar;

        const Eigen::Matrix<double, 3, 3> covinvalt = covdalt.inverse();
        const double covdetalt = covdalt.determinant();

        const double lnpalt = -0.5*deltaparmsalt.transpose()*covinvalt*deltaparmsalt;

        const double weight = std::sqrt(covdet/covdetalt)*std::exp(lnpalt - lnp);

        if (false) {
          if (std::isnan(weight) || std::isinf(weight) || std::fabs(weight) == 0.) {
            std::cout << "invalid weight: " << weight << std::endl;
            std::cout << "pt " << pt << std::endl;
            std::cout << "genPt " << genPt << std::endl;
            std::cout << "qop " << qop << std::endl;
            std::cout << "lam " << lam << std::endl;
            std::cout << "genlam " << genlam << std::endl;
            std::cout << "phi " << phi << std::endl;
            std::cout << "genlam " << genPhi << std::endl;
            std::cout << "covdet " << covdet << std::endl;
            std::cout << "covdetalt " << covdet << std::endl;
            std::cout << "lnp " << lnp << std::endl;
            std::cout << "lnpalt " << lnpalt << std::endl;
            std::cout << "covd\n" << covd << std::endl;
            std::cout << "covdalt\n" << covdalt << std::endl;
            std::cout << "covinv\n" << covinv << std::endl;
            std::cout << "covinvalt\n" << covinvalt << std::endl;
          }
        }

        // protect against outliers
        // if (weight > 0.9998 && weight < 1.0002) {cout << "smearing weight is " << weight << "covd is " << covd << std::endl;}
        res(ivar, idownup) = std::min(weight, maxWeight_);
      }
    }
    
    return res;
  }
  std::shared_ptr<const HIST> hist_;
  double minGenPt_;
  double maxWeight_;

};

    float smearGenPt(RVec<float> cov, int charge, float pt, float theta) {
        float sigma2_qop = cov[0];
        double sigma2_pt = pow((pt * pt / (charge * sin(theta))), 2) * sigma2_qop;
        return gRandom -> Gaus(pt, sqrt(sigma2_pt));
    }
    
    double smearGenQop(RVec<float> cov, double qop) {
        double sigma2_qop = cov[0];
        return gRandom -> Gaus(qop, sqrt(sigma2_qop));
    }

    int getGoodGenMuons0IdxInReco(RVec<bool> goodMuons, RVec<bool> goodMuonsByGenTruth) {
        int first_goodGenMuon_idx_in_goodMuons = 0;
        for (int i = 0; i < goodMuonsByGenTruth.size(); i++) {
            if (goodMuonsByGenTruth[i]) {break;}
            else {first_goodGenMuon_idx_in_goodMuons += 1;}
        }
        int goodGenMuons0_idx_in_recos = 0;
        int num_goodMuons_found = 0;
        for (int i = 0; i < goodMuons.size(); i++) {
            if (goodMuons[i]) {
                num_goodMuons_found += 1;
                if (num_goodMuons_found == first_goodGenMuon_idx_in_goodMuons + 1) {
                    break;
                }
            }
            goodGenMuons0_idx_in_recos += 1;
        }
        return goodGenMuons0_idx_in_recos;
    }

    RVec<bool> filterRecoMuonsByGenTruth(
        RVec<bool> muonSelection,
        RVec<int> Muon_genPartIdx,
        RVec<int> GenPart_pdgId,
        RVec<int> GenPart_statusFlags,
        RVec<int> GenPart_status,
        bool requirePrompt = true
    ) {
        ROOT::VecOps::RVec<bool> res(muonSelection.size());
        for (int i = 0; i < muonSelection.size(); i++) {
            res[i] = (
                muonSelection[i] &&
                (!(requirePrompt) || GenPart_statusFlags[Muon_genPartIdx[i]] & 0x01) &&
                (abs(GenPart_pdgId[Muon_genPartIdx[i]]) == MUON_PDGID) &&
                (GenPart_status[Muon_genPartIdx[i]] == 1)
            );
        }
        return res;
    }

    RVec<bool> filterRecoMuonsByCovMat(
        RVec<bool> muonSelection,
        RVec<float> covMat,
        RVec<int> covMatCounts
    ) {
        ROOT::VecOps::RVec<bool> res(muonSelection.size());
        int covMat_start_idx = 0;
        for (int i = 0; i < muonSelection.size(); i++) {
            res[i] = (
                muonSelection[i] &&
                //covMatCounts[i] &&
                covMat[covMat_start_idx] > 0
            );
            covMat_start_idx += covMatCounts[i];
        }
        return res;
    }

    template<typename T> RVec<RVec<T>> getCovMatForSelectedRecoMuons(
        RVec<float> covmat,
        RVec<int> covmat_counts,
        RVec<bool> selection,
        int nMuons = -1 // limit the number of muons to be N; -1 to take all selected muons
    ) {
        if (covmat_counts.size() != selection.size()) {
            throw std::invalid_argument("selection masks should match the size of all RECO muons");
        }
        
        using ROOT::VecOps::RVec;
        RVec<RVec<T>> res;
        res.reserve(nMuons > 0 ? nMuons : 1);

        int covmat_start_idx = 0;
        for (int i = 0; i < covmat_counts.size(); i++) {
            if (selection[i]) {
                ROOT::VecOps::RVec<int> idxRange(covmat_counts[i]);
                for (int i = 0; i < idxRange.size(); i++) {
                    idxRange[i] = i + covmat_start_idx;
                }
                res.emplace_back(Take(covmat, idxRange));
            }
            covmat_start_idx += covmat_counts[i];
        }
        return res;
    }
        
    RVec<float> getCovMatForGoodMuons0(
        RVec<float> covmat,
        RVec<int> covmat_counts,
        RVec<bool> goodMuons,
        RVec<bool> goodMuonsByGenTruth
    ) {
        
        int goodGenMuons0_idx_in_recos = wrem::getGoodGenMuons0IdxInReco(
            goodMuons, goodMuonsByGenTruth
        );
        int covmat_start_idx = 0;
        for (int i = 0; i < goodGenMuons0_idx_in_recos; i++) {
            covmat_start_idx += covmat_counts[i];
        }
        ROOT::VecOps::RVec<int> idxRange(9);
        for (int i = 0; i < 9; i++) {
            idxRange[i] = i + covmat_start_idx;
        }
        return Take(covmat, idxRange);
    }
  
    using ROOT::VecOps::RVec;

    double calculateTheta(float eta) {
        return 2.*std::atan(std::exp(-double(eta)));
    }

    double calculateLam(float eta) {
        double theta = calculateTheta(eta);
        return M_PI_2 - theta;
    }

    double calculateQop(float pt, float eta, int charge) {
        double theta = calculateTheta(eta);
        return (charge * std::sin(theta) / double(pt));
    }

    double calculatePt(double qop, float eta, int charge) {
        double theta = calculateTheta(eta);
        return (charge * std::sin(theta) / qop);
    }

    double calculateQopUnc(float eta, int charge, double KUnc) {
        double theta = calculateTheta(eta);
        return (charge * std::sin(theta) * KUnc);
    }

    double calculateQopUnc(float pt, float eta, int charge, double ptUnc) {
        double theta = calculateTheta(eta);
        return ((-1. * charge * std::sin(theta)) / pow(pt, 2)) * ptUnc;
    }

<<<<<<< HEAD
=======
    Eigen::TensorFixedSize<double, Eigen::Sizes<2>> calculateSmearingWeightsDownUp(
        double genQop, double recoQop, double recoQopUnc, double sigma2Qop
    ) {
        const double lnp = -0.5 * pow((recoQop - genQop), 2) / sigma2Qop;
        Eigen::TensorFixedSize<double, Eigen::Sizes<2>> res;
        for (std::ptrdiff_t idownup = 0; idownup < 2; ++idownup) {
            const double dir = idownup == 0 ? -1. : 1.;
            const double lnpAlt = -0.5 * pow((recoQop + dir * recoQopUnc - genQop), 2) / sigma2Qop;
            const double weight = std::exp(lnpAlt - lnp);
            res(idownup) = weight;
        }
        return res;
    }

>>>>>>> ee8cb56e
// jpsi correction central value for one muon
template <typename T>
class JpsiCorrectionsHelper {

public:
    using hist_t = T;
    using tensor_t = typename T::storage_type::value_type::tensor_t;

    JpsiCorrectionsHelper(T&& corrections) :
        correctionHist_(std::make_shared<const T>(std::move(corrections))) {}

    // helper for bin lookup which implements the compile-time loop over axes
    template<typename... Xs, std::size_t... Idxs>
    const tensor_t &get_tensor_impl(std::index_sequence<Idxs...>, const Xs&... xs) {
        return correctionHist_->at(correctionHist_->template axis<Idxs>().index(xs)...).data();
    }

    // variadic templated bin lookup
    template<typename... Xs>
    const tensor_t &get_tensor(const Xs&... xs) {
        return get_tensor_impl(std::index_sequence_for<Xs...>{}, xs...);
    }
    
    // for central value of pt
    float operator() (float cvhPt, float cvhEta, int charge) {
        const auto &params = get_tensor(cvhEta);
        const double A = params(0);
        const double e = params(1);
        const double M = params(2);
        double k = 1.0 / cvhPt;
        double magnetic = 1.0 + A;
        double material = -1.0 * e * k;
        double alignment = charge * M;
        double kCrctd = (magnetic + material) * k + alignment;
        return (1.0 / kCrctd);
    }

private:
    std::shared_ptr<const T> correctionHist_;
};

// jpsi corrections central value for multiple muons
template <typename T>
class JpsiCorrectionsRVecHelper : public JpsiCorrectionsHelper<T> {

using base_t = JpsiCorrectionsHelper<T>;

public:
    //inherit constructor
    using base_t::base_t;

    RVec<float> operator() (const RVec<float>& pts, const RVec<float> etas, RVec<int> charges) {
        RVec<float> corrected_pt(pts.size(), 0.);
        assert(etas.size() == pts.size() && etas.size() == charges.size());
        for (size_t i = 0; i < pts.size(); i++) {
            corrected_pt[i] = JpsiCorrectionsHelper<T>::operator()(pts[i], etas[i], charges[i]);
        }

        return corrected_pt;
    }
};

// unlike the JpsiCorrectionHelper which only deals with one muon,
// and uses inheritance to work on a vector of muons,
// this helper is already vectorized
template <typename T>
class JpsiCorrectionsUncHelper {

public:
    using hist_t = T;
    using tensor_t = typename T::storage_type::value_type::tensor_t;
    static constexpr auto sizes = narf::tensor_traits<tensor_t>::sizes;
    static constexpr auto nUnc = sizes[sizes.size() - 1]; // 1 for central value
    using out_tensor_t = Eigen::TensorFixedSize<double, Eigen::Sizes<nUnc, 2>>;

    JpsiCorrectionsUncHelper(T&& corrections) :
        correctionHist_(std::make_shared<const T>(std::move(corrections))) {}

    // helper for bin lookup which implements the compile-time loop over axes
    template<typename... Xs, std::size_t... Idxs>
    const tensor_t &get_tensor_impl(std::index_sequence<Idxs...>, const Xs&... xs) {
        return correctionHist_->at(correctionHist_->template axis<Idxs>().index(xs)...).data();
    }

    // variadic templated bin lookup
    template<typename... Xs>
    const tensor_t &get_tensor(const Xs&... xs) {
        return get_tensor_impl(std::index_sequence_for<Xs...>{}, xs...);
    }

    // for smearing weights derived from propagating uncs on A, e, M to uncs on qop

    out_tensor_t operator() (
        const RVec<double> &genQops, 
        const RVec<float> &genPhis,
        const RVec<float> &genEtas,
        const RVec<double> &recoQops,
        const RVec<float> &recoPhis,
        const RVec<float> &recoEtas,
        const RVec<int> &recoCharges,
        const RVec<double> &recoPts,
        const RVec<RVec<float>> &covs, // for sigma on the Gaussian
        double nominal_weight = 1.0,
        bool fullParam = false
    ) {
        out_tensor_t res;
        res.setConstant(nominal_weight);

        const std::size_t nmuons = recoPts.size();

        for (std::size_t i = 0; i < nmuons; ++i) {
            res *= smearingWeight_oneMuon(
                genQops[i], genPhis[i], genEtas[i],
                recoQops[i], recoPhis[i], recoEtas[i], recoCharges[i], recoPts[i],
                covs[i], fullParam
            );
        }

        return res;
    }

private:
    out_tensor_t smearingWeight_oneMuon(
        double genQop,  float genPhi,  float genEta,
        double recoQop, float recoPhi, float recoEta, int recoCharge, float recoPt,  
        const RVec<float> &cov, bool fullParam = false
    ) {
        Eigen::Vector3d parms(
            recoQop,
            (fullParam? calculateLam(recoEta) : 0),
            (fullParam? recoPhi: 0)
        ); // (qop, lam, phi)

        Eigen::Vector3d genparms(
            genQop,
            (fullParam? calculateLam(genEta) : 0),
            (fullParam? genPhi: 0)
        );

        const Eigen::Vector3d deltaparms = parms - genparms;

        const Eigen::Map<const Eigen::Matrix<float, 3, 3, Eigen::RowMajor>> covMap(cov.data(), 3, 3);

        Eigen::Matrix<double, 3, 3> covd = covMap.cast<double>();
    
        if (fullParam) {
            // fill in lower triangular part of the matrix, which is stored as zeros to save space
            covd.triangularView<Eigen::Lower>() = covd.triangularView<Eigen::Upper>().transpose();
        } else {
            covd.row(0) << covd(0,0), 0, 0;
            covd.row(1) << 0, 1, 0;
            covd.row(2) << 0, 0, 1;
        }

        const Eigen::Matrix<double, 3, 3> covinv = covd.inverse();
        const double covdet = covd.determinant();
    
        const double lnp = -0.5*deltaparms.transpose()*covinv*deltaparms;

        const auto &params = get_tensor(recoEta);

        // no need to initialize since all elements will be explicitly filled
        out_tensor_t res;
    
        for (std::ptrdiff_t ivar = 0; ivar < nUnc; ++ivar) {
            const double AUnc = params(0, ivar);
            const double eUnc = params(1, ivar);
            const double MUnc = params(2, ivar);
            double recoK = 1.0 /recoPt;
            double recoKUnc = (AUnc - eUnc * recoK) * recoK + recoCharge * MUnc;
            Eigen::Vector3d parmvar = Eigen::Vector3d::Zero();   
            parmvar[0] = recoCharge * std::sin(calculateTheta(recoEta)) * recoKUnc;

            for (std::ptrdiff_t idownup = 0; idownup < 2; ++idownup) {
                const double dir = idownup == 0 ? -1. : 1.;
                const Eigen::Vector3d deltaparmsalt = deltaparms + dir*parmvar;
                const Eigen::Matrix<double, 3, 3> covdalt = covd; //+ dir*covvar;
    
                const Eigen::Matrix<double, 3, 3> covinvalt = covdalt.inverse();
                const double covdetalt = covdalt.determinant();
    
                const double lnpalt = -0.5*deltaparmsalt.transpose()*covinvalt*deltaparmsalt;
    
                const double weight = std::sqrt(covdet/covdetalt)*std::exp(lnpalt - lnp);
    
                res(ivar, idownup) = weight;
            }
        }
        return res;
    }

    std::shared_ptr<const T> correctionHist_;
};

<<<<<<< HEAD
template <typename T>
class ZNonClosureChargeDepHelper {
=======
template <typename T, size_t NEtaBins>
class ZNonClosureParametrizedHelper {
>>>>>>> ee8cb56e

public:
    using hist_t = T;
    using tensor_t = typename T::storage_type::value_type::tensor_t;
<<<<<<< HEAD
    using out_tensor_t = Eigen::TensorFixedSize<double, Eigen::Sizes<2>>;

    ZNonClosureChargeDepHelper(T&& corrections) :
        correctionHist_(std::make_shared<const T>(std::move(corrections))) {}

    // helper for bin lookup which implements the compile-time loop over axes
    template<typename... Xs, std::size_t... Idxs>
    const tensor_t &get_tensor_impl(std::index_sequence<Idxs...>, const Xs&... xs) {
        return correctionHist_->at(correctionHist_->template axis<Idxs>().index(xs)...).data();
    }

    // variadic templated bin lookup
    template<typename... Xs>
    const tensor_t &get_tensor(const Xs&... xs) {
        return get_tensor_impl(std::index_sequence_for<Xs...>{}, xs...);
    }

=======
    using out_tensor_t = Eigen::TensorFixedSize<double, Eigen::Sizes<NEtaBins, 2>>;
    using out_tensor_chip_t = Eigen::TensorFixedSize<double, Eigen::Sizes<2>>;

    ZNonClosureParametrizedHelper(T&& corrections):
        correctionHist_(std::make_shared<const T>(std::move(corrections))) {}

>>>>>>> ee8cb56e
    out_tensor_t operator() (
        double genQop, float genEta,
        double recoQop, float recoEta, int recoCharge, double recoPt,  
        const RVec<float> &cov, double nominal_weight = 1.0,
<<<<<<< HEAD
        std::vector<std::string> vars =  {"A", "M"}
    ) {
        const auto &params = get_tensor(recoEta);
        double recoK = 1.0 /recoPt;
        double recoKUnc = 0.0;

        if (std::find(vars.begin(), vars.end(), "A") != vars.end()) {
            const double AUnc = params(0);
            recoKUnc += AUnc * recoK;
        }
        if (std::find(vars.begin(), vars.end(), "e") != vars.end()) {
            const double eUnc = params(1);
            recoKUnc += -1.0 * eUnc * recoK * recoK;
        }
        if (std::find(vars.begin(), vars.end(), "M") != vars.end()) {
            const double MUnc = params(2);
            recoKUnc += recoCharge * MUnc;
        }

        double recoQopUnc = recoCharge * std::sin(calculateTheta(recoEta)) * recoKUnc;

        const Eigen::Map<const Eigen::Matrix<float, 3, 3, Eigen::RowMajor>> covMap(cov.data(), 3, 3);
        Eigen::Matrix<double, 3, 3> covd = covMap.cast<double>();
        const double sigma2Qop = covd(0,0);
        const double sigma2QopAlt = sigma2Qop;

        const double lnp = -0.5 * pow((recoQop - genQop), 2) / sigma2Qop;

        out_tensor_t res;
        res.setConstant(nominal_weight);

        for (std::ptrdiff_t idownup = 0; idownup < 2; ++idownup) {
            const double dir = idownup == 0 ? -1. : 1.;
            const double lnpAlt = -0.5 * pow((recoQop + dir * recoQopUnc - genQop), 2) / sigma2QopAlt;
            const double weight = std::sqrt(sigma2Qop / sigma2QopAlt) * std::exp(lnpAlt - lnp);
            res(idownup) *= weight; 
        }
        return res;
    }

=======
        int calVarFlags = 7   //A = 1, e = 2, M = 4
    ) {
        const unsigned int iEta = std::clamp(
            correctionHist_ -> template axis<0>().index(recoEta), 0, (int)NEtaBins - 1
        ); // clip under/overflow bins 
        const auto &params = correctionHist_->at(iEta).data();
        const double sigma2Qop = cov[0];

        double recoK = 1.0 /recoPt;
        double recoKUnc = 0.0;
        enum calVarFlagsScheme {AFlag = 1, eFlag = 2, MFlag = 4};
        if (calVarFlags & AFlag) {
            const double AUnc = params(0);
            recoKUnc += AUnc * recoK;
        }
        if (calVarFlags & eFlag) {
            const double eUnc = params(1);
            recoKUnc += -1.0 * eUnc * recoK * recoK;
        }
        if (calVarFlags & MFlag) {
            const double MUnc = params(2);
            recoKUnc += recoCharge * MUnc;
        }
        double recoQopUnc = recoCharge * std::sin(calculateTheta(recoEta)) * recoKUnc;

        out_tensor_t res;
        res.setConstant(nominal_weight);
        out_tensor_chip_t smearing_weight = \
            calculateSmearingWeightsDownUp(genQop, recoQop, recoQopUnc, sigma2Qop);
        res(iEta, 0) *= smearing_weight(0);
        res(iEta, 1) *= smearing_weight(1);


        return res;
    }
>>>>>>> ee8cb56e
private:
    std::shared_ptr<const T> correctionHist_;
};

<<<<<<< HEAD
template <typename T>
class ZNonClosureChargeIndHelper {

public:
    using hist_t = T;
    using out_tensor_t = Eigen::TensorFixedSize<double, Eigen::Sizes<2>>;

    ZNonClosureChargeIndHelper(T&& corrections) :
        correctionHist_(std::make_shared<const T>(std::move(corrections))) {}

    // smaering weights for Z non-closure number on pt 
    out_tensor_t operator() (
        double genQop, float genPt, float genEta, int genCharge,
        double recoQop, double recoPt, float recoEta, int recoCharge,
        const RVec<float> &cov, double nominal_weight = 1.0
    ) {
        out_tensor_t res;
        res.setConstant(nominal_weight);
        /*
        if (recoPt <= 25.0 || recoPt >= 100.0 || abs(recoEta) >= 2.4 ) {
            return res;
        }
        */
        unsigned int iEta = correctionHist_->template axis<0>().index(recoEta);
        unsigned int iPt = correctionHist_->template axis<1>().index(recoPt);
        const double nonClosure = correctionHist_->at(iEta, iPt).value();
        const double recoKUnc = (nonClosure - 1) * (1 / recoPt);
        const double recoQopUnc = calculateQopUnc(recoEta, recoCharge, recoKUnc);

        const Eigen::Map<const Eigen::Matrix<float, 3, 3, Eigen::RowMajor>> covMap(cov.data(), 3, 3);
        Eigen::Matrix<double, 3, 3> covd = covMap.cast<double>();
        const double sigma2Qop = covd(0,0);
        const double sigma2QopAlt = sigma2Qop;

        const double lnp = -0.5 * pow((recoQop - genQop), 2) / sigma2Qop;

        for (std::ptrdiff_t idownup = 0; idownup < 2; ++idownup) {
            const double dir = idownup == 0 ? -1. : 1.;
            const double lnpAlt = -0.5 * pow((recoQop + dir * recoQopUnc - genQop), 2) / sigma2QopAlt;
            const double weight = std::sqrt(sigma2Qop / sigma2QopAlt) * std::exp(lnpAlt - lnp);
            res(idownup) *= weight; 
        }
        return res;
=======
// the parametrized Z non-closure helper without the de-correlation in output nuisances
template <typename T, size_t NEtaBins>
class ZNonClosureParametrizedHelperCorl {

public:
    using hist_t = T;
    using tensor_t = typename T::storage_type::value_type::tensor_t;
    using out_tensor_t = Eigen::TensorFixedSize<double, Eigen::Sizes<2>>;

    ZNonClosureParametrizedHelperCorl(T&& corrections):
        correctionHist_(std::make_shared<const T>(std::move(corrections))) {}

    out_tensor_t operator() (
        double genQop, float genEta,
        double recoQop, float recoEta, int recoCharge, double recoPt,  
        const RVec<float> &cov, double nominal_weight = 1.0,
        int calVarFlags = 7   //A = 1, e = 2, M = 4
    ) {
        const unsigned int iEta = std::clamp(
            correctionHist_ -> template axis<0>().index(recoEta), 0, (int)NEtaBins - 1
        ); // clip under/overflow bins
        const auto &params = correctionHist_->at(iEta).data();
        const double sigma2Qop = cov[0];

        double recoK = 1.0 /recoPt;
        double recoKUnc = 0.0;
        enum calVarFlagsScheme {AFlag = 1, eFlag = 2, MFlag = 4};
        if (calVarFlags & AFlag) {
            const double AUnc = params(0);
            recoKUnc += AUnc * recoK;
        }
        if (calVarFlags & eFlag) {
            const double eUnc = params(1);
            recoKUnc += -1.0 * eUnc * recoK * recoK;
        }
        if (calVarFlags & MFlag) {
            const double MUnc = params(2);
            recoKUnc += recoCharge * MUnc;
        }
        double recoQopUnc = recoCharge * std::sin(calculateTheta(recoEta)) * recoKUnc;

        out_tensor_t res;
        res.setConstant(nominal_weight);
        return res * calculateSmearingWeightsDownUp(genQop, recoQop, recoQopUnc, sigma2Qop);
    }

private:
    std::shared_ptr<const T> correctionHist_;
};

template <typename T, size_t NEtaBins, size_t NPtBins>
class ZNonClosureBinnedHelper {

public:
    using hist_t = T;
    using out_tensor_t = Eigen::TensorFixedSize<double, Eigen::Sizes<NEtaBins, NPtBins, 2>>;
    using out_tensor_chip_t = Eigen::TensorFixedSize<double, Eigen::Sizes<2>>;

    ZNonClosureBinnedHelper(T&& corrections) :
        correctionHist_(std::make_shared<const T>(std::move(corrections))) {}

    // smaering weights for Z non-closure number on pt 
    out_tensor_t operator() (
        double genQop, float genPt, float genEta, int genCharge,
        double recoQop, double recoPt, float recoEta, int recoCharge,
        const RVec<float> &cov, double nominal_weight = 1.0
    ) {
        const unsigned int iEta = std::clamp(
            correctionHist_->template axis<0>().index(recoEta), 0, int(NEtaBins) - 1
        );
        const unsigned int iPt = std::clamp(
            correctionHist_->template axis<1>().index(recoPt), 0, int(NPtBins) - 1
        );
        const double nonClosure = correctionHist_->at(iEta, iPt).value();
        const double recoKUnc = (nonClosure - 1) * (1 / recoPt);
        const double recoQopUnc = calculateQopUnc(recoEta, recoCharge, recoKUnc);
        const double sigma2Qop = cov[0];
        out_tensor_t res;
        res.setConstant(nominal_weight);
        out_tensor_chip_t smearing_weight = \
            calculateSmearingWeightsDownUp(genQop, recoQop, recoQopUnc, sigma2Qop);
        res(iEta, iPt, 0) *= smearing_weight(0);
        res(iEta, iPt, 1) *= smearing_weight(1);
        return res;
    }

private:
    std::shared_ptr<const T> correctionHist_;
};

// the binned Z non-closure helper without the de-correlation in output nuisances
template <typename T, size_t NEtaBins, size_t NPtBins>
class ZNonClosureBinnedHelperCorl {

public:
    using hist_t = T;
    using out_tensor_t = Eigen::TensorFixedSize<double, Eigen::Sizes<2>>;

    ZNonClosureBinnedHelperCorl(T&& corrections) :
        correctionHist_(std::make_shared<const T>(std::move(corrections))) {}

    // smaering weights for Z non-closure number on pt 
    out_tensor_t operator() (
        double genQop, float genPt, float genEta, int genCharge,
        double recoQop, double recoPt, float recoEta, int recoCharge,
        const RVec<float> &cov, double nominal_weight = 1.0
    ) {
        const unsigned int iEta = std::clamp(
            correctionHist_->template axis<0>().index(recoEta), 0, int(NEtaBins) - 1
        );
        const unsigned int iPt = std::clamp(
            correctionHist_->template axis<1>().index(recoPt), 0, int(NPtBins) - 1
        );
        const double nonClosure = correctionHist_->at(iEta, iPt).value();
        const double recoKUnc = (nonClosure - 1) * (1 / recoPt);
        const double recoQopUnc = calculateQopUnc(recoEta, recoCharge, recoKUnc);
        const double sigma2Qop = cov[0];

        out_tensor_t res;
        res.setConstant(nominal_weight);
        return res * calculateSmearingWeightsDownUp(genQop, recoQop, recoQopUnc, sigma2Qop);
>>>>>>> ee8cb56e
    }

private:
    std::shared_ptr<const T> correctionHist_;
};

template <typename T>
class CorrectionHelperBase {

public:
    CorrectionHelperBase(unsigned int nSlots, T&& corrections) :
        myRndGens(nSlots),
        correctionHist_(std::make_shared<const T>(std::move(corrections)))
        {
            init_random_generators();
        }


    CorrectionHelperBase(unsigned int nSlots, T&& corrections, T&& uncertainties) : 
        myRndGens(nSlots),
        correctionHist_(std::make_shared<const T>(std::move(corrections))),
        uncertaintyHist_(std::make_shared<const T>(std::move(uncertainties))
        ){
            init_random_generators();
        }

    void init_random_generators(){
        int seed = 1; // not 0 because seed 0 has a special meaning
        for (auto &&gen : myRndGens)
        {
            gen.SetSeed(seed++);
        }
    }

    // helper for bin lookup which implements the compile-time loop over axes
    template<typename... Xs, std::size_t... Idxs>
    const float get_value_impl(std::index_sequence<Idxs...>, const Xs&... xs) {
      return correctionHist_->at(correctionHist_->template axis<Idxs>().index(xs)...);
    }

    // variadic templated bin lookup
    template<typename... Xs>
    const float get_value(const Xs&... xs) {
        return get_value_impl(std::index_sequence_for<Xs...>{}, xs...);
    }

    // helper for bin lookup which implements the compile-time loop over axes
    template<typename... Xs, std::size_t... Idxs>
    const float get_error_impl(std::index_sequence<Idxs...>, const Xs&... xs) {
      return uncertaintyHist_->at(uncertaintyHist_->template axis<Idxs>().index(xs)...);
    }

    // variadic templated bin lookup
    template<typename... Xs>
    const float get_error(const Xs&... xs) {
        return get_error_impl(std::index_sequence_for<Xs...>{}, xs...);
    }

    virtual float get_correction(unsigned int slot, float pt, float eta) {return 0;}

    float get_random(unsigned int slot, float mean, float std){
        return myRndGens[slot].Gaus(mean, std);
    }


    RVec<float> operator() (unsigned int slot, const RVec<float>& pts, const RVec<float>& etas) {
        RVec<float> corrected_pt(pts.size(), 0.);
        assert(etas.size() == pts.size());
        for (size_t i = 0; i < pts.size(); i++) {
            corrected_pt[i] = get_correction(slot, pts[i], etas[i]);
        }
        return corrected_pt;
    }


private:
    std::vector<TRandom3> myRndGens; 

    std::shared_ptr<const T> correctionHist_;
    std::shared_ptr<const T> uncertaintyHist_;
};


template <typename T>
class BiasCalibrationHelper : public CorrectionHelperBase<T> {

using base_t = CorrectionHelperBase<T>;

public:
    //inherit constructor
    using base_t::base_t;

    float get_correction(unsigned int slot, float pt, float eta) override {
        const double bias = base_t::get_value(eta, pt);
        const double error = base_t::get_error(eta, pt);

        if(error>0.)
            return pt*(1.0 + base_t::get_random(slot, bias, error));
        else 
            return pt*(1.0+bias);
    }
};

class SmearingHelper{

public:
    SmearingHelper(unsigned int nSlots, TH2D&& smearings) :
        myRndGens(nSlots),
        hsmear(std::make_shared<const TH2D>(std::move(smearings)))
        {
            init_random_generators();
        }

    void init_random_generators(){
        int seed = 1; // not 0 because seed 0 has a special meaning
        for (auto &&gen : myRndGens)
        {
            gen.SetSeed(seed++);
        }
    }

    float get_random(unsigned int slot, float mean, float std){
        return myRndGens[slot].Gaus(mean, std);
    }


    RVec<float> operator() (unsigned int slot, const RVec<float>& pts, const RVec<float>& etas) {
        RVec<float> corrected_pt(pts.size(), 0.);
        assert(etas.size() == pts.size());
        for (size_t i = 0; i < pts.size(); i++) {
            corrected_pt[i] = get_correction(slot, pts[i], etas[i]);
        }
        return corrected_pt;
    }


    float get_correction(unsigned int slot, float pt, float eta) {

        const double xlow = hsmear->GetXaxis()->GetBinLowEdge(1);
        const double ylow = hsmear->GetYaxis()->GetBinLowEdge(1);

        const double xhigh = hsmear->GetXaxis()->GetBinUpEdge(hsmear->GetNbinsX());
        const double yhigh = hsmear->GetYaxis()->GetBinUpEdge(hsmear->GetNbinsY());

        double pt_cap = pt;
        double eta_cap = eta;

        // If eta is outside the range, set the interpolated value to the interpolated value of the closest x bin edge
        if (eta <= xlow){
          eta_cap = xlow + 0.00001;
        } 
        else if (eta >= xhigh)
        {
          eta_cap = xhigh - 0.00001;
        }

        // If pt is outside the range, set the interpolated value to the interpolated value of the closest y bin edge
        if (pt <= ylow){
          pt_cap = ylow + 0.00001;
        }
        else if (pt >= yhigh)
        {
          pt_cap = yhigh - 0.00001;
        }

        const double sigma = hsmear->Interpolate(eta_cap, pt_cap); // this is sigma_p/p

        if(sigma>0.)
            return 1. / (1./pt + get_random(slot, 0., sigma/pt));
        else 
            return pt;
    }

private:
    std::vector<TRandom3> myRndGens; 
    std::shared_ptr<const TH2D> hsmear;
};

}<|MERGE_RESOLUTION|>--- conflicted
+++ resolved
@@ -510,8 +510,6 @@
         return ((-1. * charge * std::sin(theta)) / pow(pt, 2)) * ptUnc;
     }
 
-<<<<<<< HEAD
-=======
     Eigen::TensorFixedSize<double, Eigen::Sizes<2>> calculateSmearingWeightsDownUp(
         double genQop, double recoQop, double recoQopUnc, double sigma2Qop
     ) {
@@ -526,7 +524,6 @@
         return res;
     }
 
->>>>>>> ee8cb56e
 // jpsi correction central value for one muon
 template <typename T>
 class JpsiCorrectionsHelper {
@@ -721,89 +718,22 @@
     std::shared_ptr<const T> correctionHist_;
 };
 
-<<<<<<< HEAD
-template <typename T>
-class ZNonClosureChargeDepHelper {
-=======
 template <typename T, size_t NEtaBins>
 class ZNonClosureParametrizedHelper {
->>>>>>> ee8cb56e
 
 public:
     using hist_t = T;
     using tensor_t = typename T::storage_type::value_type::tensor_t;
-<<<<<<< HEAD
-    using out_tensor_t = Eigen::TensorFixedSize<double, Eigen::Sizes<2>>;
-
-    ZNonClosureChargeDepHelper(T&& corrections) :
-        correctionHist_(std::make_shared<const T>(std::move(corrections))) {}
-
-    // helper for bin lookup which implements the compile-time loop over axes
-    template<typename... Xs, std::size_t... Idxs>
-    const tensor_t &get_tensor_impl(std::index_sequence<Idxs...>, const Xs&... xs) {
-        return correctionHist_->at(correctionHist_->template axis<Idxs>().index(xs)...).data();
-    }
-
-    // variadic templated bin lookup
-    template<typename... Xs>
-    const tensor_t &get_tensor(const Xs&... xs) {
-        return get_tensor_impl(std::index_sequence_for<Xs...>{}, xs...);
-    }
-
-=======
     using out_tensor_t = Eigen::TensorFixedSize<double, Eigen::Sizes<NEtaBins, 2>>;
     using out_tensor_chip_t = Eigen::TensorFixedSize<double, Eigen::Sizes<2>>;
 
     ZNonClosureParametrizedHelper(T&& corrections):
         correctionHist_(std::make_shared<const T>(std::move(corrections))) {}
 
->>>>>>> ee8cb56e
     out_tensor_t operator() (
         double genQop, float genEta,
         double recoQop, float recoEta, int recoCharge, double recoPt,  
         const RVec<float> &cov, double nominal_weight = 1.0,
-<<<<<<< HEAD
-        std::vector<std::string> vars =  {"A", "M"}
-    ) {
-        const auto &params = get_tensor(recoEta);
-        double recoK = 1.0 /recoPt;
-        double recoKUnc = 0.0;
-
-        if (std::find(vars.begin(), vars.end(), "A") != vars.end()) {
-            const double AUnc = params(0);
-            recoKUnc += AUnc * recoK;
-        }
-        if (std::find(vars.begin(), vars.end(), "e") != vars.end()) {
-            const double eUnc = params(1);
-            recoKUnc += -1.0 * eUnc * recoK * recoK;
-        }
-        if (std::find(vars.begin(), vars.end(), "M") != vars.end()) {
-            const double MUnc = params(2);
-            recoKUnc += recoCharge * MUnc;
-        }
-
-        double recoQopUnc = recoCharge * std::sin(calculateTheta(recoEta)) * recoKUnc;
-
-        const Eigen::Map<const Eigen::Matrix<float, 3, 3, Eigen::RowMajor>> covMap(cov.data(), 3, 3);
-        Eigen::Matrix<double, 3, 3> covd = covMap.cast<double>();
-        const double sigma2Qop = covd(0,0);
-        const double sigma2QopAlt = sigma2Qop;
-
-        const double lnp = -0.5 * pow((recoQop - genQop), 2) / sigma2Qop;
-
-        out_tensor_t res;
-        res.setConstant(nominal_weight);
-
-        for (std::ptrdiff_t idownup = 0; idownup < 2; ++idownup) {
-            const double dir = idownup == 0 ? -1. : 1.;
-            const double lnpAlt = -0.5 * pow((recoQop + dir * recoQopUnc - genQop), 2) / sigma2QopAlt;
-            const double weight = std::sqrt(sigma2Qop / sigma2QopAlt) * std::exp(lnpAlt - lnp);
-            res(idownup) *= weight; 
-        }
-        return res;
-    }
-
-=======
         int calVarFlags = 7   //A = 1, e = 2, M = 4
     ) {
         const unsigned int iEta = std::clamp(
@@ -839,56 +769,10 @@
 
         return res;
     }
->>>>>>> ee8cb56e
 private:
     std::shared_ptr<const T> correctionHist_;
 };
 
-<<<<<<< HEAD
-template <typename T>
-class ZNonClosureChargeIndHelper {
-
-public:
-    using hist_t = T;
-    using out_tensor_t = Eigen::TensorFixedSize<double, Eigen::Sizes<2>>;
-
-    ZNonClosureChargeIndHelper(T&& corrections) :
-        correctionHist_(std::make_shared<const T>(std::move(corrections))) {}
-
-    // smaering weights for Z non-closure number on pt 
-    out_tensor_t operator() (
-        double genQop, float genPt, float genEta, int genCharge,
-        double recoQop, double recoPt, float recoEta, int recoCharge,
-        const RVec<float> &cov, double nominal_weight = 1.0
-    ) {
-        out_tensor_t res;
-        res.setConstant(nominal_weight);
-        /*
-        if (recoPt <= 25.0 || recoPt >= 100.0 || abs(recoEta) >= 2.4 ) {
-            return res;
-        }
-        */
-        unsigned int iEta = correctionHist_->template axis<0>().index(recoEta);
-        unsigned int iPt = correctionHist_->template axis<1>().index(recoPt);
-        const double nonClosure = correctionHist_->at(iEta, iPt).value();
-        const double recoKUnc = (nonClosure - 1) * (1 / recoPt);
-        const double recoQopUnc = calculateQopUnc(recoEta, recoCharge, recoKUnc);
-
-        const Eigen::Map<const Eigen::Matrix<float, 3, 3, Eigen::RowMajor>> covMap(cov.data(), 3, 3);
-        Eigen::Matrix<double, 3, 3> covd = covMap.cast<double>();
-        const double sigma2Qop = covd(0,0);
-        const double sigma2QopAlt = sigma2Qop;
-
-        const double lnp = -0.5 * pow((recoQop - genQop), 2) / sigma2Qop;
-
-        for (std::ptrdiff_t idownup = 0; idownup < 2; ++idownup) {
-            const double dir = idownup == 0 ? -1. : 1.;
-            const double lnpAlt = -0.5 * pow((recoQop + dir * recoQopUnc - genQop), 2) / sigma2QopAlt;
-            const double weight = std::sqrt(sigma2Qop / sigma2QopAlt) * std::exp(lnpAlt - lnp);
-            res(idownup) *= weight; 
-        }
-        return res;
-=======
 // the parametrized Z non-closure helper without the de-correlation in output nuisances
 template <typename T, size_t NEtaBins>
 class ZNonClosureParametrizedHelperCorl {
@@ -1010,7 +894,6 @@
         out_tensor_t res;
         res.setConstant(nominal_weight);
         return res * calculateSmearingWeightsDownUp(genQop, recoQop, recoQopUnc, sigma2Qop);
->>>>>>> ee8cb56e
     }
 
 private:
