from wremnants.combine_helpers import projectABCD
from utilities import boostHistHelpers as hh, common, logging
from utilities.io_tools import output_tools, combinetf_input

import time
import numpy as np
import hist
import h5py
from utilities.h5pyutils import writeFlatInChunks, writeSparse
import math
import pandas as pd
import os
import narf
import re
from collections import defaultdict

logger = logging.child_logger(__name__)

class HDF5Writer(object):
    # keeps multiple card tools and writes them out in a single file to fit (appending the histograms)
    def __init__(self, card_name="card", sparse=False):
        self.cardName = card_name
        self.cardTools = []
        # settings for writing out hdf5 files
        self.dtype="float64"
        self.chunkSize=4*1024**2
        self.logkepsilon=math.log(1e-3) #numerical cutoff in case of zeros in systematic variations

        self.theoryFit = False
        self.theoryFitData = None
        self.theoryFitDataCov = None
        self.theoryFitMCStat = True # Whether or not to include the MC stat uncertainty in the thoery fit (in the covariance matrix)

        self.dict_noigroups = defaultdict(lambda: set())
        self.dict_systgroups = defaultdict(lambda: set())

        self.systsstandard = set()
        self.systsnoconstraint = set()
        self.systsnoprofile = set()

        self.channels = {}
        self.masked_channels = []

        self.clipSystVariations=False
        self.clipSystVariationsSignal=False
        if self.clipSystVariations>0.:
            self.clip = np.abs(np.log(clipSystVariations))
        if self.clipSystVariationsSignal>0.:
            self.clipSig = np.abs(np.log(clipSystVariationsSignal))

        self.sparse = sparse


    def init_data_dicts(self):
        channels = self.get_channels()
        self.dict_data_obs = {}
        self.dict_data_obs_cov = {}
        self.dict_pseudodata = {c : [] for c in channels}
        self.dict_sumw2 = {c : {} for c in channels}
        self.dict_norm = {c : {} for c in channels}

        if self.sparse:
            self.dict_logkavg_indices = {c : {} for c in channels}
            self.dict_logkavg_values = {c : {} for c in channels}
            self.dict_logkhalfdiff_indices = {c : {} for c in channels}
            self.dict_logkhalfdiff_values = {c : {} for c in channels}
            self.dict_logkavg = None
            self.dict_logkhalfdiff = None
        else:
            self.dict_logkavg_indices = None
            self.dict_logkavg_values = None
            self.dict_logkhalfdiff_indices = None
            self.dict_logkhalfdiff_values = None
            self.dict_logkavg = {c : {} for c in channels}
            self.dict_logkhalfdiff = {c : {} for c in channels}

    def init_data_dicts_channel(self, channel, processes):
        if self.sparse:
            self.dict_logkavg_indices[channel] = {p : {} for p in processes}
            self.dict_logkavg_values[channel] = {p : {} for p in processes}
            self.dict_logkhalfdiff_indices[channel] = {p : {} for p in processes}
            self.dict_logkhalfdiff_values[channel] = {p : {} for p in processes}
        else:
            self.dict_logkavg[channel] = {p : {} for p in processes}
            self.dict_logkhalfdiff[channel] = {p : {} for p in processes}

    def set_fitresult(self, fitresult_filename, poi_type="pmaskedexp", gen_flow=False, mc_stat=True):
        if poi_type != "pmaskedexp":
            raise NotImplementedError("Theoryfit currently only supported for poi_type='pmaskedexp'")
        if len(self.get_channels()) > 1:
            logger.warning("Theoryfit for more than one channels is currently experimental")
        self.theoryFit = True
        self.theoryFitMCStat = mc_stat
        base_processes = ["W" if c.datagroups.mode == "wmass" else "Z" for c in self.get_channels().values()]
        axes = [c.fit_axes for c in self.get_channels().values()]
        fitresult = combinetf_input.get_fitresult(fitresult_filename)
        data, self.theoryFitDataCov = combinetf_input.get_theoryfit_data(fitresult, axes=axes, base_processes=base_processes, poi_type=poi_type, flow=gen_flow)
        # theoryfit data for each channel
        self.theoryFitData = {c: d for c, d in zip(self.get_channels().keys(), data)}

    def add_channel(self, cardTool, name=None):
        if name is None:
            name = f"ch{len(self.channels)}"
        if cardTool.xnorm and not self.theoryFit:
            name += "_masked"
        self.channels[name] = cardTool

    def get_channels(self):
        # return channels such that masked channels are last
        sorted_channels = dict(sorted(self.channels.items(), key=lambda x: x[1].xnorm))
        return sorted_channels

    def get_signals(self):
        signals = set()
        for chan, chanInfo in self.get_channels().items():
            signals.update(chanInfo.unconstrainedProcesses[:])
        return list(common.natural_sort(signals))

    def get_backgrounds(self):
        bkgs = set()
        for chan, chanInfo in self.get_channels().items():
            bkgs.update([p for p in chanInfo.predictedProcesses() if p not in chanInfo.unconstrainedProcesses])      
        return list(common.natural_sort(bkgs))

    def get_flat_values(self, h, chanInfo, axes, return_variances=True):
        # check if variances are available
        if return_variances and (h.storage_type != hist.storage.Weight):
            raise RuntimeError(f"Sumw2 not filled for {h} but needed for binByBin uncertainties")

        if chanInfo.ABCD and set(chanInfo.getFakerateAxes()) != set(chanInfo.fit_axes[:len(chanInfo.getFakerateAxes())]):
            h = projectABCD(chanInfo, h, return_variances=return_variances)
        elif h.axes.name != axes:
            h = h.project(*axes)

        if return_variances:
            val = h.values(flow=False).flatten().astype(self.dtype)
            var = h.variances(flow=False).flatten().astype(self.dtype)
            return val, var
        else:
            return h.values(flow=False).flatten().astype(self.dtype)

    def write(self, 
        args,
        outfolder,
        outfilename,
        forceNonzero=True, 
        check_systs=False, 
        allowNegativeExpectation=False,
    ):
        signals = self.get_signals() 
        bkgs = self.get_backgrounds() 

        # store list of axes for each channel
        hist_axes = {}

        #keep track of bins per channel
        ibins = []
        nbins = 0
        npseudodata = 0
        pseudoDataNames = []

        self.init_data_dicts()

        for chan, chanInfo in self.get_channels().items():
            masked = chanInfo.xnorm and not self.theoryFit
            logger.info(f"Now in channel {chan} masked={masked}")

            dg = chanInfo.datagroups
            if masked:
                self.masked_channels.append(chan)
                axes = ["count"]
                nbinschan = 1
            else:
                axes = chanInfo.fit_axes[:]
                nbinschan = None

            # load data and nominal ans syst histograms
            dg.loadHistsForDatagroups(
                baseName=chanInfo.nominalName, syst=chanInfo.nominalName,
                procsToRead=dg.groups.keys(),
                label=chanInfo.nominalName, 
                scaleToNewLumi=chanInfo.lumiScale, 
                forceNonzero=forceNonzero,
                sumFakesPartial=not chanInfo.ABCD
            )

            procs_chan = chanInfo.predictedProcesses()

            # get nominal histograms of any of the processes to keep track of the list of axes
            hist_nominal = dg.groups[procs_chan[0]].hists[chanInfo.nominalName] 
            hist_axes[chan] = [hist_nominal.axes[a] for a in axes]

            # nominal predictions
            for proc in procs_chan:
                logger.debug(f"Now  in channel {chan} at process {proc}")

                # nominal histograms of prediction
                norm_proc_hist = dg.groups[proc].hists[chanInfo.nominalName]

                if not masked:                
                    norm_proc, sumw2_proc = self.get_flat_values(norm_proc_hist, chanInfo, axes)
                else:
                    norm_proc = self.get_flat_values(norm_proc_hist, chanInfo, axes, return_variances=False)

                if nbinschan is None:
                    nbinschan = norm_proc.shape[0]
                    nbins += nbinschan
                elif nbinschan != norm_proc.shape[0]:
                    raise Exception(f"Mismatch between number of bins in channel {chan} and process {proc} for expected ({nbinschan}) and ({norm_proc.shape[0]})")
             
                if not allowNegativeExpectation:
                    norm_proc = np.maximum(norm_proc, 0.)

                if not masked:                
                    self.dict_sumw2[chan][proc] = sumw2_proc

                self.dict_norm[chan][proc] = norm_proc               

            ibins.append(nbinschan)

            if not masked:                
                # pseudodata
                if chanInfo.pseudoData:
                    pseudoDataNameList = []
                    data_pseudo_hists = chanInfo.loadPseudodata()
                    for data_pseudo_hist, pseudo_data_name, pseudo_hist_name, pseudo_axis_name, pseudo_idxs in zip(data_pseudo_hists, chanInfo.pseudoDataName, chanInfo.pseudoData, chanInfo.pseudoDataAxes, chanInfo.pseudoDataIdxs):
                        
                        if pseudo_axis_name is not None:
                            pseudo_axis = data_pseudo_hist.axes[pseudo_axis_name]

                            if len(pseudo_idxs) == 1 and pseudo_idxs[0] is not None and int(pseudo_idxs[0]) == -1:
                                pseudo_idxs = pseudo_axis

                            for syst_idx in pseudo_idxs:
                                idx = 0 if syst_idx is None else syst_idx
                                pseudo_hist = data_pseudo_hist[{pseudo_axis_name : idx}] 
                                data_pseudo = self.get_flat_values(pseudo_hist, chanInfo, axes, return_variances=False)
                                self.dict_pseudodata[chan].append(data_pseudo)
                                if type(pseudo_axis) == hist.axis.StrCategory:
                                    syst_bin = pseudo_axis.bin(idx) if type(idx) == int else str(idx)
                                else:
                                    syst_bin = str(pseudo_axis.index(idx)) if type(idx) == int else str(idx)
                                key = f"{pseudo_data_name}{f'_{syst_bin}' if syst_idx not in [None, 0] else ''}"
                                logger.info(f"Write pseudodata {key}")
                                pseudoDataNameList.append(key)
                        else:
                            # pseudodata from alternative histogram that has no syst axis
                            data_pseudo = self.get_flat_values(data_pseudo_hist, chanInfo, axes, return_variances=False)
                            self.dict_pseudodata[chan].append(data_pseudo)
                            logger.info(f"Write pseudodata {pseudo_data_name}")
                            pseudoDataNameList.append(pseudo_data_name)

                    if npseudodata == 0:
                        npseudodata = len(self.dict_pseudodata[chan])
                        pseudoDataNames = pseudoDataNameList
                    elif npseudodata != len(self.dict_pseudodata[chan]) or pseudoDataNames != pseudoDataNameList:
                        raise RuntimeError("Different pseudodata settings for different channels not supported!")

                    # release memory
                    del chanInfo.pseudodata_datagroups
                    for proc in chanInfo.datagroups.groups:
                        for pseudo in chanInfo.pseudoData:
                            if pseudo in dg.groups[proc].hists:
                                logger.debug(f"Delete pseudodata histogram {pseudo}")
                                del dg.groups[proc].hists[pseudo]
                # data
                if self.theoryFit:
                    if self.theoryFitData is None or self.theoryFitDataCov is None:
                        raise RuntimeError("No data or covariance found to perform theory fit")
                    data_obs = self.theoryFitData[chan]
                elif chanInfo.real_data and dg.dataName in dg.groups:
                    data_obs_hist = dg.groups[dg.dataName].hists[chanInfo.nominalName]
                    data_obs = self.get_flat_values(data_obs_hist, chanInfo, axes, return_variances=False)
                else:
                    # in case pseudodata is given, write first pseudodata into data hist, otherwise write sum of expected processes
                    if chanInfo.pseudoData:
                        logger.warning("Writing combinetf hdf5 input without data, use first pseudodata.")
                        data_obs = self.dict_pseudodata[chan][0]
                    else:
                        logger.warning("Writing combinetf hdf5 input without data, use sum of processes.")
                        data_obs = sum(self.dict_norm[chan].values())

                self.dict_data_obs[chan] = data_obs

            # free memory
            if dg.dataName in dg.groups:
                del dg.groups[dg.dataName].hists[chanInfo.nominalName]

            # release original histograms in the proxy objects
            if chanInfo.pseudoData:
                for pseudoData in chanInfo.pseudoData:
                    dg.release_results(f"{chanInfo.nominalName}_{pseudoData}")

            # initialize dictionaties for systematics
            self.init_data_dicts_channel(chan, procs_chan)

            # lnN systematics
            for var_name, syst in chanInfo.lnNSystematics.items():
                logger.info(f"Now in channel {chan} at lnN systematic {var_name}")

                if chanInfo.isExcludedNuisance(var_name): 
                    continue
                procs_syst = [p for p in syst["processes"] if p in procs_chan]
                if len(procs_syst) == 0:
                    continue

                ksyst = syst["size"]
                asymmetric = type(ksyst) is list
                if asymmetric:
                    ksystup = ksyst[1]
                    ksystdown = ksyst[0]
                    if ksystup == 0. and ksystdown==0.:
                        continue
                    if ksystup == 0.:
                        ksystup = 1.
                    if ksystdown == 0.:
                        ksystdown = 1.
                    logkup_proc = math.log(ksystup)*np.ones([nbinschan],dtype=self.dtype)
                    logkdown_proc = -math.log(ksystdown)*np.ones([nbinschan],dtype=self.dtype)
                    logkavg_proc = 0.5*(logkup_proc + logkdown_proc)
                    logkhalfdiff_proc = 0.5*(logkup_proc - logkdown_proc)
                    logkup_proc = None
                    logkdown_proc = None
                else:
                    if ksyst == 0.:
                        continue
                    logkavg_proc = math.log(ksyst)*np.ones([nbinschan],dtype=self.dtype)

                for proc in procs_syst:
                    logger.debug(f"Now at proc {proc}!")

                    self.book_logk_avg(logkavg_proc, chan, proc, var_name)

                    if asymmetric:
                        self.book_logk_halfdiff(logkhalfdiff_proc, chan, proc, var_name)

                self.book_systematic(syst, var_name)

            # shape systematics
            for systKey, syst in chanInfo.systematics.items():
                logger.info(f"Now in channel {chan} at shape systematic group {systKey}")

                if chanInfo.isExcludedNuisance(systKey): 
                    continue

                # some channels (e.g. xnorm) don't have all processes affected by the systematic
                procs_syst = [p for p in syst["processes"] if p in procs_chan]
                if len(procs_syst) == 0:
                    continue

                systName = systKey if not syst["name"] else syst["name"]

                # Needed to avoid always reading the variation for the fakes, even for procs not specified
                forceToNominal=[x for x in dg.getProcNames() if x not in 
                    dg.getProcNames([p for g in procs_syst for p in chanInfo.expandProcesses(g) if p != dg.fakeName])]

                dg.loadHistsForDatagroups(
                    chanInfo.nominalName, systName, label="syst",
                    procsToRead=procs_syst, 
                    forceNonzero=forceNonzero and systName != "qcdScaleByHelicity",
                    preOpMap=syst["preOpMap"], preOpArgs=syst["preOpArgs"], 
                    # Needed to avoid always reading the variation for the fakes, even for procs not specified
                    forceToNominal=forceToNominal,
                    scaleToNewLumi=chanInfo.lumiScale,
                    nominalIfMissing=not chanInfo.xnorm, # for masked channels not all systematics exist (we can skip loading nominal since Fake does not exist)
                    sumFakesPartial=not chanInfo.ABCD
                )

                for proc in procs_syst:
                    logger.debug(f"Now at proc {proc}!")

                    hvar = dg.groups[proc].hists["syst"]
<<<<<<< HEAD

                    if syst["decorrByBin"]:
                        raise NotImplementedError("By bin decorrelation is not supported for writing output in hdf5")
=======
                    hnom = dg.groups[proc].hists[chanInfo.nominalName]
>>>>>>> 8d7833b6

                    var_map = chanInfo.systHists(hvar, systKey, hnom)

                    var_names = [x[:-2] if "Up" in x[-2:] else (x[:-4] if "Down" in x[-4:] else x) 
                        for x in filter(lambda x: x != "", var_map.keys())]
                    # Deduplicate while keeping order
                    var_names = list(dict.fromkeys(var_names))
                    norm_proc = self.dict_norm[chan][proc]

                    for var_name in var_names:
                        kfac=syst["scale"]

                        def get_logk(histname, var_type=""):
                            _hist = var_map[histname+var_type]

                            _syst = self.get_flat_values(_hist, chanInfo, axes, return_variances=False)

                            if not np.all(np.isfinite(_syst)):
                                raise RuntimeError(f"{len(_syst)-sum(np.isfinite(_syst))} NaN or Inf values encountered in systematic {var_name}!")

                            # check if there is a sign flip between systematic and nominal
                            _logk = kfac*np.log(_syst/norm_proc)
                            _logk_view = np.where(np.equal(np.sign(norm_proc*_syst),1), _logk, self.logkepsilon*np.ones_like(_logk))
                            _syst = None

                            if self.clipSystVariations>0.:
                                _logk = np.clip(_logk,-self.clip,self.clip)
                            if self.clipSystVariationsSignal>0. and proc in signals:
                                _logk = np.clip(_logk,-self.clipSig,self.clipSig)

                            return _logk_view

                        var_name_out = var_name

                        if syst["mirror"]:
                            logkavg_proc = get_logk(var_name)
                        elif syst["symmetrize"] is not None:
                            logkup_proc = get_logk(var_name, "Up")
                            logkdown_proc = -get_logk(var_name, "Down")

                            if syst["symmetrize"] == "conservative":
                                # symmetrize by largest magnitude of up and down variations
                                logkavg_proc = np.where(np.abs(logkup_proc) > np.abs(logkdown_proc), logkup_proc, logkdown_proc)
                            elif syst["symmetrize"] == "average":
                                # symmetrize by average of up and down variations
                                logkavg_proc = 0.5*(logkup_proc + logkdown_proc)
                            elif syst["symmetrize"] in ["linear", "quadratic"]:
                                # "linear" corresponds to a piecewise linear dependence of logk on theta
                                # while "quadratic" corresponds to a quadratic dependence and leads
                                # to a large variance
                                diff_fact = np.sqrt(3.) if syst["symmetrize"]=="quadratic" else 1.

                                # split asymmetric variation into two symmetric variations
                                logkavg_proc = 0.5*(logkup_proc + logkdown_proc)
                                logkdiffavg_proc = 0.5*diff_fact*(logkup_proc - logkdown_proc)

                                var_name_out = var_name + "SymAvg"
                                var_name_out_diff = var_name + "SymDiff"

                                #special case, book the extra systematic
                                self.book_logk_avg(logkdiffavg_proc, chan, proc, var_name_out_diff)
                                self.book_systematic(syst, var_name_out_diff)
                        else:
                            logkup_proc = get_logk(var_name, "Up")
                            logkdown_proc = -get_logk(var_name, "Down")

                            logkavg_proc = 0.5*(logkup_proc + logkdown_proc)
                            logkhalfdiff_proc = 0.5*(logkup_proc - logkdown_proc)

                            logkup_proc = None
                            logkdown_proc = None

                            self.book_logk_halfdiff(logkhalfdiff_proc, chan, proc, var_name_out)

                        self.book_logk_avg(logkavg_proc, chan, proc, var_name_out)
                        self.book_systematic(syst, var_name_out)

                    # free memory
                    for var in var_map.keys():
                        var_map[var] = None
                    del dg.groups[proc].hists["syst"]

                # release original histograms in the proxy objects
                dg.release_results(f"{chanInfo.nominalName}_{systName}")

        procs = signals + bkgs
        nproc = len(procs)

        logger.info(f"Write out nominal arrays")
        sumw = np.zeros([nbins], self.dtype)
        sumw2 = np.zeros([nbins], self.dtype)
        data_obs = np.zeros([nbins], self.dtype)
        pseudodata = np.zeros([nbins, npseudodata], self.dtype)
        ibin = 0
        for nbinschan, (chan, chanInfo) in zip(ibins, self.get_channels().items()):
            masked = chanInfo.xnorm and not self.theoryFit
            if masked:
                continue
            data_obs[ibin:ibin+nbinschan] = self.dict_data_obs[chan]

            for idx, hpseudo in enumerate(self.dict_pseudodata[chan]):
                pseudodata[ibin:ibin+nbinschan, idx] = hpseudo

            for iproc, proc in enumerate(procs):
                if proc not in self.dict_norm[chan]:
                    continue

                sumw[ibin:ibin+nbinschan] += self.dict_norm[chan][proc]
                sumw2[ibin:ibin+nbinschan] += self.dict_sumw2[chan][proc]
            
            ibin += nbinschan

        systs = self.get_systs()
        nsyst = len(systs)

        nbinsfull = sum(ibins)

        ibin = 0
        if self.sparse:
            logger.info(f"Write out sparse array")

            idxdtype = 'int32'
            maxsparseidx = max(nbinsfull*nproc,2*nsyst)
            if maxsparseidx > np.iinfo(idxdtype).max:
                logger.info("sparse array shapes are too large for index datatype, switching to int64")
                idxdtype = 'int64'

            norm_sparse_size = 0
            norm_sparse_indices = np.zeros([norm_sparse_size,2],idxdtype)
            norm_sparse_values = np.zeros([norm_sparse_size],self.dtype)

            logk_sparse_size = 0
            logk_sparse_normindices = np.zeros([logk_sparse_size,1],idxdtype)
            logk_sparse_systindices = np.zeros([logk_sparse_size,1],idxdtype)
            logk_sparse_values = np.zeros([logk_sparse_size],self.dtype)

            for nbinschan, chan in zip(ibins, self.get_channels()):
                dict_norm_chan = self.dict_norm[chan]
                dict_logkavg_chan_indices = self.dict_logkavg_indices[chan]
                dict_logkavg_chan_values = self.dict_logkavg_values[chan]
                dict_logkhalfdiff_chan_indices = self.dict_logkhalfdiff_indices[chan]
                dict_logkhalfdiff_chan_values = self.dict_logkhalfdiff_values[chan]

                for iproc, proc in enumerate(procs):
                    if proc not in dict_norm_chan:
                        continue
                    norm_proc = dict_norm_chan[proc]

                    norm_indices = np.transpose(np.nonzero(norm_proc))
                    norm_values = np.reshape(norm_proc[norm_indices],[-1])
                        
                    nvals = len(norm_values)
                    oldlength = norm_sparse_size
                    norm_sparse_size = oldlength + nvals
                    norm_sparse_indices.resize([norm_sparse_size,2])
                    norm_sparse_values.resize([norm_sparse_size])
                    
                    out_indices = np.array([[ibin,iproc]]) + np.pad(norm_indices,((0,0),(0,1)),'constant')
                    norm_indices = None
                    
                    norm_sparse_indices[oldlength:norm_sparse_size] = out_indices
                    out_indices = None
                    
                    norm_sparse_values[oldlength:norm_sparse_size] = norm_values
                    norm_values = None
                    
                    norm_idx_map = np.cumsum(np.not_equal(norm_proc, 0.)) - 1 + oldlength

                    dict_logkavg_proc_indices = dict_logkavg_chan_indices[proc]
                    dict_logkavg_proc_values = dict_logkavg_chan_values[proc]
                    dict_logkhalfdiff_proc_indices = dict_logkhalfdiff_chan_indices[proc]
                    dict_logkhalfdiff_proc_values = dict_logkhalfdiff_chan_values[proc]
                    for isyst, syst in enumerate(systs):
                        if syst not in dict_logkavg_proc_indices.keys():
                            continue

                        logkavg_proc_indices = dict_logkavg_proc_indices[syst]
                        logkavg_proc_values = dict_logkavg_proc_values[syst]

                        nvals_proc = len(logkavg_proc_values)
                        oldlength = logk_sparse_size
                        logk_sparse_size = oldlength + nvals_proc
                        logk_sparse_normindices.resize([logk_sparse_size,1])
                        logk_sparse_systindices.resize([logk_sparse_size,1])
                        logk_sparse_values.resize([logk_sparse_size])

                        #first dimension of output indices are NOT in the dense [nbin,nproc] space, but rather refer to indices in the norm_sparse vectors
                        #second dimension is flattened in the [2,nsyst] space, where logkavg corresponds to [0,isyst] flattened to isyst
                        #two dimensions are kept in separate arrays for now to reduce the number of copies needed later
                        out_normindices = norm_idx_map[logkavg_proc_indices]
                        logkavg_proc_indices = None
                        
                        logk_sparse_normindices[oldlength:logk_sparse_size] = out_normindices
                        logk_sparse_systindices[oldlength:logk_sparse_size] = isyst
                        out_normindices = None
                        
                        logk_sparse_values[oldlength:logk_sparse_size] = logkavg_proc_values
                        logkavg_proc_values = None

                        if syst in dict_logkhalfdiff_proc_indices:
                            logkhalfdiff_proc_indices = dict_logkhalfdiff_proc_indices[syst]
                            logkhalfdiff_proc_values = dict_logkhalfdiff_proc_values[syst]
                            
                            nvals_proc = len(logkhalfdiff_proc_values)
                            oldlength = logk_sparse_size
                            logk_sparse_size = oldlength + nvals_proc
                            logk_sparse_normindices.resize([logk_sparse_size,1])
                            logk_sparse_systindices.resize([logk_sparse_size,1])
                            logk_sparse_values.resize([logk_sparse_size])
                                    
                            #out_indices = np.array([[ibin,iproc,isyst,1]]) + np.pad(logkhalfdiff_proc_indices,((0,0),(0,3)),'constant')
                            #first dimension of output indices are NOT in the dense [nbin,nproc] space, but rather refer to indices in the norm_sparse vectors
                            #second dimension is flattened in the [2,nsyst] space, where logkhalfdiff corresponds to [1,isyst] flattened to nsyst + isyst
                            #two dimensions are kept in separate arrays for now to reduce the number of copies needed later
                            out_normindices = norm_idx_map[logkhalfdiff_proc_indices]
                            logkhalfdiff_proc_indices = None
                            
                            logk_sparse_normindices[oldlength:logk_sparse_size] = out_normindices
                            logk_sparse_systindices[oldlength:logk_sparse_size] = nsyst + isyst
                            out_normindices = None
                            
                            logk_sparse_values[oldlength:logk_sparse_size] = logkhalfdiff_proc_values
                            logkhalfdiff_proc_values = None

                    # free memory
                    dict_logkavg_proc_indices = None
                    dict_logkavg_proc_values = None
                    dict_logkhalfdiff_proc_indices = None
                    dict_logkhalfdiff_proc_values = None

                # free memory
                norm_proc = None
                norm_idx_map = None

                ibin += nbinschan
            
            logger.info(f"Resize and sort sparse arrays into canonical order")
            #resize sparse arrays to actual length
            norm_sparse_indices.resize([norm_sparse_size,2])
            norm_sparse_values.resize([norm_sparse_size])
            logk_sparse_normindices.resize([logk_sparse_size,1])
            logk_sparse_systindices.resize([logk_sparse_size,1])
            logk_sparse_values.resize([logk_sparse_size])
            
            #straightforward sorting of norm_sparse into canonical order
            norm_sparse_dense_shape = (nbinsfull, nproc)
            norm_sort_indices = np.argsort(np.ravel_multi_index(np.transpose(norm_sparse_indices),norm_sparse_dense_shape))
            norm_sparse_indices = norm_sparse_indices[norm_sort_indices]
            norm_sparse_values = norm_sparse_values[norm_sort_indices]
                
            #now permute the indices of the first dimension of logk_sparse corresponding to the resorting of norm_sparse
            
            #compute the inverse permutation from the sorting of norm_sparse
            #since the final indices are filled from here, need to ensure it has the correct data type
            logk_permute_indices = np.argsort(norm_sort_indices).astype(idxdtype)
            norm_sort_indices = None
            logk_sparse_normindices = logk_permute_indices[logk_sparse_normindices]
            logk_permute_indices = None
            logk_sparse_indices = np.concatenate([logk_sparse_normindices, logk_sparse_systindices],axis=-1)
            logk_normindices = None

            #now straightforward sorting of logk_sparse into canonical order
            logk_sparse_dense_shape = (norm_sparse_indices.shape[0], 2*nsyst)
            logk_sort_indices = np.argsort(np.ravel_multi_index(np.transpose(logk_sparse_indices),logk_sparse_dense_shape))
            logk_sparse_indices = logk_sparse_indices[logk_sort_indices]
            logk_sparse_values = logk_sparse_values[logk_sort_indices]
            logk_sort_indices = None

        else:
            logger.info(f"Write out dense array")
            #initialize with zeros, i.e. no variation
            norm = np.zeros([nbinsfull,nproc], self.dtype)
            logk = np.zeros([nbinsfull,nproc,2,nsyst], self.dtype)

            for nbinschan, chan in zip(ibins, self.get_channels()):
                dict_norm_chan = self.dict_norm[chan]
                dict_logkavg_chan = self.dict_logkavg[chan]
                dict_logkhalfdiff_chan = self.dict_logkhalfdiff[chan]

                for iproc, proc in enumerate(procs):
                    if proc not in dict_norm_chan:
                        continue
                    norm[ibin:ibin+nbinschan, iproc] = dict_norm_chan[proc]

                    dict_logkavg_proc = dict_logkavg_chan[proc]
                    dict_logkhalfdiff_proc = dict_logkhalfdiff_chan[proc]
                    for isyst, syst in enumerate(systs):
                        if syst not in dict_logkavg_proc.keys():
                            continue

                        logk[ibin:ibin+nbinschan,iproc,0,isyst] = dict_logkavg_proc[syst]
                        if syst in dict_logkhalfdiff_proc.keys():
                            logk[ibin:ibin+nbinschan,iproc,1,isyst] = dict_logkhalfdiff_proc[syst]
                        
                ibin += nbinschan

        #compute poisson parameter for Barlow-Beeston bin-by-bin statistical uncertainties
        kstat = np.square(sumw)/sumw2
        #numerical protection to avoid poorly defined constraint
        kstat = np.where(np.equal(sumw,0.), 1., kstat)

        #write results to hdf5 file
        procSize = nproc*np.dtype(self.dtype).itemsize
        systSize = 2*nsyst*np.dtype(self.dtype).itemsize
        amax = np.max([procSize,systSize])
        if amax > self.chunkSize:
            logger.warning(f"Maximum chunk size in bytes was increased from {self.chunkSize} to {amax} to align with tensor sizes and allow more efficient reading/writing.")
            self.chunkSize = amax

        #create HDF5 file (chunk cache set to the chunk size since we can guarantee fully aligned writes
        if not os.path.isdir(outfolder):
            os.makedirs(outfolder)
        outpath = f"{outfolder}/{outfilename}.hdf5"
        logger.info(f"Write output file {outpath}")
        f = h5py.File(outpath, rdcc_nbytes=self.chunkSize, mode='w')

        # propagate meta info into result file
        meta = {
            "meta_info" : narf.ioutils.make_meta_info_dict(args=args, wd=common.base_dir),
            "channel_axes": hist_axes
        }

        narf.ioutils.pickle_dump_h5py("meta", meta, f)

        systsnoprofile = self.get_systsnoprofile()
        systsnoconstraint = self.get_systsnoconstraint()

        noigroups, noigroupidxs = self.get_noigroups()
        systgroups, systgroupidxs = self.get_systgroups()
        sumgroups, sumgroupsegmentids, sumgroupidxs = self.get_sumgroups(procs)
        chargegroups, chargegroupidxs = self.get_chargegroups()
        polgroups, polgroupidxs = self.get_polgroups()
        helgroups, helgroupidxs = self.get_helgroups()
        chargemetagroups, chargemetagroupidxs = self.get_chargemetagroups()
        ratiometagroups, ratiometagroupidxs = self.get_ratiometagroups()
        helmetagroups, helmetagroupidxs = self.get_helmetagroups()
        reggroups, reggroupidxs = self.get_reggroups()
        poly1dreggroups, poly1dreggroupfirstorder, poly1dreggrouplastorder, poly1dreggroupnames, poly1dreggroupbincenters = self.get_poly1dreggroups()
        poly2dreggroups, poly2dreggroupfirstorder, poly2dreggrouplastorder, poly2dreggroupfullorder, poly2dreggroupnames, poly2dreggroupbincenters0, poly2dreggroupbincenters1 = self.get_poly2dreggroups()

        #save some lists of strings to the file for later use
        def create_dataset(name, content, length=None, dtype=h5py.special_dtype(vlen=str), compression="gzip"):
            dimension=[len(content), length] if length else [len(content)]
            ds = f.create_dataset(f"h{name}", dimension, dtype=dtype, compression=compression)
            ds[...] = content

        create_dataset("procs", procs)
        create_dataset("signals", signals)
        create_dataset("systs", systs)
        create_dataset("systsnoprofile", systsnoprofile)
        create_dataset("systsnoconstraint", systsnoconstraint)
        create_dataset("systgroups", systgroups)
        create_dataset("systgroupidxs", systgroupidxs, dtype=h5py.special_dtype(vlen=np.dtype('int32')))
        create_dataset("chargegroups", chargegroups)
        create_dataset("chargegroupidxs", chargegroups, 2, dtype='int32')
        create_dataset("polgroups", polgroups)
        create_dataset("polgroupidxs", polgroups, 3, dtype='int32')
        create_dataset("helgroups", helgroups)
        create_dataset("helgroupidxs", helgroups, 6, dtype='int32')
        create_dataset("sumgroups", sumgroups)
        create_dataset("sumgroupsegmentids", sumgroupsegmentids, dtype='int32')
        create_dataset("sumgroupidxs", sumgroupidxs, dtype='int32')
        create_dataset("chargemetagroups", chargemetagroups)
        create_dataset("chargemetagroupidxs", chargemetagroups, 2, dtype='int32')
        create_dataset("ratiometagroups", ratiometagroups)
        create_dataset("ratiometagroupidxs", ratiometagroups, 2, dtype='int32')
        create_dataset("helmetagroups", helmetagroups)
        create_dataset("helmetagroupidxs", helmetagroups, 6, dtype='int32')
        create_dataset("reggroups", reggroups)
        create_dataset("reggroupidxs", reggroupidxs, dtype=h5py.special_dtype(vlen=np.dtype('int32')))
        create_dataset("poly1dreggroups", poly1dreggroups)
        create_dataset("poly1dreggroupfirstorder", poly1dreggroupfirstorder, dtype='int32')
        create_dataset("poly1dreggrouplastorder", poly1dreggrouplastorder, dtype='int32')
        create_dataset("poly1dreggroupnames", poly1dreggroupnames, dtype=h5py.special_dtype(vlen="S256"))
        create_dataset("poly1dreggroupbincenters", poly1dreggroupbincenters, dtype=h5py.special_dtype(vlen=np.dtype('float64')))
        create_dataset("poly2dreggroups", poly2dreggroups)
        create_dataset("poly2dreggroupfirstorder", poly2dreggroupfirstorder, 2, dtype='int32')
        create_dataset("poly2dreggrouplastorder", poly2dreggrouplastorder, 2, dtype='int32')
        create_dataset("poly2dreggroupfullorder", poly2dreggroupfullorder, 2, dtype='int32')
        create_dataset("poly2dreggroupnames", poly2dreggroupnames, dtype=h5py.special_dtype(vlen="S256"))
        create_dataset("poly2dreggroupbincenters0", poly2dreggroupbincenters0, dtype=h5py.special_dtype(vlen=np.dtype('float64')))
        create_dataset("poly2dreggroupbincenters1", poly2dreggroupbincenters1, dtype=h5py.special_dtype(vlen=np.dtype('float64')))
        create_dataset("noigroups", noigroups)
        create_dataset("noigroupidxs", noigroupidxs, dtype='int32')
        create_dataset("maskedchans", self.masked_channels)
        create_dataset("pseudodatanames", pseudoDataNames)

        #create h5py datasets with optimized chunk shapes
        nbytes = 0

        constraintweights = self.get_constraintweights(self.dtype)
        nbytes += writeFlatInChunks(constraintweights, f, "hconstraintweights", maxChunkBytes = self.chunkSize)
        constraintweights = None

        nbytes += writeFlatInChunks(data_obs, f, "hdata_obs", maxChunkBytes = self.chunkSize)
        data_obs = None

        nbytes += writeFlatInChunks(pseudodata, f, "hpseudodata", maxChunkBytes = self.chunkSize)
        pseudodata = None

        if self.theoryFit:
            data_cov = self.theoryFitDataCov
            if data_cov.shape != (nbins,nbins):
                raise RuntimeError(f"covariance matrix has incompatible shape of {data_cov.shape}, expected is {(nbins,nbins)}!")
            full_cov = np.add(data_cov,np.diag(sumw2)) if self.theoryFitMCStat else data_cov
            nbytes += writeFlatInChunks(np.linalg.inv(full_cov), f, "hdata_cov_inv", maxChunkBytes = self.chunkSize)
            data_cov = None
            full_cov = None

        nbytes += writeFlatInChunks(kstat, f, "hkstat", maxChunkBytes = self.chunkSize)
        kstat = None

        if self.sparse:
            nbytes += writeSparse(norm_sparse_indices, norm_sparse_values, norm_sparse_dense_shape, f, "hnorm_sparse", maxChunkBytes = self.chunkSize)
            norm_sparse_indices = None
            norm_sparse_values = None
            nbytes += writeSparse(logk_sparse_indices, logk_sparse_values, logk_sparse_dense_shape, f, "hlogk_sparse", maxChunkBytes = self.chunkSize)
            logk_sparse_indices = None
            logk_sparse_values = None
        else:
            nbytes += writeFlatInChunks(norm, f, "hnorm", maxChunkBytes = self.chunkSize)
            norm = None
            nbytes += writeFlatInChunks(logk, f, "hlogk", maxChunkBytes = self.chunkSize)
            logk = None

        logger.info(f"Total raw bytes in arrays = {nbytes}")


    def book_logk_avg(self, *args):
        self.book_logk(self.dict_logkavg, self.dict_logkavg_indices, self.dict_logkavg_values, *args)
    
    def book_logk_halfdiff(self, *args):
        self.book_logk(self.dict_logkhalfdiff, self.dict_logkhalfdiff_indices, self.dict_logkhalfdiff_values, *args)

    def book_logk(self, dict_logk, dict_logk_indices, dict_logk_values, logk, chan, proc, syst_name):
        norm_proc = self.dict_norm[chan][proc]
        #ensure that systematic tensor is sparse where normalization matrix is sparse
        logk = np.where(np.equal(norm_proc,0.), 0., logk)
        if self.sparse:
            indices = np.transpose(np.nonzero(logk))
            dict_logk_indices[chan][proc][syst_name] = indices
            dict_logk_values[chan][proc][syst_name] = np.reshape(logk[indices],[-1])
        else:
            dict_logk[chan][proc][syst_name] = logk

    def book_systematic(self, syst, name):
        logger.debug(f"book systematic {name}")
        if syst.get('noProfile', False):
            self.systsnoprofile.add(name)
        elif syst.get("noConstraint", False) or syst.get("noi", False):
            self.systsnoconstraint.add(name)
        else:
            self.systsstandard.add(name)
        group = syst["group"]
        if group is None:
            logger.warning(f"Systemtaic {name} is not a member of any group")
            return 
            #TODO: adding a group with the name of the member instead?
            # group = name 

        split_groups = syst.get("splitGroup", {group: re.compile(".*")})
        matched_groups = [grp for grp, matchre in split_groups.items() if matchre.match(name)]

        target_dict = self.dict_noigroups if syst.get("noi", False) else self.dict_systgroups

        for matched_group in matched_groups:
            target_dict[matched_group].add(name)

    def get_systsstandard(self):
        return list(common.natural_sort(self.systsstandard))

    def get_systsnoprofile(self):
        return list(common.natural_sort(self.systsnoprofile))

    def get_systsnoconstraint(self):
        return list(common.natural_sort(self.systsnoconstraint))

    def get_systs(self):
        return self.get_systsnoconstraint() + self.get_systsstandard() + self.get_systsnoprofile()

    def get_constraintweights(self, dtype):
        systs = self.get_systs()
        constraintweights = np.ones([len(systs)], dtype=dtype)
        for syst in self.get_systsnoconstraint():
            constraintweights[systs.index(syst)] = 0.
        return constraintweights

    def get_groups(self, group_dict):
        systs = self.get_systs()
        groups = []
        idxs = []
        for group, members in common.natural_sort_dict(group_dict).items():
            groups.append(group)
            idx = []
            for syst in members:
                idx.append(systs.index(syst))
            idxs.append(idx)
        return groups, idxs

    def get_noigroups(self):
        #list of groups of systematics to be treated as additional outputs for impacts, etc (aka "nuisances of interest")
        systs = self.get_systs()
        groups = []
        idxs = []
        for group, members in common.natural_sort_dict(self.dict_noigroups).items():
            groups.append(group)
            for syst in members:
                idxs.append(systs.index(syst))
        return groups, idxs

    def get_systgroups(self):
        #list of groups of systematics (nuisances) and lists of indexes
        return self.get_groups(self.dict_systgroups)

    def get_sumgroups(self, procs):
        #list of groups of signal processes to be summed
        sumgroups = []
        sumgroupsegmentids = []
        sumgroupidxs = []
        dict_sumgroups = {}
        for chanInfo in self.get_channels().values():
            dict_sumgroups.update(chanInfo.cardSumGroups)
        for igroup, (group, members) in enumerate(common.natural_sort_dict(dict_sumgroups).items()):
            sumgroups.append(group)
            for proc in members:
                sumgroupsegmentids.append(igroup)
                sumgroupidxs.append(procs.index(proc))
        return sumgroups, sumgroupsegmentids, sumgroupidxs

    def get_chargegroups(self):
        #list of groups of signal processes by charge
        return [], []

    def get_polgroups(self):
        #list of groups of signal processes by polarization
        return [], []

    def get_helgroups(self):
        #list of groups of signal processes by helicity xsec
        return [], []

    def get_chargemetagroups(self):
        #list of groups of signal processes by chargemeta
        return [], []

    def get_ratiometagroups(self):
        #list of groups of signal processes by ratiometa
        return [], []

    def get_helmetagroups(self):
        #list of groups of signal processes by helmeta
        return [], []

    def get_reggroups(self):
        #list of groups of signal processes for regularization
        return [], []

    def get_poly1dreggroups(self):
        #list of groups of signal processes for regularization
        return [], [], [], [], []

    def get_poly2dreggroups(self):
        #list of groups of signal processes for regularization
        return [], [], [], [], [], [], []<|MERGE_RESOLUTION|>--- conflicted
+++ resolved
@@ -370,13 +370,7 @@
                     logger.debug(f"Now at proc {proc}!")
 
                     hvar = dg.groups[proc].hists["syst"]
-<<<<<<< HEAD
-
-                    if syst["decorrByBin"]:
-                        raise NotImplementedError("By bin decorrelation is not supported for writing output in hdf5")
-=======
                     hnom = dg.groups[proc].hists[chanInfo.nominalName]
->>>>>>> 8d7833b6
 
                     var_map = chanInfo.systHists(hvar, systKey, hnom)
 
