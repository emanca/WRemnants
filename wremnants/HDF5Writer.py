--- conflicted
+++ resolved
@@ -723,13 +723,8 @@
         maskednoigroups, maskednoigroupidxs = self.get_noigroups(masked=True)
         systgroups, systgroupidxs = self.get_systgroups()
         poigroups = self.get_systsnoimasked() if hasattr(args, "poiAsNoi") and args.poiAsNoi else procs
-<<<<<<< HEAD
         sumgroups, sumgroupsegmentids, sumgroupidxs = self.get_sumgroups(poigroups)
         chargegroups, chargegroupidxs = self.get_ntuple_groups(poigroups, "cardAsymXsecGroups")
-=======
-        sumgroups, sumgroupsegmentids, sumgroupidxs = self.get_sumgroups(procs)
-        chargegroups, chargegroupidxs = self.get_chargegroups()
->>>>>>> 0f64787f
         polgroups, polgroupidxs = self.get_polgroups()
         helgroups, helgroupidxs = self.get_ntuple_groups(poigroups, "cardHelXsecGroups")
         chargemetagroups, chargemetagroupidxs = self.get_ntuple_groups(sumgroups, "cardAsymSumXsecGroups")
@@ -757,11 +752,7 @@
         create_dataset("polgroups", polgroups)
         create_dataset("polgroupidxs", polgroupidxs, 3, dtype='int32')
         create_dataset("helgroups", helgroups)
-<<<<<<< HEAD
         create_dataset("helgroupidxs", helgroupidxs, 9, dtype='int32')
-=======
-        create_dataset("helgroupidxs", helgroupidxs, 6, dtype='int32')
->>>>>>> 0f64787f
         create_dataset("sumgroups", sumgroups)
         create_dataset("sumgroupsegmentids", sumgroupsegmentids, dtype='int32')
         create_dataset("sumgroupidxs", sumgroupidxs, dtype='int32')
@@ -770,11 +761,7 @@
         create_dataset("ratiometagroups", ratiometagroups)
         create_dataset("ratiometagroupidxs", ratiometagroupidxs, 2, dtype='int32')
         create_dataset("helmetagroups", helmetagroups)
-<<<<<<< HEAD
         create_dataset("helmetagroupidxs", helmetagroupidxs, 9, dtype='int32')
-=======
-        create_dataset("helmetagroupidxs", helmetagroupidxs, 6, dtype='int32')
->>>>>>> 0f64787f
         create_dataset("reggroups", reggroups)
         create_dataset("reggroupidxs", reggroupidxs, dtype=h5py.special_dtype(vlen=np.dtype('int32')))
         create_dataset("poly1dreggroups", poly1dreggroups)
@@ -861,11 +848,7 @@
             self.systsnoi.add(name)
             if masked:
                 self.systsnoimasked.add(name)
-<<<<<<< HEAD
-        elif syst.get("noConstraint", False): 
-=======
         elif syst.get("noConstraint", False):
->>>>>>> 0f64787f
             self.systsnoconstraint.add(name)
         else:
             self.systsstandard.add(name)
@@ -885,11 +868,6 @@
             target_dict = self.dict_noigroups_masked
         else:
             target_dict = self.dict_systgroups
-<<<<<<< HEAD
-=======
-
-        target_dict = self.dict_noigroups if syst.get("noi", False) else self.dict_systgroups
->>>>>>> 0f64787f
 
         for matched_group in matched_groups:
             target_dict[matched_group].add(name)
