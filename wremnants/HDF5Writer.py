--- conflicted
+++ resolved
@@ -413,9 +413,6 @@
 
                         if syst["mirror"]:
                             logkavg_proc = get_logk(var_name)
-<<<<<<< HEAD
-=======
-                            logkhalfdiff_proc = np.zeros_like(logkavg_proc)
                         elif syst["symmetrize"] is not None:
                             if syst["symmetrize"] not in ["average", "conservative"]:
                                 raise ValueError("Invalid option for 'symmetrize'.  Valid options are 'average' and 'conservative'")
@@ -429,9 +426,6 @@
                             else:
                                 # symmetrize by average of up and down variations
                                 logkavg_proc = 0.5*(logkup_proc - logkdown_proc)
-
-                            logkhalfdiff_proc = np.zeros_like(logkavg_proc)
->>>>>>> 968365b5
                         else:
                             logkup_proc = get_logk(var_name, "Up")
                             logkdown_proc = get_logk(var_name, "Down")
