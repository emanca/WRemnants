--- conflicted
+++ resolved
@@ -56,12 +56,9 @@
         self.project = None
         self.xnorm = False
         self.absolutePathShapeFileInCard = False
-<<<<<<< HEAD
         self.excludeProcessForChannel = {} # can be used to exclue some POI when runnig a specific name (use case, force gen and reco charges to match)
-=======
         self.signalProcesses = []
         self.singleVBackground = []
->>>>>>> dfe1428d
         self.chargeIdDict = {"minus" : {"val" : -1, "id" : "q0", "badId" : "q1"},
                              "plus"  : {"val" : 1., "id" : "q1", "badId" : "q0"},
                              "inclusive" : {"val" : "sum", "id" : "none", "badId" : None},
@@ -689,14 +686,10 @@
         if self.skipHist:
             logger.info("Histograms will not be written because 'skipHist' flag is set to True")
         self.writeCard()
-<<<<<<< HEAD
-        
-=======
 
     def match_str_axis_entries(self, str_axis, match_re):
         return [x for x in str_axis if any(re.match(r, x) for r in match_re)]
 
->>>>>>> dfe1428d
     def writeCard(self):
         for chan in self.channels:
             with open(self.cardName.format(chan=chan), "w") as card:
