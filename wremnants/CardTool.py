--- conflicted
+++ resolved
@@ -161,11 +161,7 @@
     def getDataName(self):
         return self.datagroups.dataName
 
-<<<<<<< HEAD
     def setPseudodata(self, pseudodata, pseudodata_axes=[None], idxs = [None], pseudoDataProcsRegexp=".*"):
-=======
-    def setPseudodata(self, pseudodata, pseudodata_axes=[None], idxs = ["0"], pseudoDataProcsRegexp=".*"):
->>>>>>> 7e1aac66
         self.pseudoData = pseudodata[:]
         self.pseudoDataAxes = pseudodata_axes[:]        
         self.pseudoDataProcsRegexp = re.compile(pseudoDataProcsRegexp)
@@ -726,16 +722,12 @@
                 hists.extend([procDictFromNomi[proc].hists[pseudoData] for proc in processesFromNomi])
             # done, now sum all histograms
             hdata = hh.sumHists(hists)
-<<<<<<< HEAD
             if self.pseudoDataAxes[idx] is None:
                 extra_ax = [ax for ax in hdata.axes.name if ax not in self.fit_axes]
                 if len(extra_ax) == 1:
                     self.pseudoDataAxes[idx] = extra_ax[0]
                     logger.info(f"Setting pseudoDataSystAx[{idx}] to {extra_ax[0]}")
             if self.pseudoDataAxes[idx] not in hdata.axes.name:
-=======
-            if self.pseudoDataAxes[idx] is not None and self.pseudoDataAxes[idx] not in hdata.axes.name:
->>>>>>> 7e1aac66
                 raise RuntimeError(f"Pseudodata axis {self.pseudoDataAxes[idx]} not found in {hdata.axes.name}.")
             hdatas.append(hdata)
         return hdatas
@@ -743,20 +735,14 @@
     def addPseudodata(self):
         if len(self.pseudoData) > 1 or len(self.pseudoDataIdxs) > 1:
             raise RuntimeError(f"Mutliple pseudo data sets from different histograms or indices is not supported in the root writer.")
-<<<<<<< HEAD
-        hdata = loadPseudodata()[0]
-        hdata = hdata[{self.pseudoDataAxes[0] : self.pseudoDataIdxs[0] if self.pseudoDataIdxs[0] is not None else 0}] 
-        self.writeHist(hdata, self.getDataName(), self.pseudoData+"_sum")
-=======
         hdata = self.loadPseudodata()[0]
         pseudoData = self.pseudoData[0]
         pseudoDataAxis = self.pseudoDataAxes[0]
-        pseudoDataIdx = self.pseudoDataIdxs[0]
+        pseudoDataIdx = self.pseudoDataIdxs[0] if self.pseudoDataIdxs[0] is not None else 0
         if pseudoDataAxis is not None:
             hdata = hdata[{pseudoDataAxis : pseudoDataIdx }] 
         self.writeHist(hdata, self.getDataName(), pseudoData+"_sum")
         procDict = self.pseudodata_datagroups.getDatagroups()
->>>>>>> 7e1aac66
         if self.getFakeName() in procDict:
             self.writeHist(procDict[self.getFakeName()].hists[pseudoData], self.getFakeName(), pseudoData+"_sum")
 
