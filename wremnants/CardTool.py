from collections import OrderedDict
from . import boostHistHelpers as hh
from . import OutputTools
import narf
import logging
import ROOT
import uproot
import time
import numpy as np
import collections.abc
import os
import itertools

logging.basicConfig(level=logging.INFO)

def notImplemented(operation="Unknown"):
    raise NotImplementedError(f"Required operation '{operation}' is not implemented!")

class CardTool(object):
    def __init__(self, cardName="card.txt"):
        self.cardName = cardName
        self.systematics = {}
        self.lnNSystematics = {}
        self.procDict = OrderedDict()
        self.predictedProcs = []
        self.fakeEstimate = None
        self.addMirrorForSyst = {}
        self.channels = ["plus", "minus"]
        self.cardContent = {}
        self.cardGroups = ""
        self.nominalTemplate = ""
        self.spacing = 35
        self.fakeName = "Fake"
        self.dataName = "Data"
        self.nominalName = "nominal"
        self.datagroups = None
        self.unconstrainedProcesses = None
        self.buildHistNameFunc = None
        self.histName = "x"
        self.pseudoData = None
        #self.loadArgs = {"operation" : "self.loadProcesses (reading hists from file)"}

    # Function call to load hists for processes (e.g., read from a ROOT file)
    # Extra args will be passed to each call
    def setLoadDatagroups(self, datagroups, extraArgs={}):
        self.datagroups = datagroups
        self.loadArgs = extraArgs
    
    def getFakeName(self):
        return self.fakeName

    def setPseudodata(self, pseudodata):
        self.pseudoData = pseudodata

    # Needs to be increased from default for long proc names
    def setSpacing(self, spacing):
        self.spacing = spacing

    def setDataName(self, name):
        self.dataName = name

    def setDatagroups(self, datagroups):
        self.datagroups = datagroups 
        
    def setChannels(self, channels):
        self.channels = channels

    def setNominalTemplate(self, template):
        if not os.path.isfile(template):
            raise IOError(f"Template file {template} is not a valid file")
        self.nominalTemplate = template

    def predictedProcesses(self):
        if self.predictedProcs:
            return self.predictedProces
        return list(filter(lambda x: x != self.dataName, self.procDict.keys()))

    def setHistName(self, histName):
        self.histName = histName

    def isData(self, procName):
        return any([x.is_data for x in self.datagroups.groups[procName]["members"]])

    def isMC(self, procName):
        return not self.isData(procName)

    def addFakeEstimate(self, estimate):
        self.fakeEstimate = estimate

    def setProcesses(self, processes):
        self.procDict = OrderedDict([ (proc, {}) for proc in processes])

    def filteredProcesses(self, filterExpr):
        return list(filter(filterExpr, self.datagroups.processes()))

    def allMCProcesses(self):
        return self.filteredProcesses(lambda x: self.isMC(x))

    def mirrorNames(self, baseName, size, offset=0):
        names = [""]*offset + [f"{baseName.format(i=i%size)}{'Up' if i % 2 else 'Down'}" for i in range(size*2)]
        return names

    def addLnNSystematic(self, name, size, processes):
        self.lnNSystematics.update({name : {"size" : size, "processes" : processes}})

    def addSystematic(self, name, systAxes, outNames=None, skipEntries=None, labelsByAxis=None, 
                        baseName="", mirror=False, scale=1, processes=None, group=None, noConstraint=False,
                        action=None, actionArgs={}, systNameReplace=[], groupFilter=None):
        if not processes:
            processes = self.predictedProcesses()
        self.systematics.update({
            name : { "outNames" : [] if not outNames else outNames,
                "baseName" : baseName,
                "processes" : processes,
                "systAxes" : systAxes,
                "labelsByAxis" : systAxes if not labelsByAxis else labelsByAxis,
                "group" : group,
                "groupFilter" : groupFilter,
                "scale" : scale,
                "mirror" : mirror,
                "action" : action,
                "actionArgs" : actionArgs,
                "systNameReplace" : systNameReplace,
                "noConstraint" : noConstraint,
                "skipEntries" : [] if not skipEntries else skipEntries
            }
        })

    def setMirrorForSyst(self, syst, mirror=True):
        self.systematics[syst]["mirror"] = mirror

    def systLabelForAxis(self, axLabel, entry):
        if axLabel == "mirror" or axLabel == "downUpVar":
            return 'Up' if entry else 'Down'
        if "{i}" in axLabel:
            return axLabel.format(i=entry)
        return axLabel+str(entry)

    def excludeSystEntry(self, entry, skipEntries):
        for skipEntry in skipEntries:
            # Can use -1 to exclude all values of an axis
            if all(y == -1 or x == y for x,y in zip(entry, skipEntry)):
                return True
        return False

    def systHists(self, hvar, syst):
        if syst == self.nominalName:
            return ([self.nominalName], [hvar])

        systInfo = self.systematics[syst] 
        systAxes = systInfo["systAxes"]
        systAxesLabels = systAxes
        if "labelsByAxis" in systInfo:
            systAxesLabels = systInfo["labelsByAxis"]

        # Jan: moved above the mirror action, as this action can cause mirroring
        if systInfo["action"]:
            hvar = systInfo["action"](hvar, **systInfo["actionArgs"])
            
        axNames = systAxes[:]
        axLabels = systAxesLabels[:]
        if hvar.axes[-1].name == "mirror":
            axNames.append("mirror")
            axLabels.append("mirror")

        

        if not all([name in [ax.name for ax in hvar.axes] for name in axNames]):
            raise ValueError(f"Failed to find axis names '{str(systAxes)} in hist. " \
                f"Axes in hist are {str([ax.name for ax in hvar.axes])}")
        entries = list(itertools.product(*[range(hvar.axes[ax].size) for ax in axNames]))
        
        if len(systInfo["outNames"]) == 0:
            for entry in entries:
                if "skipEntries" in systInfo and self.excludeSystEntry(entry, systInfo["skipEntries"]):
                    systInfo["outNames"].append("")
                else:
                    name = systInfo["baseName"]
                    name += "".join([self.systLabelForAxis(al, entry[i]) for i,al in enumerate(axLabels)])
                    if "systNameReplace" in systInfo and systInfo["systNameReplace"]:
                        for rep in systInfo["systNameReplace"]:
                            name = name.replace(*rep)
                    # Obviously there is a nicer way to do this...
                    if "Up" in name:
                        name = name.replace("Up", "")+"Up"
                    elif "Down" in name:
                        name = name.replace("Down", "")+"Down"
                    systInfo["outNames"].append(name)

        variations = []
        for entry in entries:
            sel = {ax : binnum for ax,binnum in zip(axNames, entry)}
            variations.append(hvar[sel])
        return systInfo["outNames"], variations            

    def variationName(self, proc, name):
<<<<<<< HEAD
        #proc = proc if proc != self.dataName else "data_obs"
=======
>>>>>>> 3c353327
        if name == self.nominalName:
            return f"{self.histName}_{proc}"
        else:
            return f"{self.histName}_{proc}_{name}"

    # This logic used to be more complicated, leaving the function here for now even
    # though it's trivial
    def addMirror(self, h, proc, syst):
        return syst != self.nominalName and self.systematics[syst]["mirror"]

    def writeForProcess(self, h, proc, syst):
        if self.addMirror(h, proc, syst):
            hnom = self.procDict[proc][self.nominalName]
            h = hh.extendHistByMirror(h, hnom)
        # Otherwise this is a processes not affected by the variation, don't write it out,
        # it's only needed for the fake subtraction
        logging.info(f"Writing systematic {syst} for process {proc}")
        var_names, variations = self.systHists(h, syst) 
        if len(var_names) != len(variations):
            logging.warning("The number of variations doesn't match the number of names for "
                f"process {proc}, syst {syst}. Found {len(var_names)} names and {len(variations)} variations.")
        for name, var in zip(var_names, variations):
            if name != "":
                self.writeHist(var, self.variationName(proc, name))

    def addPseudodata(self, processes):
        self.datagroups.loadHistsForDatagroups(
            baseName=self.pseudoData, syst="", label=self.pseudoData,
            procsToRead=processes)
        hists = [self.procDict[proc][self.pseudoData] for proc in processes]
        hdata = hh.sumHists(hists)
        # Kind of hacky, but in case the alt hist has uncertainties
        if "systIdx" in [ax.name for ax in hdata.axes]:
            hdata = hdata[{"systIdx" : 0 }]
        self.writeHist(hdata, self.pseudoData+"_sum")

    def writeForProcesses(self, syst, processes, label):
        for process in processes:
            hvar = self.procDict[process][label]
            if not hvar:
                raise RuntimeError(f"Failed to load hist for process {process}, systematic {syst}")
            self.writeForProcess(hvar, process, syst)
        if syst != self.nominalName:
            self.fillCardWithSyst(syst)

    def setOutfile(self, outfile):
        if type(outfile) == str:
            self.outfile = ROOT.TFile(outfile, "recreate")
            #self.outfile = uproot.recreate(outfile)
        else:
            self.outfile = outfile

    def writeOutput(self):
        self.datagroups.loadHistsForDatagroups(
            baseName=self.histName, syst=self.nominalName, label=self.nominalName)
        self.procDict = self.datagroups.getDatagroups()
        self.writeForProcesses(self.nominalName, processes=self.procDict.keys(), label=self.nominalName)
        self.loadNominalCard()
        self.writeLnNSystematics()
        if self.pseudoData:
            self.addPseudodata(self.predictedProcesses())

        for syst in self.systematics.keys():
            print(syst)
            processes=self.systematics[syst]["processes"]
            self.datagroups.loadHistsForDatagroups(self.histName, syst, label="syst",
                procsToRead=processes)
            self.writeForProcesses(syst, label="syst", processes=processes)
        self.writeCard()

    def writeCard(self):
        for chan in self.channels:
            with open(self.cardName.format(chan=chan), "w") as card:
                card.write(self.cardContent[chan])
                card.write("\n")
                card.write(self.cardGroups)

    def writeLnNSystematics(self):
        nondata = self.predictedProcesses()
        for name,info in self.lnNSystematics.items():
            include = [(str(info["size"]) if x in info["processes"] else "-").ljust(self.spacing) for x in nondata]
            for chan in self.channels:
                self.cardContent[chan] += f'{name.ljust(self.spacing)}lnN{" "*(self.spacing-3)}{"".join(include)}\n'

    def fillCardWithSyst(self, syst):
        systInfo = self.systematics[syst]
        scale = systInfo["scale"]
        procs = systInfo["processes"]
        nondata = self.predictedProcesses()
        names = [x[:-2] if "Up" in x[-2:] else (x[:-4] if "Down" in x[-4:] else x) 
                    for x in filter(lambda x: x != "", systInfo["outNames"])]
        include = [(str(scale) if x in procs else "-").ljust(self.spacing) for x in nondata]

        # Deduplicate while keeping order
        systNames = list(dict.fromkeys(names))
        for systname in systNames:
            shape = "shape" if not systInfo["noConstraint"] else "shapeNoConstraint"
            for chan in self.channels:
                self.cardContent[chan] += f"{systname.ljust(self.spacing)}{shape.ljust(self.spacing)}{''.join(include)}\n"

        group = systInfo["group"]
        if group:
            # TODO: Make more general
            label = "group" if not systInfo["noConstraint"] else "noiGroup"
            filt = systInfo["groupFilter"]
            members = " ".join(systNames if not filt else filter(filt, systNames))
            group_expr = f"{group} {label} ="
            if group_expr in self.cardGroups:
                idx = self.cardGroups.index(group_expr)+len(group_expr)
                self.cardGroups = self.cardGroups[:idx] + " " + members + " " + self.cardGroups[idx:]
            else:
                self.cardGroups += f"\n{group_expr} {members}"

    def setUnconstrainedProcs(self, procs):
        self.unconstrainedProcesses = procs

    def processLabels(self):
        nondata = np.array(self.predictedProcesses())
        labels = np.arange(len(nondata))+1
        issig = np.isin(nondata, self.unconstrainedProcesses)
        labels[issig] = -np.arange(np.count_nonzero(issig))-1
        return labels

    def loadNominalCard(self):
        procs = self.predictedProcesses()
        nprocs = len(procs)
        for chan in self.channels:
            args = {
                "channel" :  chan,
                "channelPerProc" : chan.ljust(self.spacing)*nprocs,
                "processes" : "".join([x.ljust(self.spacing) for x in procs]),
                "labels" : "".join([str(x).ljust(self.spacing) for x in self.processLabels()]),
                # Could write out the proper normalizations pretty easily
                "rates" : "-1".ljust(self.spacing)*nprocs,
                #"inputfile" : self.outfile.file_path,
                "inputfile" : self.outfile.GetName(),
                "dataName" : self.dataName,
                "histName" : self.histName,
                "pseudodataHist" : self.pseudoData+"_sum" if self.pseudoData else f"{self.histName}_{self.dataName}"
            }
            self.cardContent[chan] = OutputTools.readTemplate(self.nominalTemplate, args)
        
    def writeHistByCharge(self, h, name, charges=["plus", "minus"]):
        for charge in self.channels:
            q = 1. if charge == "plus" else -1
            hout = narf.hist_to_root(h[{"charge" : h.axes["charge"].index(q)}])
            hout.SetName(name+f"_{charge}")
            hout.Write()

    def writeHistWithCharges(self, h, name):
        hout = narf.hist_to_root(h)
        #self.outfile[name] = h
        hout.SetName(name+"_all")
        hout.Write()
    
    def writeHist(self, h, name):
        if self.channels[0] != "all":
            self.writeHistByCharge(h, name)
        else:
            self.writeHistWithCharges(h, name)<|MERGE_RESOLUTION|>--- conflicted
+++ resolved
@@ -194,10 +194,6 @@
         return systInfo["outNames"], variations            
 
     def variationName(self, proc, name):
-<<<<<<< HEAD
-        #proc = proc if proc != self.dataName else "data_obs"
-=======
->>>>>>> 3c353327
         if name == self.nominalName:
             return f"{self.histName}_{proc}"
         else:
