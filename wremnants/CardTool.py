from collections import OrderedDict
from utilities import output_tools,boostHistHelpers as hh
import narf
import logging
import ROOT
import uproot
import time
import numpy as np
import collections.abc
import os
import itertools
import re

logging.basicConfig(level=logging.INFO)

def notImplemented(operation="Unknown"):
    raise NotImplementedError(f"Required operation '{operation}' is not implemented!")

class CardTool(object):
    def __init__(self, cardName="card.txt"):
        self.skipHist = False # don't produce/write histograms, file with them already exists
        self.outfile = None
        self.cardName = cardName
        self.systematics = {}
        self.lnNSystematics = {}
        self.procDict = OrderedDict()
        self.predictedProcs = []
        self.fakeEstimate = None
        self.addMirrorForSyst = {}
        self.channels = ["plus", "minus"]
        self.cardContent = {}
        self.cardGroups = {}
        self.nominalTemplate = ""
        self.spacing = 28
        self.fakeName = "Fake" # but better to set it explicitly
        self.dataName = "Data"
        self.nominalName = "nominal"
        self.datagroups = None
        self.unconstrainedProcesses = None
        self.noStatUncProcesses = []
        self.buildHistNameFunc = None
        self.histName = "x"
        self.pseudoData = None
        self.excludeSyst = None
        self.writeByCharge = True
        self.keepSyst = None # to override previous one with exceptions for special cases
        #self.loadArgs = {"operation" : "self.loadProcesses (reading hists from file)"}
        self.keepOtherChargeSyst = True
        self.chargeIdDict = {"minus" : {"val" : -1, "id" : "q0", "badId" : None},
                             "plus"  : {"val" : 1., "id" : "q1", "badId" : None}
                             }

    def skipHistograms(self):
        self.skipHist = True
        if len(self.noStatUncProcesses):
            logging.info("Attention: histograms are not saved according to input options, thus statistical uncertainty won't be zeroed")
        
    def setSkipOtherChargeSyst(self):
        self.keepOtherChargeSyst = False
        self.chargeIdDict["plus"]["badId"] = "q0"
        self.chargeIdDict["minus"]["badId"] = "q1"

    def setProcsNoStatUnc(self, procs, resetList=True):
        if self.skipHist:
            logging.info("Attention: trying to set statistical uncertainty to 0 for some processes, but histograms won't be saved according to input options")
        if resetList:
            self.noStatUncProcesses = []
        if isinstance(procs, str):
            self.noStatUncProcesses.append(procs)
        elif isinstance(procs, list):
            self.noStatUncProcesses.extend(procs)
        else:
            raise ValueError("In setNoStatUncForProcs(): expecting string or list argument")

    def getProcsNoStatUnc(self):
        return self.noStatUncProcesses
        
    ## Functions to customize systs to be added in card, mainly for tests
    def setCustomSystForCard(self, exclude=None, keep=None):
        if exclude: self.excludeSyst = re.compile(exclude)
        if keep:    self.keepSyst    = re.compile(keep)
        
    def isExcludedNuisance(self, name):
        # note, re.match search for a match from the beginning, so if x="test" x.match("mytestPDF1") will NOT match 
        # might use re.search instead to be able to match from anywhere inside the name
        if self.excludeSyst != None and self.excludeSyst.match(name):
            if self.keepSyst != None and self.keepSyst.match(name):
                return False
            else:
                logging.info(f"   Excluding nuisance: {name}")
                return True
        else:
            return False
        
    # Function call to load hists for processes (e.g., read from a ROOT file)
    # Extra args will be passed to each call
    def setLoadDatagroups(self, datagroups, extraArgs={}):
        self.datagroups = datagroups
        self.loadArgs = extraArgs
    
    def setFakeName(self, name):
        self.fakeName = name

    def getFakeName(self):
        return self.fakeName

    def setPseudodata(self, pseudodata):
        self.pseudoData = pseudodata

    # Needs to be increased from default for long proc names
    def setSpacing(self, spacing):
        self.spacing = spacing

    def setDataName(self, name):
        self.dataName = name

    def setDatagroups(self, datagroups):
        self.datagroups = datagroups 
        
    def setChannels(self, channels):
        self.channels = channels
        
    def setWriteByCharge(self, writeByCharge):
        self.writeByCharge = writeByCharge

    def setNominalTemplate(self, template):
        if not os.path.isfile(template):
            raise IOError(f"Template file {template} is not a valid file")
        self.nominalTemplate = template

    def predictedProcesses(self):
        if self.predictedProcs:
            return self.predictedProces
        return list(filter(lambda x: x != self.dataName, self.procDict.keys()))

    def setHistName(self, histName):
        self.histName = histName

    def isData(self, procName):
        return any([x.is_data for x in self.datagroups.groups[procName]["members"]])

    def isMC(self, procName):
        return not self.isData(procName)

    def addFakeEstimate(self, estimate):
        self.fakeEstimate = estimate

    def setProcesses(self, processes):
        self.procDict = OrderedDict([ (proc, {}) for proc in processes])

    def filteredProcesses(self, filterExpr):
        return list(filter(filterExpr, self.datagroups.processes()))

    def allMCProcesses(self):
        return self.filteredProcesses(lambda x: self.isMC(x))

    def mirrorNames(self, baseName, size, offset=0):
        names = [""]*offset + [f"{baseName.format(i=i%size)}{'Up' if i % 2 else 'Down'}" for i in range(size*2)]
        return names

    def addLnNSystematic(self, name, size, processes, group=None, groupFilter=None):
        if not self.isExcludedNuisance(name):
            self.lnNSystematics.update({name : {"size" : size, "processes" : processes, "group" : group, "groupFilter" : groupFilter}})

    # action will be applied to the sum of all the individual samples contributing, actionMap should be used
    # to apply a separate action per process. this is needed for example for the scale uncertainty split
    # by pt or helicity
    def addSystematic(self, name, systAxes, outNames=None, skipEntries=None, labelsByAxis=None, 
                        baseName="", mirror=False, scale=1, processes=None, group=None, noConstraint=False,
                        action=None, actionArgs={}, actionMap={}, systNameReplace=[], groupFilter=None, passToFakes=False, 
                        rename=None, splitGroup={}):

        # Need to make an explicit copy of the array before appending
        procs_to_add = [x for x in (self.allMCProcesses() if not processes else processes)]
        if passToFakes and self.getFakeName() not in procs_to_add:
            procs_to_add.append(self.getFakeName())

        if action and actionMap:
            raise ValueError("Only one of action and actionMap args are allowed")

        self.systematics.update({
            name : { "outNames" : [] if not outNames else outNames,
                     "baseName" : baseName,
                     "processes" : procs_to_add,
                     "systAxes" : systAxes,
                     "labelsByAxis" : systAxes if not labelsByAxis else labelsByAxis,
                     "group" : group,
                     "groupFilter" : groupFilter,
                     "splitGroup" : splitGroup if len(splitGroup) else {group : ".*"}, # dummy dictionary if splitGroup=None, to allow for uniform treatment
                     "scale" : scale,
                     "mirror" : mirror,
                     "action" : action,
                     "actionMap" : actionMap,
                     "actionArgs" : actionArgs,
                     "systNameReplace" : systNameReplace,
                     "noConstraint" : noConstraint,
                     "skipEntries" : [] if not skipEntries else skipEntries,
                     "rename" : rename,
            }
        })

    def setMirrorForSyst(self, syst, mirror=True):
        self.systematics[syst]["mirror"] = mirror

    def systLabelForAxis(self, axLabel, entry):
        if axLabel == "mirror" or axLabel == "downUpVar":
            return 'Up' if entry else 'Down'
        if "{i}" in axLabel:
            return axLabel.format(i=entry)
        return axLabel+str(entry)

    def excludeSystEntry(self, entry, skipEntries):
        for skipEntry in skipEntries:
            # Can use -1 to exclude all values of an axis
            if all(y == -1 or x == y for x,y in zip(entry, skipEntry)):
                return True
        return False

    def systHists(self, hvar, syst):
        if syst == self.nominalName:
            return ([self.nominalName], [hvar])

        systInfo = self.systematics[syst] 
        systAxes = systInfo["systAxes"]
        systAxesLabels = systAxes
        if "labelsByAxis" in systInfo:
            systAxesLabels = systInfo["labelsByAxis"]

        # Jan: moved above the mirror action, as this action can cause mirroring
        if systInfo["action"]:
            hvar = systInfo["action"](hvar, **systInfo["actionArgs"])
            
        axNames = systAxes[:]
        axLabels = systAxesLabels[:]
        if hvar.axes[-1].name == "mirror":
            axNames.append("mirror")
            axLabels.append("mirror")

        if not all([name in [ax.name for ax in hvar.axes] for name in axNames]):
            raise ValueError(f"Failed to find axis names '{str(systAxes)} in hist. " \
                f"Axes in hist are {str([ax.name for ax in hvar.axes])}")
        entries = list(itertools.product(*[range(hvar.axes[ax].size) for ax in axNames]))
        
        if len(systInfo["outNames"]) == 0:
            for entry in entries:
                if "skipEntries" in systInfo and self.excludeSystEntry(entry, systInfo["skipEntries"]):
                    systInfo["outNames"].append("")
                else:
                    name = systInfo["baseName"]
                    name += "".join([self.systLabelForAxis(al, entry[i]) for i,al in enumerate(axLabels)])
                    if "systNameReplace" in systInfo and systInfo["systNameReplace"]:
                        for rep in systInfo["systNameReplace"]:
                            name = name.replace(*rep)
                    # Obviously there is a nicer way to do this...
                    if "Up" in name:
                        name = name.replace("Up", "")+"Up"
                    elif "Down" in name:
                        name = name.replace("Down", "")+"Down"
                    systInfo["outNames"].append(name)
            if not len(systInfo["outNames"]):
                raise RuntimeError(f"All entries for syst {syst} were skipped!")

        variations = []
        for entry in entries:
            sel = {ax : binnum for ax,binnum in zip(axNames, entry)}
            variations.append(hvar[sel])
        return systInfo["outNames"], variations            

    def variationName(self, proc, name):
        if name == self.nominalName:
            return f"{self.histName}_{proc}"
        else:
            return f"{self.histName}_{proc}_{name}"

    # This logic used to be more complicated, leaving the function here for now even
    # though it's trivial
    def addMirror(self, h, proc, syst):
        return syst != self.nominalName and self.systematics[syst]["mirror"]

    def writeForProcess(self, h, proc, syst):
        if self.addMirror(h, proc, syst):
            hnom = self.procDict[proc][self.nominalName]
            h = hh.extendHistByMirror(h, hnom)
        # Otherwise this is a processes not affected by the variation, don't write it out,
        # it's only needed for the fake subtraction
        logging.info(f"Writing systematic {syst} for process {proc}")
        var_names, variations = self.systHists(h, syst) 
        if len(var_names) != len(variations):
            logging.warning("The number of variations doesn't match the number of names for "
                f"process {proc}, syst {syst}. Found {len(var_names)} names and {len(variations)} variations.")
        setZeroStatUnc = False
        if proc in self.noStatUncProcesses:
            logging.info(f"Zeroing statistical uncertainty for process {proc}")
            setZeroStatUnc = True
        for name, var in zip(var_names, variations):
            if name != "":
                self.writeHist(var, self.variationName(proc, name), setZeroStatUnc=setZeroStatUnc)

    def addPseudodata(self, processes):
        self.datagroups.loadHistsForDatagroups(
            baseName=self.pseudoData, syst="", label=self.pseudoData,
            procsToRead=processes)
        hists = [self.procDict[proc][self.pseudoData] for proc in processes]
        hdata = hh.sumHists(hists)
        # Kind of hacky, but in case the alt hist has uncertainties
        for systAxName in ["systIdx", "tensor_axis_0"]:
            if systAxName in [ax.name for ax in hdata.axes]:
                hdata = hdata[{systAxName : 0 }] 
        self.writeHist(hdata, self.pseudoData+"_sum")

    def writeForProcesses(self, syst, processes, label):
        for process in processes:
            hvar = self.procDict[process][label]
            if not hvar:
                raise RuntimeError(f"Failed to load hist for process {process}, systematic {syst}")
            self.writeForProcess(hvar, process, syst)
        if syst != self.nominalName:
            self.fillCardWithSyst(syst)

    def setOutfile(self, outfile):
        if type(outfile) == str:
            if self.skipHist:
                self.outfile = outfile # only store name, file will not be used and doesn't need to be opened
            else:
                self.outfile = ROOT.TFile(outfile, "recreate")
        else:
            self.outfile = outfile

    def writeOutput(self):
        self.datagroups.loadHistsForDatagroups(
            baseName=self.histName, syst=self.nominalName, label=self.nominalName)
        self.procDict = self.datagroups.getDatagroups()
        self.writeForProcesses(self.nominalName, processes=self.procDict.keys(), label=self.nominalName)
        self.loadNominalCard()
        if self.pseudoData:
            self.addPseudodata(self.predictedProcesses())

        self.writeLnNSystematics()
        for syst in self.systematics.keys():
<<<<<<< HEAD
            systMap=self.systematics[syst]
            systName = syst if not systMap["rename"] else systMap["rename"]
            processes=systMap["processes"]
            self.datagroups.loadHistsForDatagroups(self.histName, systName, label="syst",
                    procsToRead=processes, forceNonzero=systName != "qcdScaleByHelicity",
                    preOpMap=systMap["actionMap"], preOpArgs=systMap["actionArgs"])
            self.writeForProcesses(syst, label="syst", processes=processes)
        
        output_tools.writeMetaInfoToRootFile(self.outfile, exclude_diff='notebooks')
=======
            if self.isExcludedNuisance(syst): continue
            processes=self.systematics[syst]["processes"]
            self.datagroups.loadHistsForDatagroups(self.histName, syst, label="syst",
                                                   procsToRead=processes, forceNonzero=syst != "qcdScaleByHelicity")
            self.writeForProcesses(syst, label="syst", processes=processes)
        
        if self.skipHist:
            logging.info("Histograms will not be written because 'skipHist' flag is set to True")
>>>>>>> 91ba5fce
        self.writeCard()

        
    def writeCard(self):
        for chan in self.channels:
            with open(self.cardName.format(chan=chan), "w") as card:
                card.write(self.cardContent[chan])
                card.write("\n")
                card.write(self.cardGroups[chan])

    def addSystToGroup(self, groupName, chan, members, groupLabel="group"):
        group_expr = f"{groupName} {groupLabel} ="
        if group_expr in self.cardGroups[chan]:
            idx = self.cardGroups[chan].index(group_expr)+len(group_expr)
            self.cardGroups[chan] = self.cardGroups[chan][:idx] + " " + members + self.cardGroups[chan][idx:]
        else:
            self.cardGroups[chan] += f"\n{group_expr} {members}"                                              

    def writeLnNSystematics(self):
        nondata = self.predictedProcesses()
        for name,info in self.lnNSystematics.items():
            include = [(str(info["size"]) if x in info["processes"] else "-").ljust(self.spacing) for x in nondata]
            group = info["group"]
            groupFilter = info["groupFilter"]
            for chan in self.channels:
                if self.keepOtherChargeSyst or self.chargeIdDict[chan]["badId"] not in name:
                    self.cardContent[chan] += f'{name.ljust(self.spacing)}lnN{" "*(self.spacing-3)}{"".join(include)}\n'
                    if group and not self.isExcludedNuisance(name) and len(list(filter(groupFilter, [name]))):
                        self.addSystToGroup(group, chan, name)

    def fillCardWithSyst(self, syst):
        systInfo = self.systematics[syst]
        scale = systInfo["scale"]
        procs = systInfo["processes"]
        group = systInfo["group"]
        groupFilter = systInfo["groupFilter"]
        label = "group" if not systInfo["noConstraint"] else "noiGroup"
        nondata = self.predictedProcesses()
        names = [x[:-2] if "Up" in x[-2:] else (x[:-4] if "Down" in x[-4:] else x) 
                    for x in filter(lambda x: x != "", systInfo["outNames"])]
        if type(scale) != dict:
            include = [(str(scale) if x in procs else "-").ljust(self.spacing) for x in nondata]

        splitGroupDict = systInfo["splitGroup"]
        shape = "shape" if not systInfo["noConstraint"] else "shapeNoConstraint"

        # Deduplicate while keeping order
        systNames = list(dict.fromkeys(names))
        systnamesPruned = [s for s in systNames if not self.isExcludedNuisance(s)]
        systNames = systnamesPruned[:]
        for systname in systNames:
            if type(scale) == dict:
                for reg in scale.keys():
                    if re.match(reg, systname):
                        thiscale = str(scale[reg])
                        include = [(thiscale if x in procs else "-").ljust(self.spacing) for x in nondata]
                        break # exit this inner loop when match is found, to save time
            shape = "shape" if not systInfo["noConstraint"] else "shapeNoConstraint"
            for chan in self.channels:
                # do not write systs which should only apply to other charge, to simplify card
                if self.keepOtherChargeSyst or self.chargeIdDict[chan]["badId"] not in systname:
                    self.cardContent[chan] += f"{systname.ljust(self.spacing)}{shape.ljust(self.spacing)}{''.join(include)}\n"
                # unlike for LnN systs, here it is simpler to act on the list of these systs to form groups, rather than doing it syst by syst 
                if group:
                    if self.keepOtherChargeSyst:
                        systNamesForGroupPruned = systNames[:]
                    else:
                        systNamesForGroupPruned = [s for s in systNames if self.chargeIdDict[chan]["badId"] not in s]
                    systNamesForGroup = list(systNamesForGroupPruned if not groupFilter else filter(groupFilter, systNamesForGroupPruned))
                    if len(systNamesForGroup):
                        for subgroup in splitGroupDict.keys():
                            matchre = re.compile(splitGroupDict[subgroup])
                            systNamesForSubgroup = list(filter(lambda x: matchre.match(x),systNamesForGroup))
                            if len(systNamesForSubgroup):
                                members = " ".join(systNamesForSubgroup)
                                self.addSystToGroup(subgroup, chan, members, groupLabel=label)

    def setUnconstrainedProcs(self, procs):
        self.unconstrainedProcesses = procs

    def processLabels(self):
        nondata = np.array(self.predictedProcesses())
        labels = np.arange(len(nondata))+1
        issig = np.isin(nondata, self.unconstrainedProcesses)
        labels[issig] = -np.arange(np.count_nonzero(issig))-1
        return labels

    def loadNominalCard(self):
        procs = self.predictedProcesses()
        nprocs = len(procs)
        for chan in self.channels:
            args = {
                "channel" :  chan,
                "channelPerProc" : chan.ljust(self.spacing)*nprocs,
                "processes" : "".join([x.ljust(self.spacing) for x in procs]),
                "labels" : "".join([str(x).ljust(self.spacing) for x in self.processLabels()]),
                # Could write out the proper normalizations pretty easily
                "rates" : "-1".ljust(self.spacing)*nprocs,
                "inputfile" : self.outfile if type(self.outfile) == str  else self.outfile.GetName(),
                "dataName" : self.dataName,
                "histName" : self.histName,
                "pseudodataHist" : self.pseudoData+"_sum" if self.pseudoData else f"{self.histName}_{self.dataName}"
            }
            self.cardContent[chan] = output_tools.readTemplate(self.nominalTemplate, args)
            self.cardGroups[chan] = ""
            
    def writeHistByCharge(self, h, name):
        for charge in self.channels:
            if not self.keepOtherChargeSyst and self.chargeIdDict[charge]["badId"] in name: continue
            q = self.chargeIdDict[charge]["val"]
            hout = narf.hist_to_root(h[{"charge" : h.axes["charge"].index(q)}])
            hout.SetName(name+f"_{charge}")
            hout.Write()

    def writeHistWithCharges(self, h, name):
        hout = narf.hist_to_root(h)
        hout.SetName(f"{name}_{self.channels[0]}")
        hout.Write()
    
    def writeHist(self, h, name, setZeroStatUnc=False):
        if self.skipHist:
            return
        if setZeroStatUnc:
            hist_no_error = h.copy()
            hist_no_error.variances(flow=True)[...] = 0.
            h = hist_no_error
        if self.writeByCharge:    
            self.writeHistByCharge(h, name)
        else:
            self.writeHistWithCharges(h, name)<|MERGE_RESOLUTION|>--- conflicted
+++ resolved
@@ -337,26 +337,17 @@
 
         self.writeLnNSystematics()
         for syst in self.systematics.keys():
-<<<<<<< HEAD
+            if self.isExcludedNuisance(syst): continue
             systMap=self.systematics[syst]
             systName = syst if not systMap["rename"] else systMap["rename"]
             processes=systMap["processes"]
             self.datagroups.loadHistsForDatagroups(self.histName, systName, label="syst",
                     procsToRead=processes, forceNonzero=systName != "qcdScaleByHelicity",
                     preOpMap=systMap["actionMap"], preOpArgs=systMap["actionArgs"])
-            self.writeForProcesses(syst, label="syst", processes=processes)
-        
+            self.writeForProcesses(syst, label="syst", processes=processes)    
         output_tools.writeMetaInfoToRootFile(self.outfile, exclude_diff='notebooks')
-=======
-            if self.isExcludedNuisance(syst): continue
-            processes=self.systematics[syst]["processes"]
-            self.datagroups.loadHistsForDatagroups(self.histName, syst, label="syst",
-                                                   procsToRead=processes, forceNonzero=syst != "qcdScaleByHelicity")
-            self.writeForProcesses(syst, label="syst", processes=processes)
-        
         if self.skipHist:
             logging.info("Histograms will not be written because 'skipHist' flag is set to True")
->>>>>>> 91ba5fce
         self.writeCard()
 
         
