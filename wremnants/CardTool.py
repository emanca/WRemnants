--- conflicted
+++ resolved
@@ -113,15 +113,6 @@
             
     def setFitAxes(self, axes):
         self.fit_axes = axes[:]
-<<<<<<< HEAD
-=======
-
-    def getFakerateAxes(self):
-        return self.datagroups.fakerate_axes
-       
-    def getFakerateIntegrationAxes(self):
-        return self.datagroups.fakerate_integration_axes
->>>>>>> 4877664f
 
     def setProcsNoStatUnc(self, procs, resetList=True):
         if self.skipHist:
