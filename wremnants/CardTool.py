from collections import OrderedDict
from utilities import boostHistHelpers as hh, common, output_tools, logging
import narf
import ROOT
import uproot
import time
import numpy as np
import os
import itertools
import re
import hist
import copy

logger = logging.child_logger(__name__)

def notImplemented(operation="Unknown"):
    raise NotImplementedError(f"Required operation '{operation}' is not implemented!")

class CardTool(object):
    def __init__(self, cardName="card.txt"):
        self.skipHist = False # don't produce/write histograms, file with them already exists
        self.outfile = None
        self.cardName = cardName
        self.systematics = {}
        self.lnNSystematics = {}
        self.predictedProcs = []
        self.fakeEstimate = None
        self.channels = ["plus", "minus"]
        self.cardContent = {}
        self.cardGroups = {}
        self.nominalTemplate = ""
        self.spacing = 28
        self.systTypeSpacing = 16
        self.procColumnsSpacing = 30
        self.fakeName = "Fake" # but better to set it explicitly
        self.dataName = "Data"
        self.nominalName = "nominal"
        self.datagroups = None
        self.pseudodata_datagroups = None
        self.unconstrainedProcesses = None
        self.noStatUncProcesses = []
        self.buildHistNameFunc = None
        self.histName = "x"
        self.nominalDim = None
        self.pseudoData = None
        self.pseudoDataIdx = None
        self.pseudoDataProcsRegexp = None
        self.excludeSyst = None
        self.writeByCharge = True
        self.keepSyst = None # to override previous one with exceptions for special cases
        #self.loadArgs = {"operation" : "self.loadProcesses (reading hists from file)"}
        self.lumiScale = 1.
        self.project = None
        self.xnorm = False
        self.chargeIdDict = {"minus" : {"val" : -1, "id" : "q0", "badId" : "q1"},
                             "plus"  : {"val" : 1., "id" : "q1", "badId" : "q0"},
                             "inclusive" : {"val" : "sum", "id" : "none", "badId" : None},
                             }

    def skipHistograms(self):
        self.skipHist = True
        if len(self.noStatUncProcesses):
            logger.info("Attention: histograms are not saved according to input options, thus statistical uncertainty won't be zeroed")

    def setProjectionAxes(self, project):
        self.project = project

    def setProcsNoStatUnc(self, procs, resetList=True):
        if self.skipHist:
            logger.info("Attention: trying to set statistical uncertainty to 0 for some processes, but histograms won't be saved according to input options")
        if resetList:
            self.noStatUncProcesses = []
        if isinstance(procs, str):
            self.noStatUncProcesses.append(procs)
        elif isinstance(procs, list):
            self.noStatUncProcesses.extend(procs)
        else:
            raise ValueError("In setNoStatUncForProcs(): expecting string or list argument")
    
    def setLumiScale(self, lumiScale):
        self.lumiScale = lumiScale

    def setCrossSectionOutput(self, xnorm):
        self.xnorm = xnorm
        
    def getProcsNoStatUnc(self):
        return self.noStatUncProcesses
        
    ## Functions to customize systs to be added in card, mainly for tests
    def setCustomSystForCard(self, exclude=None, keep=None):
        if exclude: self.excludeSyst = re.compile(exclude)
        if keep:    self.keepSyst    = re.compile(keep)
        
    def isExcludedNuisance(self, name):
        # note, re.match search for a match from the beginning, so if x="test" x.match("mytestPDF1") will NOT match 
        # might use re.search instead to be able to match from anywhere inside the name
        if self.excludeSyst != None and self.excludeSyst.match(name):
            if self.keepSyst != None and self.keepSyst.match(name):
                return False
            else:
                logger.info(f"   Excluding nuisance: {name}")
                return True
        else:
            return False
        
    # Function call to load hists for processes (e.g., read from a ROOT file)
    # Extra args will be passed to each call
    def setLoadDatagroups(self, datagroups, extraArgs={}):
        self.datagroups = datagroups
        self.loadArgs = extraArgs
    
    def setFakeName(self, name):
        self.fakeName = name

    def getFakeName(self):
        return self.fakeName

    def setPseudodata(self, pseudodata, idx = 0, pseudoDataProcsRegexp=".*"):
        self.pseudoData = pseudodata
        self.pseudoDataIdx = idx
        self.pseudoDataProcsRegexp = re.compile(pseudoDataProcsRegexp)
        
    # Needs to be increased from default for long proc names
    def setSpacing(self, spacing):
        self.spacing = spacing
        
    def setProcColumnsSpacing(self, spacing):
        self.procColumnsSpacing = spacing

    def setDataName(self, name):
        self.dataName = name

    def setDatagroups(self, datagroups, resetGroups=False):
        self.datagroups = datagroups
        self.unconstrainedProcesses = datagroups.unconstrainedProcesses
        if self.nominalName:
            self.datagroups.setNominalName(self.nominalName)
        
    def setPseudodataDatagroups(self, datagroups):
        self.pseudodata_datagroups = datagroups 
        if self.nominalName:
            self.pseudodata_datagroups.setNominalName(self.nominalName)
        
    def setChannels(self, channels):
        self.channels = channels
        
    def setWriteByCharge(self, writeByCharge):
        self.writeByCharge = writeByCharge

    def setNominalTemplate(self, template):
        if not os.path.isfile(template):
            raise IOError(f"Template file {template} is not a valid file")
        self.nominalTemplate = template

    def predictedProcesses(self):
        if self.predictedProcs:
            return self.predictedProcs
        return list(filter(lambda x: x != self.dataName, self.datagroups.groups.keys()))

    def setHistName(self, histName):
        self.histName = histName

    def setNominalName(self, histName):
        self.nominalName = histName
        if self.datagroups:
            self.datagroups.setNominalName(histName)

    # by default this returns True also for Fake since it has Data in the list of members
    # then self.isMC negates this one and thus will only include pure MC processes
    def isData(self, procName, onlyData=False):
        if onlyData:
            return all([x.is_data for x in self.datagroups.groups[procName].members])
        else:
            return any([x.is_data for x in self.datagroups.groups[procName].members])

    def isMC(self, procName):
        return not self.isData(procName)

    def addFakeEstimate(self, estimate):
        self.fakeEstimate = estimate

    def getProcesses(self):
        return list(self.datagroups.groups.keys())
            
    def filteredProcesses(self, filterExpr):
        return list(filter(filterExpr, self.datagroups.groups.keys()))

    def allMCProcesses(self):
        return self.filteredProcesses(lambda x: self.isMC(x))

    def addLnNSystematic(self, name, size, processes, group=None, groupFilter=None):
        if not self.isExcludedNuisance(name):
            self.lnNSystematics.update({name : {"size" : size,
                                                "processes" : processes,
                                                "group" : group,
                                                "groupFilter" : groupFilter}
            })

    # action will be applied to the sum of all the individual samples contributing, actionMap should be used
    # to apply a separate action per process. this is needed for example for the scale uncertainty split
    # by pt or helicity
    # action takes place after mirroring
    # use doActionBeforeMirror to do something before it instead (so the mirroring will act on the modified histogram)
    # decorrelateByBin is to customize eta-pt decorrelation: pass dictionary with {axisName: [bin edges]}
    def addSystematic(self, name, systAxes, outNames=None, skipEntries=None, labelsByAxis=None, 
                      baseName="", mirror=False, scale=1, processes=None, group=None, noConstraint=False,
                      action=None, doActionBeforeMirror=False, actionArgs={}, actionMap={},
                      systNameReplace=[], groupFilter=None, passToFakes=False,
                      rename=None, splitGroup={}, decorrelateByBin={},
                      ):

        # Need to make an explicit copy of the array before appending
        procs_to_add = [x for x in (self.allMCProcesses() if processes is None else processes)]
        if passToFakes and self.getFakeName() not in procs_to_add:
            procs_to_add.append(self.getFakeName())

        if action and actionMap:
            raise ValueError("Only one of action and actionMap args are allowed")

        # protection when the input list is empty because of filters but the systematic is built reading the nominal
        # since the nominal reads all filtered processes regardless whether a systematic is passed to them or not
        # this can happen when creating new systs by scaling of the nominal histogram
        if not len(procs_to_add):
            return

        if name == self.nominalName:
            logger.debug(f"Defining syst {rename} from nominal histogram")
            
        self.systematics.update({
            name if not rename else rename : {
                "outNames" : [] if not outNames else outNames,
                "baseName" : baseName,
                "processes" : procs_to_add,
                "systAxes" : systAxes,
                "labelsByAxis" : systAxes if not labelsByAxis else labelsByAxis,
                "group" : group,
                "groupFilter" : groupFilter,
                "splitGroup" : splitGroup if len(splitGroup) else {group : ".*"}, # dummy dictionary if splitGroup=None, to allow for uniform treatment
                "scale" : scale,
                "mirror" : mirror,
                "action" : action,
                "doActionBeforeMirror" : doActionBeforeMirror,
                "actionMap" : actionMap,
                "actionArgs" : actionArgs,
                "systNameReplace" : systNameReplace,
                "noConstraint" : noConstraint,
                "skipEntries" : [] if not skipEntries else skipEntries,
                "name" : name,
                "decorrByBin": decorrelateByBin,
            }
        })
        
    def setMirrorForSyst(self, syst, mirror=True):
        self.systematics[syst]["mirror"] = mirror

    def systLabelForAxis(self, axLabel, entry, axis):
        if type(axis) == hist.axis.StrCategory:
            if entry in axis:
                return entry
            else:
                raise ValueError(f"Did not find label {entry} in categorical axis {axis}")
        if axLabel == "mirror":
            return 'Down' if entry else 'Up' # first entry is the original, call it Up since it is usually defined by an actual scaling up of something (e.g. efficiencies)
        if axLabel == "downUpVar":
            return 'Up' if entry else 'Down'
        if "{i}" in axLabel:
            return axLabel.format(i=entry)
        return axLabel+str(entry)

    # TODO: Really would be better to use the axis names, not just indices
    def excludeSystEntry(self, entry, entries_to_skip):
        # Check if the entry in the hist matches one of the entries in entries_to_skip, across all axes
        # Can use -1 to exclude all values of an axis
        def match_entry(curr_entry, to_skip): 
            return to_skip == -1 or curr_entry == to_skip or re.match(str(to_skip), str(curr_entry))

        for skipEntry in entries_to_skip:
            if all(match_entry(e,m) for e,m in zip(entry, skipEntry)):
                return True
        # If no matches were found for any of the entries_to_skip possibilities
        return False

    def skipEntryDictToArray(self, h, skipEntry, syst):
        nsyst = len(self.systematics[syst]["systAxes"])+self.systematics[syst]["mirror"]

        if type(skipEntry) == dict:
            skipEntryArr = np.full(nsyst, -1, dtype=object)
            nother_ax = h.ndim-nsyst
            for k,v in skipEntry.items():
                idx = h.axes.name.index(k)-nother_ax # Offset by the number of other axes, require that syst axes are the trailing ones
                skipEntryArr[idx] = v
            logger.debug(f"Expanded skipEntry for syst {syst} is {skipEntryArr}. Syst axes are {h.axes.name[-nsyst:]}")
        elif type(skipEntry) not in (np.array, list, tuple):
            raise ValueError(f"Unexpected format for skipEntry. Must be either dict or sequence. found {type(skipEntry)}")
        else:
            skipEntryArr = skipEntry

        if len(skipEntryArr) != nsyst:
            raise ValueError("skipEntry tuple must have the same dimensions as the number os syst axes. " \
                f"found {nsyst} systematics and len(skipEntry) = {len(skipEntry)}.") 

        return skipEntryArr

    def expandSkipEntries(self, h, syst, skipEntries):
        updated_skip = []
        for skipEntry in skipEntries:
            skipEntry = self.skipEntryDictToArray(h, skipEntry, syst)
            # The lookup is handled by passing an imaginary number,
            # so detect these and then call the bin lookup on them
            # np.iscomplex returns false for 0.j, but still want to detect that
            to_lookup = np.array([isinstance(x, complex) for x in skipEntry])
            skip_arr = np.array(skipEntry)
            if to_lookup.any():
                nsyst = len(self.systematics[syst]["systAxes"])+self.systematics[syst]["mirror"]
                bin_lookup = np.array([ax.index(x.imag) for x, ax in 
                    zip(skipEntry, h.axes[-nsyst:]) if isinstance(x, complex)])
                # Need to loop here rather than using skip_arr.real because the dtype is object to allow strings
                skip_arr = np.array([a.real for a in skip_arr])
                skip_arr[to_lookup] += bin_lookup
            updated_skip.append(skip_arr)
            logger.debug(f"Updated skip entry to {skip_arr}")

        return updated_skip

    def systHists(self, hvar, syst):
        if syst == self.nominalName:
            return {self.nominalName : hvar}

        systInfo = self.systematics[syst] 
        systAxes = systInfo["systAxes"]
        systAxesLabels = systAxes
        if "labelsByAxis" in systInfo:
            systAxesLabels = systInfo["labelsByAxis"]

        # Jan: moved above the mirror action, as this action can cause mirroring
        if systInfo["action"] and not systInfo["doActionBeforeMirror"]:
            hvar = systInfo["action"](hvar, **systInfo["actionArgs"])
        self.outfile.cd() # needed to restore the current directory in case the action opens a new root file
            
        axNames = systAxes[:]
        axLabels = systAxesLabels[:]
        if hvar.axes[-1].name == "mirror":
            axNames.append("mirror")
            axLabels.append("mirror")

        if not all([name in hvar.axes.name for name in axNames]):
            raise ValueError(f"Failed to find axis names {str(axNames)} in hist for syst {syst}. " \
                f"Axes in hist are {str(hvar.axes.name)}")

        axes = [hvar.axes[ax] for ax in axNames]

        # Converting to a list becasue otherwise if you print it for debugging you loose it
        entries = list(itertools.product(*[[x for x in ax] if type(ax) == hist.axis.StrCategory else range(ax.size) for ax in axes]))
        
        if len(systInfo["outNames"]) == 0:
            for entry in entries:
                skipEntries = None if "skipEntries" not in systInfo else self.expandSkipEntries(hvar, syst, systInfo["skipEntries"])
                if skipEntries and self.excludeSystEntry(entry, skipEntries):
                    systInfo["outNames"].append("")
                else:
                    name = systInfo["baseName"]
                    name += "".join([self.systLabelForAxis(al, entry[i], ax) for i,(al,ax) in enumerate(zip(axLabels,axes))])
                    if "systNameReplace" in systInfo and systInfo["systNameReplace"]:
                        for rep in systInfo["systNameReplace"]:
                            name = name.replace(*rep)
                    # Obviously there is a nicer way to do this...
                    if "Up" in name:
                        name = name.replace("Up", "")+"Up"
                    elif "Down" in name:
                        name = name.replace("Down", "")+"Down"
                    systInfo["outNames"].append(name)
            if not len(systInfo["outNames"]):
                raise RuntimeError(f"Did not find any valid variations for syst {syst}")

        variations = [hvar[{ax : binnum for ax,binnum in zip(axNames, entry)}] for entry in entries]
        if len(variations) != len(systInfo["outNames"]):
            logger.warning(f"The number of variations doesn't match the number of names for "
                f"syst {syst}. Found {len(systInfo['outNames'])} names and {len(variations)} variations.")

        return {name : var for name,var in zip(systInfo["outNames"], variations) if name}

    def variationName(self, proc, name):
        if name == self.nominalName:
            return f"{self.histName}_{proc}"
        else:
            return f"{self.histName}_{proc}_{name}"

    def getBoostHistByCharge(self, h, q):
        return h[{"charge" : h.axes["charge"].index(q) if q != "sum" else hist.sum}]

    def checkSysts(self, var_map, proc, thresh=0.25):
        #if self.check_variations:
        var_names = set([name.replace("Up", "").replace("Down", "") for name in var_map.keys() if name])
        if len(var_names) != len(var_map.keys())/2:
            raise ValueError(f"Invalid syst names for process {proc}! Expected an up/down variation for each syst. "
                f"Found systs {var_names} and outNames {var_map.keys()}")
        # for wmass some systs are only expected to affect a reco charge, but the syst for other charge might still exist and be used
        # although one expects it to be same as nominal. The following check would trigger on this case with spurious warnings
        # so there is some customization based on what one expects to silent some noisy warnings

        for name in sorted(var_names):
            hnom = self.datagroups.groups[proc].hists[self.nominalName]
            up = var_map[name+"Up"]
            down = var_map[name+"Down"]
            nCellsWithoutOverflows = np.product(hnom.shape)
            try:
                up_relsign = np.sign(up.values(flow=False)-hnom.values(flow=False))
            except ValueError as e:
                logger.error(f"Incompatible shapes between up and down for syst {name}")
                raise e
            down_relsign = np.sign(down.values(flow=False)-hnom.values(flow=False))
            vars_sameside = (up_relsign != 0) & (up_relsign == down_relsign) & np.logical_not(np.isclose(up.values(flow=False), hnom.values(flow=False), rtol=1e-07, atol=1e-08))
            perc_sameside = np.count_nonzero(vars_sameside)/nCellsWithoutOverflows 
            if perc_sameside > thresh:
                logger.warning(f"{perc_sameside:.1%} bins are one sided for syst {name} and process {proc}!")
            # check variations are not same as nominal
            # it evaluates absolute(a - b) <= (atol + rtol * absolute(b))
            up_nBinsSystSameAsNomi = np.count_nonzero(np.isclose(up.values(flow=False), hnom.values(flow=False), rtol=1e-07, atol=1e-08))/nCellsWithoutOverflows
            down_nBinsSystSameAsNomi = np.count_nonzero(np.isclose(down.values(flow=False), hnom.values(flow=False), rtol=1e-06, atol=1e-08))/nCellsWithoutOverflows
            # varEqNomiThreshold = 1.0 - 5./CellsWithoutOverflows # at least 5 bins different, but sensible choice depends on how many cells we have,
            # perhaps just better to check against 100%, the tolerances in np.isclose should already catch bad cases with 1.0 != 1.0 because of numerical imprecisions
            varEqNomiThreshold = 1.0
            if up_nBinsSystSameAsNomi >= varEqNomiThreshold or down_nBinsSystSameAsNomi >= varEqNomiThreshold:
                logger.warning(f"syst {name} has Up/Down variation with {up_nBinsSystSameAsNomi:.1%}/{down_nBinsSystSameAsNomi:.1%} of bins equal to nominal")

    def makeDecorrelatedSystNuisances(self, systNames, dcbb={}):
        # NOTE: the dictionary is supposed to have only a single key
        for k in dcbb.keys():
            systNamesTmp = []
            decorrSystLabel = dcbb[k]["label"]
            if k == "xy":
                for ix in range(len(dcbb[k]["edges"][0])-1):
                    for iy in range(len(dcbb[k]["edges"][1])-1):
                        systNamesTmp.extend([f"{x}_{decorrSystLabel[0]}{ix}{decorrSystLabel[1]}{iy}" for x in systNames])
            else:
                for ik in range(len(dcbb[k]["edges"])-1):
                    systNamesTmp.extend([f"{x}_{decorrSystLabel}{ik}" for x in systNames])
            return systNamesTmp
            #logger.error(f"systNames = {systNames}")

    def makeDecorrelatedSystHistograms(self, h, hnomi, name, decorrByBinDict):
        # s = hist.tag.Slicer()
        # TODO: using an alternative version using boost directly may be faster, but for now this is just for testing
        # decorrByBinDict is a dictionary as
        # decorrByBinDict = {"x": {"label" : "eta",
        #                          "edges" : [round(-2.4+i*0.4,1) for i in range(13)],}
        #                   }
        # for a 2D decorrelation the values of each key are arrays of size 2
        # decorrByBinDict = {"xy": {"label" : ["eta", "pt"],
        #                          "edges" : [ [etaEdges], [ptEdges] ]}
        #                   }
        # TODO: could also do charge decorrelation by using the z axis if present
        ret = {}
        hnomiroot = narf.hist_to_root(hnomi)
        hsystroot = narf.hist_to_root(h)
        for ax in decorrByBinDict.keys():
            decorrDict = decorrByBinDict[ax]
            decorrSystLabel = decorrDict["label"]
            if ax != "xy":
                for ibin in range(len(decorrDict["edges"]) -1):
                    upDown = "Up" if name.endswith("Up") else "Down" if name.endswith("Down") else ""
                    newname = name.rstrip(upDown)
                    newname = f"{newname}_{decorrSystLabel}{ibin}{upDown}"
                    logger.warning(f"Decorrelating syst {name} by {ax} bins: preparing new histogram {newname}")
                    # FIXME: do not assume we can only have eta and pt axes (or eta-pt when implemented)
                    # bin ID are retrieved adding some small constants to bin edges, low/high edge is increased/decreased
                    if ax == "x":
                        xbinLow = hnomiroot.GetXaxis().FindFixBin(decorrDict["edges"][ibin]+0.001)
                        xbinHigh = hnomiroot.GetXaxis().FindFixBin(decorrDict["edges"][ibin+1]-0.001)
                        ybinLow = 1
                        ybinHigh = hnomiroot.GetNbinsY()
                    elif ax == "y":
                        xbinLow = 1
                        xbinHigh = hnomiroot.GetNbinsX()
                        ybinLow = hnomiroot.GetYaxis().FindFixBin(decorrDict["edges"][ibin]+0.001)
                        ybinHigh = hnomiroot.GetYaxis().FindFixBin(decorrDict["edges"][ibin+1]-0.001)
                    hsystrootDecorr = copy.deepcopy(hnomiroot.Clone(newname))
                    ROOT.wrem.fillTH3fromTH3part(hsystrootDecorr, hsystroot,
                                                 xbinLow, ybinLow, 1,
                                                 xbinHigh, ybinHigh, hnomiroot.GetNbinsZ())
                    ret[newname] = narf.root_to_hist(hsystrootDecorr, axis_names = hnomi.axes.name)
            else:
                edgesX = decorrDict["edges"][0]
                edgesY = decorrDict["edges"][1]
                for ix in range(len(edgesX)-1):
                    for iy in range(len(edgesY)-1):
                        xbinLow = hnomiroot.GetXaxis().FindFixBin(edgesX[ix]+0.001)
                        xbinHigh = hnomiroot.GetXaxis().FindFixBin(edgesX[ix+1]-0.001)
                        ybinLow = hnomiroot.GetYaxis().FindFixBin(edgesY[iy]+0.001)
                        ybinHigh = hnomiroot.GetYaxis().FindFixBin(edgesY[iy+1]-0.001)
                        upDown = "Up" if name.endswith("Up") else "Down" if name.endswith("Down") else ""
                        newname = name.rstrip(upDown)
                        newname = f"{newname}_{decorrSystLabel[0]}{ix}{decorrSystLabel[1]}{iy}{upDown}"
                        logger.warning(f"Decorrelating syst {name} by {ax} bins: preparing new histogram {newname}")
                        hsystrootDecorr = copy.deepcopy(hnomiroot.Clone(newname))
                        ROOT.wrem.fillTH3fromTH3part(hsystrootDecorr, hsystroot,
                                                     xbinLow, ybinLow, 1,
                                                     xbinHigh, ybinHigh, hnomiroot.GetNbinsZ())
                        ret[newname] = narf.root_to_hist(hsystrootDecorr, axis_names = hnomi.axes.name)
        return ret

                
    def writeForProcess(self, h, proc, syst):
        decorrelateByBin = {}
        hnom = None
        if syst != self.nominalName:
            systInfo = self.systematics[syst]
            procDict = self.datagroups.getDatagroups()
            hnom = procDict[proc].hists[self.nominalName]
            if systInfo["doActionBeforeMirror"] and systInfo["action"]:
                h =systInfo["action"](h, **systInfo["actionArgs"])
                self.outfile.cd() # needed to restore the current directory in case the action opens a new root file
            if systInfo["mirror"]:
                h = hh.extendHistByMirror(h, hnom)
            if systInfo["decorrByBin"]:
                decorrelateByBin = systInfo["decorrByBin"]
        logger.info(f"Preparing to write systematic {syst} for process {proc}")
<<<<<<< HEAD
        var_map = self.systHists(h, syst) 
=======
        var_map = self.systHists(h, syst)
>>>>>>> f6abeab8
        # TODO: Make this optional
        if syst != self.nominalName:
            self.checkSysts(var_map, proc)
        setZeroStatUnc = False
        if proc in self.noStatUncProcesses:
            logger.info(f"Zeroing statistical uncertainty for process {proc}")
            setZeroStatUnc = True
        # this is a big loop a bit slow, but it might be mainly the hist->root conversion and writing into the root file
        for name, var in var_map.items():
            if name != "":
                self.writeHist(var, self.variationName(proc, name), setZeroStatUnc=setZeroStatUnc,
                               decorrByBin=decorrelateByBin, hnomi=hnom)
        logger.debug("After self.writeHist(...)")

    def addPseudodata(self, processes, processesFromNomi=[]):
        datagroups = self.datagroups if not self.pseudodata_datagroups else self.pseudodata_datagroups
        datagroups.loadHistsForDatagroups(
            baseName=self.pseudoData, syst="", label=self.pseudoData,
            procsToRead=processes,
            scaleToNewLumi=self.lumiScale)
        procDict = datagroups.getDatagroups()
        hists = [procDict[proc].hists[self.pseudoData] for proc in processes if proc not in processesFromNomi]
        # now add possible processes from nominal
        logger.warning(f"Making pseudodata summing these processes: {processes}")
        if len(processesFromNomi):
            logger.warning(f"These processes are taken from nominal datagroups: {processesFromNomi}")
            datagroupsFromNomi = self.datagroups
            datagroupsFromNomi.loadHistsForDatagroups(
                baseName=self.pseudoData, syst="", label=self.pseudoData,
                procsToRead=processesFromNomi,
                scaleToNewLumi=self.lumiScale)
            procDictFromNomi = datagroupsFromNomi.getDatagroups()
            hists.extend([procDictFromNomi[proc].hists[self.pseudoData] for proc in processesFromNomi])
        # done, now sum all histograms
        hdata = hh.sumHists(hists)
        # Kind of hacky, but in case the alt hist has uncertainties
        for systAxName in ["systIdx", "tensor_axis_0", "vars"]:
            if systAxName in [ax.name for ax in hdata.axes]:
                hdata = hdata[{systAxName : self.pseudoDataIdx }] 
        self.writeHist(hdata, self.pseudoData+"_sum")

    def writeForProcesses(self, syst, processes, label):
        for process in processes:
            hvar = self.datagroups.groups[process].hists[label]
            if not hvar:
                raise RuntimeError(f"Failed to load hist for process {process}, systematic {syst}")
            self.writeForProcess(hvar, process, syst)
        if syst != self.nominalName:
            self.fillCardWithSyst(syst)

    def setOutfile(self, outfile):
        if type(outfile) == str:
            if self.skipHist:
                self.outfile = outfile # only store name, file will not be used and doesn't need to be opened
            else:
                self.outfile = ROOT.TFile(outfile, "recreate")
                self.outfile.cd()
        else:
            self.outfile = outfile
            self.outfile.cd()
            
    def writeOutput(self, args=None):
        self.datagroups.loadHistsForDatagroups(
            baseName=self.nominalName, syst=self.nominalName,
            procsToRead=self.datagroups.groups.keys(),
            label=self.nominalName, 
            scaleToNewLumi=self.lumiScale)
        self.writeForProcesses(self.nominalName, processes=self.datagroups.groups.keys(), label=self.nominalName)
        self.loadNominalCard()
        if self.pseudoData and not self.xnorm:
            self.addPseudodata([x for x in self.datagroups.groups.keys() if x != "Data"],
                               [x for x in self.datagroups.groups.keys() if x != "Data" and not self.pseudoDataProcsRegexp.match(x)])

        self.writeLnNSystematics()
        for syst in self.systematics.keys():
            if self.isExcludedNuisance(syst): continue
            systMap = self.systematics[syst]
            systName = syst if not systMap["name"] else systMap["name"]
            processes = systMap["processes"]
            self.datagroups.loadHistsForDatagroups(
                self.nominalName, systName, label="syst",
                procsToRead=processes, 
                forceNonzero=systName != "qcdScaleByHelicity",
                preOpMap=systMap["actionMap"], preOpArgs=systMap["actionArgs"],
                # Needed to avoid always reading the variation for the fakes, even for procs not specified
                forceToNominal=[x for x in self.datagroups.getProcNames() if x not in 
                                self.datagroups.getProcNames([p for p in processes if p != "Fake"])],
                scaleToNewLumi=self.lumiScale,
            )
            self.writeForProcesses(syst, label="syst", processes=processes)
            
        output_tools.writeMetaInfoToRootFile(self.outfile, exclude_diff='notebooks', args=args)
        if self.skipHist:
            logger.info("Histograms will not be written because 'skipHist' flag is set to True")
        self.writeCard()

        
    def writeCard(self):
        for chan in self.channels:
            with open(self.cardName.format(chan=chan), "w") as card:
                card.write(self.cardContent[chan])
                card.write("\n")
                card.write(self.cardGroups[chan])

    def addSystToGroup(self, groupName, chan, members, groupLabel="group"):
        group_expr = f"{groupName} {groupLabel} ="
        if group_expr in self.cardGroups[chan]:
            idx = self.cardGroups[chan].index(group_expr)+len(group_expr)
            self.cardGroups[chan] = self.cardGroups[chan][:idx] + " " + members + self.cardGroups[chan][idx:]
        else:
            self.cardGroups[chan] += f"\n{group_expr} {members}"                                              

    def writeLnNSystematics(self):
        nondata = self.predictedProcesses()
        # exit this function when a syst is applied to no process (can happen when some are excluded)
        for name,info in self.lnNSystematics.items():
            if self.isExcludedNuisance(name): continue
            if all(x not in info["processes"] for x in nondata):
                logger.warning(f"Skipping syst {name}, procs to apply it to would be {info['processes']}, and predicted processes are {nondata}")
                return
            include = [(str(info["size"]) if x in info["processes"] else "-").ljust(self.procColumnsSpacing) for x in nondata]
            group = info["group"]
            groupFilter = info["groupFilter"]
            for chan in self.channels:
                self.cardContent[chan] += f'{name.ljust(self.spacing)} lnN{" "*(self.systTypeSpacing-2)} {"".join(include)}\n'
                if group and len(list(filter(groupFilter, [name]))):
                    self.addSystToGroup(group, chan, name)

    def fillCardWithSyst(self, syst):
        # note: this function doesn't act on all systematics all at once
        # but rather it deals with all those coming from each call to CardTool.addSystematics
        systInfo = self.systematics[syst]
        scale = systInfo["scale"]
        procs = systInfo["processes"]
        group = systInfo["group"]
        groupFilter = systInfo["groupFilter"]
        label = "group" if not systInfo["noConstraint"] else "noiGroup"
        nondata = self.predictedProcesses()
        names = [x[:-2] if "Up" in x[-2:] else (x[:-4] if "Down" in x[-4:] else x) 
                    for x in filter(lambda x: x != "", systInfo["outNames"])]
        # exit this function when a syst is applied to no process (can happen when some are excluded)
        if all(x not in procs for x in nondata):
            return 0
        
        include = [(str(scale) if x in procs else "-").ljust(self.procColumnsSpacing) for x in nondata]

        splitGroupDict = systInfo["splitGroup"]
        shape = "shape" if not systInfo["noConstraint"] else "shapeNoConstraint"

        # Deduplicate while keeping order
        systNames = list(dict.fromkeys(names))

        # if decorrelating by bin, define new nuisances
        if systInfo["decorrByBin"]:
            systNamesTmp = self.makeDecorrelatedSystNuisances(systNames, systInfo["decorrByBin"])
            systNames = systNamesTmp[:]
                
        systnamesPruned = [s for s in systNames if not self.isExcludedNuisance(s)]
        systNames = systnamesPruned[:]
        for chan in self.channels:
            for systname in systNames:
                shape = "shape" if not systInfo["noConstraint"] else "shapeNoConstraint"
                # do not write systs which should only apply to other charge, to simplify card
                self.cardContent[chan] += f"{systname.ljust(self.spacing)} {shape.ljust(self.systTypeSpacing)} {''.join(include)}\n"
            # unlike for LnN systs, here it is simpler to act on the list of these systs to form groups, rather than doing it syst by syst 
            if group:
                systNamesForGroupPruned = systNames[:]
                systNamesForGroup = list(systNamesForGroupPruned if not groupFilter else filter(groupFilter, systNamesForGroupPruned))
                if len(systNamesForGroup):
                    for subgroup in splitGroupDict.keys():
                        matchre = re.compile(splitGroupDict[subgroup])
                        systNamesForSubgroup = list(filter(lambda x: matchre.match(x),systNamesForGroup))
                        if len(systNamesForSubgroup):
                            members = " ".join(systNamesForSubgroup)
                            self.addSystToGroup(subgroup, chan, members, groupLabel=label)

    def setUnconstrainedProcs(self, procs):
        self.unconstrainedProcesses = procs

    def processLabels(self):
        nondata = np.array(self.predictedProcesses())
        labels = np.arange(len(nondata))+1
        issig = np.isin(nondata, self.unconstrainedProcesses)
        labels[issig] = -np.arange(np.count_nonzero(issig))-1
        return labels

    def loadNominalCard(self):
        procs = self.predictedProcesses()
        nprocs = len(procs)
        for chan in self.channels:
            args = {
                "channel" :  chan,
                "channelPerProc" : chan.ljust(self.procColumnsSpacing)*nprocs,
                "processes" : "".join([x.ljust(self.procColumnsSpacing) for x in procs]),
                "labels" : "".join([str(x).ljust(self.procColumnsSpacing) for x in self.processLabels()]),
                # Could write out the proper normalizations pretty easily
                "rates" : "-1".ljust(self.procColumnsSpacing)*nprocs,
                "inputfile" : self.outfile if type(self.outfile) == str  else self.outfile.GetName(),
                "dataName" : self.dataName,
                "histName" : self.histName,
                "pseudodataHist" : self.pseudoData+"_sum" if self.pseudoData else f"{self.histName}_{self.dataName}"
            }
            self.cardContent[chan] = output_tools.readTemplate(self.nominalTemplate, args)
            self.cardGroups[chan] = ""
            
    def writeHistByCharge(self, h, name, decorrCharge=False):
        for charge in self.channels:
            q = self.chargeIdDict[charge]["val"]
            hout = narf.hist_to_root(self.getBoostHistByCharge(h, q))
            hout.SetName(name+f"_{charge}")
            hout.Write()

    def writeHistWithCharges(self, h, name):
        hout = narf.hist_to_root(h)
        hout.SetName(f"{name}_{self.channels[0]}")
        hout.Write()
    
    def writeHist(self, h, name, setZeroStatUnc=False, decorrByBin={}, hnomi=None):
        if self.skipHist:
            return
        if self.project:
            axes = self.project[:]
            if "charge" in h.axes.name and not self.xnorm:
                axes.append("charge")
            # don't project h into itself when axes to project are all axes
            if any (ax not in h.axes.name for ax in axes):
                logger.error("Request to project some axes not present in the histogram")
                raise ValueError(f"Histogram has {h.axes.name} but requested axes for projection are {axes}")
<<<<<<< HEAD
=======

>>>>>>> f6abeab8
            if len(axes) < len(h.axes.name):
                logger.debug(f"Projecting {h.axes.name} into {axes}")
                h = h.project(*axes)

        if not self.nominalDim:
            self.nominalDim = h.ndim
            if self.nominalDim-self.writeByCharge > 3:
                raise ValueError("Cannot write hists with > 3 dimensions as combinetf does not accept THn")

        if h.ndim != self.nominalDim:
            raise ValueError(f"Histogram {name} does not have the correct dimensions. Found {h.ndim}, expected {self.nominalDim}")

        if setZeroStatUnc:
            h.variances(flow=True)[...] = 0.

        hists = {name: h} # always keep original variation in output file for checks
        if decorrByBin:
            hists.update(self.makeDecorrelatedSystHistograms(h, hnomi, name, decorrByBin))
            
        for hname,histo in hists.items():
            if self.writeByCharge:
                self.writeHistByCharge(histo, hname)
            else:
                self.writeHistWithCharges(histo, hname)<|MERGE_RESOLUTION|>--- conflicted
+++ resolved
@@ -515,11 +515,7 @@
             if systInfo["decorrByBin"]:
                 decorrelateByBin = systInfo["decorrByBin"]
         logger.info(f"Preparing to write systematic {syst} for process {proc}")
-<<<<<<< HEAD
-        var_map = self.systHists(h, syst) 
-=======
         var_map = self.systHists(h, syst)
->>>>>>> f6abeab8
         # TODO: Make this optional
         if syst != self.nominalName:
             self.checkSysts(var_map, proc)
@@ -748,10 +744,6 @@
             if any (ax not in h.axes.name for ax in axes):
                 logger.error("Request to project some axes not present in the histogram")
                 raise ValueError(f"Histogram has {h.axes.name} but requested axes for projection are {axes}")
-<<<<<<< HEAD
-=======
-
->>>>>>> f6abeab8
             if len(axes) < len(h.axes.name):
                 logger.debug(f"Projecting {h.axes.name} into {axes}")
                 h = h.project(*axes)
