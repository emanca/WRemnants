from collections import OrderedDict
from wremnants import histselections as sel
from utilities import boostHistHelpers as hh, common, logging
from utilities.io_tools import output_tools
import narf
import ROOT
import uproot
import time
import numpy as np
import os
import pathlib
import itertools
import re
import hist
import copy
import math

logger = logging.child_logger(__name__)

def notImplemented(operation="Unknown"):
    raise NotImplementedError(f"Required operation '{operation}' is not implemented!")

def checkFiniteBinValues(h, hname, flow=True, throw=True):
    # one could use this function without raising error to count how many occurrences there are
    if np.all(np.isfinite(h.values(flow=flow))):
        return 0
    else:
        errMsg = f"One or more NAN or Inf values encountered in {hname} histogram"
        logger.error(errMsg)
        if throw:
            raise RuntimeError(errMsg)
        return 1

class CardTool(object):
    def __init__(self, outpath="./", xnorm=False, simultaneousABCD=False, real_data=False):
    
        self.skipHist = False # don't produce/write histograms, file with them already exists
        self.outfile = None
        self.systematics = {}
        self.lnNSystematics = {}
        self.fakeEstimate = None
        self.channels = ["inclusive"]
        self.cardContent = {}
        self.cardGroups = {}
        self.cardSumGroups = {} # POI sum groups
        self.nominalTemplate = f"{pathlib.Path(__file__).parent}/../scripts/combine/Templates/datacard.txt"
        self.spacing = 28
        self.systTypeSpacing = 16
        self.procColumnsSpacing = 20
        self.nominalName = "nominal"
        self.datagroups = None
        self.pseudodata_datagroups = None
        self.unconstrainedProcesses = None
        self.noStatUncProcesses = []
        self.buildHistNameFunc = None
        self.histName = "x"
        self.nominalDim = None
        self.pseudoData = None
        self.pseudoDataAxes = None
        self.pseudoDataIdxs = None
        self.pseudoDataName = None
        self.pseudoDataProcsRegexp = None
        self.excludeSyst = None
        self.writeByCharge = True
        self.unroll = False # unroll final histogram before writing to root
        self.keepSyst = None # to override previous one with exceptions for special cases
        self.lumiScale = 1.
        self.lumiScaleVarianceLinearly = []
        self.fit_axes = None
        self.xnorm = xnorm
        self.simultaneousABCD = simultaneousABCD
        self.real_data = real_data
        self.absolutePathShapeFileInCard = False
        self.excludeProcessForChannel = {} # can be used to exclue some POI when runnig a specific name (use case, force gen and reco charges to match)
        self.chargeIdDict = {"minus" : {"val" : -1, "id" : "q0", "badId" : "q1"},
                             "plus"  : {"val" : 1., "id" : "q1", "badId" : "q0"},
                             "inclusive" : {"val" : "sum", "id" : "none", "badId" : None},
                             }
        self.charge_ax = "charge"
        self.procGroups = {}
        self.binByBinStatScale = 1.
        self.exponentialTransform = False

    def getProcNames(self, grouped_procs):
        expanded_procs = []
        for group in grouped_procs:
            procs = self.expandProcess(group)
            for ungrouped in procs:
                expanded_procs.extend(self.datagroups.getProcNames([ungrouped]))

        return expanded_procs

    def addProcessGroup(self, name, procFilter):
        self.procGroups[name] = self.filteredProcesses(procFilter)
        if not self.procGroups[name]:
            logger.warning(f"Did not match any processes to filter for group {name}! Valid procs are {self.datagroups.groups.keys()}")

    def expandProcesses(self, processes):
        if type(processes) == str:
            processes = [processes]

        return [x for y in processes for x in self.expandProcess(y)]

    def expandProcess(self, process):
        return self.procGroups.get(process, [process])

    def skipHistograms(self):
        self.skipHist = True
        if len(self.noStatUncProcesses):
            logger.info("Attention: histograms are not saved according to input options, thus statistical uncertainty won't be zeroed")

    def setExcludeProcessForChannel(self, channel, POIregexp, canUpdate=False):
        if canUpdate or channel not in self.excludeProcessForChannel.keys():
            self.excludeProcessForChannel[channel] = re.compile(POIregexp)
            
    def setFitAxes(self, axes):
        self.fit_axes = axes[:]

    def setProcsNoStatUnc(self, procs, resetList=True):
        if self.skipHist:
            logger.info("Attention: trying to set statistical uncertainty to 0 for some processes, but histograms won't be saved according to input options")
        if resetList:
            self.noStatUncProcesses = []
        if isinstance(procs, str):
            self.noStatUncProcesses.append(procs)
        elif isinstance(procs, list):
            self.noStatUncProcesses.extend(procs)
        else:
            raise ValueError("In setNoStatUncForProcs(): expecting string or list argument")
    
    def setLumiScale(self, lumiScale, lumiScaleVarianceLinearly=[]):
        self.lumiScale = lumiScale
        self.lumiScaleVarianceLinearly = lumiScaleVarianceLinearly

    def setAbsolutePathShapeInCard(self, setRelative=False):
        self.absolutePathShapeFileInCard = False if setRelative else True

    def getProcsNoStatUnc(self):
        return self.noStatUncProcesses
        
    ## Functions to customize systs to be added in card, mainly for tests
    def setCustomSystForCard(self, exclude=None, keep=None):
        for regex,name in zip((keep, exclude), ("keepSyst", "excludeSyst")):
            if hasattr(self, "customSystMapping"):
                if regex in self.customSystMapping:
                    regex = self.customSystMapping[regex]

            if regex:
                setattr(self, name, re.compile(regex))

    def setCustomSystGroupMapping(self, mapping):
        self.customSystMapping = mapping
        
    def isExcludedNuisance(self, name):
        # note, re.match search for a match from the beginning, so if x="test" x.match("mytestPDF1") will NOT match 
        # might use re.search instead to be able to match from anywhere inside the name
        if self.excludeSyst != None and self.excludeSyst.match(name):
            if self.keepSyst != None and self.keepSyst.match(name):
                return False
            else:
                logger.info(f"   Excluding nuisance: {name}")
                return True
        else:
            return False
    
    def setFakeName(self, name):
        self.datagroups.fakeName = name

    def getFakeName(self):
        return self.datagroups.fakeName

    def setDataName(self, name):
        self.datagroups.dataName = name

    def getDataName(self):
        return self.datagroups.dataName

    def setPseudodata(self, pseudodata, pseudodata_axes=[None], idxs = [None], pseudoDataProcsRegexp=".*"):
        self.pseudoData = pseudodata[:]
        self.pseudoDataAxes = pseudodata_axes[:]        
        self.pseudoDataProcsRegexp = re.compile(pseudoDataProcsRegexp)
        if len(pseudodata) != len(pseudodata_axes):
            if len(pseudodata_axes) == 1:
                self.pseudoDataAxes = pseudodata_axes*len(pseudodata)
            else:
                raise RuntimeError(f"Found {len(pseudodata)} histograms for pseudodata but {len(pseudodata_axes)} corresponding axes, need either the same number or exactly 1 axis to be specified.")
        idxs = [int(idx) if idx is not None and idx.isdigit() else idx for idx in idxs]
        if len(pseudodata) == 1:
            self.pseudoDataIdxs = [idxs]
        elif len(pseudodata) > 1:
            if len(idxs) == 1:
                self.pseudoDataIdxs = [ [idxs[0]]]*len(pseudodata)
            elif len(pseudodata) == len(idxs):
                self.pseudoDataIdxs = [ [idxs[i]] for i in range(len(idxs))]
            else:
                raise RuntimeError(f"""Found {len(pseudodata)} histograms for pseudodata but {len(idxs)} corresponding indices, 
                    need either 1 histogram or exactly 1 index or the same number of histograms and indices to be specified.""")
        # name for the pseudodata set to be written into the output file
        self.pseudoDataName = [ f"{n}{f'_{a}' if a is not None else ''}" for n, a in zip(self.pseudoData, self.pseudoDataAxes)]


    # Needs to be increased from default for long proc names
    def setSpacing(self, spacing):
        self.spacing = spacing
        
    def setProcColumnsSpacing(self, spacing):
        self.procColumnsSpacing = spacing

    def setDatagroups(self, datagroups, resetGroups=False):
        self.datagroups = datagroups
        if self.pseudodata_datagroups is None:
            self.pseudodata_datagroups = datagroups
        self.unconstrainedProcesses = datagroups.unconstrainedProcesses
        if self.nominalName:
            self.datagroups.setNominalName(self.nominalName)
        if datagroups.mode == "vgen":
            self.charge_ax = "chargeVgen"
        
    def setPseudodataDatagroups(self, datagroups):
        self.pseudodata_datagroups = datagroups 
        if self.nominalName:
            self.pseudodata_datagroups.setNominalName(self.nominalName)

    def setChannels(self, channels):
        self.channels = channels
        
    def setWriteByCharge(self, writeByCharge):
        self.writeByCharge = writeByCharge

    def setNominalTemplate(self, template):
        if not os.path.abspath(template):
            raise IOError(f"Template file {template} is not a valid file")
        self.nominalTemplate = template

    def predictedProcesses(self):
        return list(filter(lambda x: x != self.getDataName(), self.datagroups.groups.keys()))

    def setHistName(self, histName):
        self.histName = histName

    def setNominalName(self, histName):
        self.nominalName = histName
        if self.datagroups:
            self.datagroups.setNominalName(histName)

    def setBinByBinStatScale(self, scale):
        self.binByBinStatScale = scale

    def setExponentialTransform(self, transform = True):
        self.exponentialTransform = transform

    # by default this returns True also for Fake since it has Data in the list of members
    # then self.isMC negates this one and thus will only include pure MC processes
    def isData(self, procName, onlyData=False):
        if onlyData:
            return all([x.is_data for x in self.datagroups.groups[procName].members])
        else:
            return any([x.is_data for x in self.datagroups.groups[procName].members])

    def isMC(self, procName):
        return not self.isData(procName)

    def addFakeEstimate(self, estimate):
        self.fakeEstimate = estimate

    def getProcesses(self):
        return list(self.datagroups.groups.keys())
            
    def filteredProcesses(self, filterExpr):
        return list(filter(filterExpr, self.datagroups.groups.keys()))

    def allMCProcesses(self):
        return self.filteredProcesses(lambda x: self.isMC(x))

    def precompile_splitGroupDict(self, group, splitGroup):
        # precompile splitGroup expressions for better performance
        splitGroupDict = {g: re.compile(v) for g, v in splitGroup.items()}
        # add the group with everything if not there already
        if group not in splitGroupDict:
            splitGroupDict[group] = re.compile(".*")
        return splitGroupDict

    def addLnNSystematic(self, name, size, processes, group=None, groupFilter=None, splitGroup={}):
        if not self.isExcludedNuisance(name):
            self.lnNSystematics.update({name : {"size" : size,
                                                "processes" : self.expandProcesses(processes),
                                                "group" : group,
                                                "groupFilter" : groupFilter,
                                                "splitGroup" : self.precompile_splitGroupDict(group, splitGroup) 
                                                }
            })

    # preOp is a function to apply per process, preOpMap can be used with a dict for a speratate function for each process, 
    #   it is executed before summing the processes. Arguments can be specified with preOpArgs 
    # action will be applied to the sum of all the individual samples contributing, arguments can be specified with actionArgs
    def addSystematic(self, name, systAxes=[], systAxesFlow=[], outNames=None, skipEntries=None, labelsByAxis=None, 
                      baseName="", mirror=False, mirrorDownVarEqualToUp=False, mirrorDownVarEqualToNomi=False, symmetrize = "average",
                      scale=1, processes=None, group=None, noi=False, noConstraint=False, noProfile=False,
                      preOp=None, preOpMap=None, preOpArgs={}, action=None, actionArgs={}, actionRequiresNomi=False, selectionArgs={},
                      systNameReplace=[], systNamePrepend=None, groupFilter=None, passToFakes=False,
                      rename=None, splitGroup={}, formatWithValue=None,
                      customizeNuisanceAttributes={}, applySelection=True,
                      ):
        logger.debug(f"Add systematic {name}")
        # note: setting Up=Down seems to be pathological for the moment, it might be due to the interpolation in the fit
        # for now better not to use the options, although it might be useful to keep it implemented
        if mirrorDownVarEqualToUp or mirrorDownVarEqualToNomi:
            raise ValueError("mirrorDownVarEqualToUp and mirrorDownVarEqualToNomi currently lead to pathological results in the fit, please keep them False")

        if not mirror and (mirrorDownVarEqualToUp or mirrorDownVarEqualToNomi):
            raise ValueError("mirrorDownVarEqualToUp and mirrorDownVarEqualToNomi requires mirror=True")

        if mirrorDownVarEqualToUp and mirrorDownVarEqualToNomi:
            raise ValueError("mirrorDownVarEqualToUp and mirrorDownVarEqualToNomi cannot be both True")

        if symmetrize not in [None, "average", "conservative", "linear", "quadratic"]:
            raise ValueError("Invalid option for 'symmetrize'.  Valid options are None, 'average' 'conservative', 'linear', and 'quadratic'")

        if preOp and preOpMap:
            raise ValueError("Only one of preOp and preOpMap args are allowed")

        if isinstance(processes, str):
            processes = [processes]
        # Need to make an explicit copy of the array before appending
        procs_to_add = [x for x in (self.allMCProcesses() if processes is None else processes)]
        procs_to_add = self.expandProcesses(procs_to_add)

        if preOp:
            preOpMap = {name : preOp for name in set([m.name for g in procs_to_add for m in self.datagroups.groups[g].members])}

        if passToFakes and self.getFakeName() not in procs_to_add and not self.simultaneousABCD:
            procs_to_add.append(self.getFakeName())

        # protection when the input list is empty because of filters but the systematic is built reading the nominal
        # since the nominal reads all filtered processes regardless whether a systematic is passed to them or not
        # this can happen when creating new systs by scaling of the nominal histogram
        if not len(procs_to_add):
            return

        if name == self.nominalName:
            logger.debug(f"Defining syst {rename} from nominal histogram")
        
        self.systematics.update({
            name if not rename else rename : {
                "outNames" : [] if not outNames else outNames,
                "outNamesFinal" : [] if not outNames else outNames,
                "baseName" : baseName,
                "processes" : procs_to_add,
                "systAxes" : systAxes,
                "systAxesFlow" : systAxesFlow,
                "labelsByAxis" : systAxes if not labelsByAxis else labelsByAxis,
                "group" : group,
                "noi": noi,
                "groupFilter" : groupFilter,
                "splitGroup" : self.precompile_splitGroupDict(group, splitGroup), 
                "scale" : scale,
                "customizeNuisanceAttributes" : customizeNuisanceAttributes,
                "mirror" : mirror,
                "mirrorDownVarEqualToUp" : mirrorDownVarEqualToUp,
                "mirrorDownVarEqualToNomi" : mirrorDownVarEqualToNomi,
                "symmetrize" : symmetrize,
                "preOpMap" : preOpMap,
                "preOpArgs" : preOpArgs,
                "action" : action,
                "actionArgs" : actionArgs,
                "actionRequiresNomi" : actionRequiresNomi,
                "applySelection" : applySelection,
                "systNameReplace" : systNameReplace,
                "noConstraint" : noConstraint,
                "noProfile" : noProfile,
                "skipEntries" : [] if not skipEntries else skipEntries,
                "name" : name,
                "systNamePrepend" : systNamePrepend,
                "formatWithValue" : formatWithValue,
            }
        })

    # Read a specific hist, useful if you need to check info about the file
    def getHistsForProcAndSyst(self, proc, syst):
        if not self.datagroups:
            raise RuntimeError("No datagroups defined! Must call setDatagroups before accessing histograms")
        self.datagroups.loadHistsForDatagroups(
            baseName=self.nominalName, syst=syst, label="syst",
            procsToRead=[proc],
            scaleToNewLumi=self.lumiScale,
            lumiScaleVarianceLinearly=self.lumiScaleVarianceLinearly)
        return self.datagroups.getDatagroups()[proc].hists["syst"]

    def getNominalHistForSignal(self):
        signal_samples = self.procGroups['signal_samples']
        return self.getHistsForProcAndSyst(signal_samples[0], self.nominalName)
        
    def setMirrorForSyst(self, syst, mirror=True):
        self.systematics[syst]["mirror"] = mirror

    def systIndexForAxis(self, axis, flow=False):
        if type(axis) == hist.axis.StrCategory:
            bins = [x for x in axis] 
        else:
            bins = [a for a in range(axis.size)]
        if flow and axis.traits.underflow:
            bins = [hist.underflow, *bins]
        if flow and axis.traits.overflow:
            bins = [*bins, hist.overflow]
        return bins

    def systLabelForAxis(self, axLabel, entry, axis, formatWithValue=None):
        if type(axis) == hist.axis.StrCategory:
            if entry in axis:
                return entry
            else:
                raise ValueError(f"Did not find label {entry} in categorical axis {axis}")
        if axLabel == "mirror":
            return 'Down' if entry else 'Up' # first entry is the original, call it Up since it is usually defined by an actual scaling up of something (e.g. efficiencies)
        if axLabel == "downUpVar":
            return 'Up' if entry else 'Down'
        if "{i}" in axLabel:
            return axLabel.format(i=entry)
        if formatWithValue:
            if formatWithValue == "center":
                entry = axis.centers[entry]
            elif formatWithValue == "low":
                entry = axis.edges[:-1][entry]
            elif formatWithValue == "high":
                entry = axis.edges[1:][entry]
            elif formatWithValue == "edges":
                low = axis.edges[entry]
                high = axis.edges[entry+1]
                lowstr = f"{low:0.1f}".replace(".", "p") if not low.is_integer() else str(int(low))
                highstr = f"{high:0.1f}".replace(".", "p") if not high.is_integer() else str(int(high))
                entry = f"{lowstr}_{highstr}"
            else:
                raise ValueError(f"Invalid formatWithValue choice {formatWithValue}.")

        if type(entry) in [float, np.float64]:
            entry = f"{entry:0.1f}".replace(".", "p") if not entry.is_integer() else str(int(entry))
        elif entry == hist.underflow:
            entry = "U"
        elif entry == hist.overflow:
            entry = "O"

        return f"{axLabel}{entry}"

    # TODO: Really would be better to use the axis names, not just indices
    def excludeSystEntry(self, entry, entries_to_skip):
        # Check if the entry in the hist matches one of the entries in entries_to_skip, across all axes
        # Can use -1 to exclude all values of an axis
        def match_entry(curr_entry, to_skip): 
            return to_skip == -1 or curr_entry == to_skip or re.match(str(to_skip), str(curr_entry))

        for skipEntry in entries_to_skip:
            if all(match_entry(e,m) for e,m in zip(entry, skipEntry)):
                return True
        # If no matches were found for any of the entries_to_skip possibilities
        return False

    def skipEntryDictToArray(self, h, skipEntry, syst):
        nsyst = len(self.systematics[syst]["systAxes"])
        if "mirror" in h.axes.name:
            nsyst += 1

        if type(skipEntry) == dict:
            skipEntryArr = np.full(nsyst, -1, dtype=object)
            nother_ax = h.ndim-nsyst
            for k,v in skipEntry.items():
                if k not in h.axes.name:
                    raise ValueError(f"Invalid skipEntry expression {k} : {v}. Axis {k} is not in hist!")
                idx = h.axes.name.index(k)-nother_ax # Offset by the number of other axes, require that syst axes are the trailing ones
                if idx < 0:
                    raise ValueError(f"Invalid skip entry! Axis {k} was found in position {idx+nother_ax} of {h.ndim} axes, but {nsyst} syst axes were expected")
                skipEntryArr[idx] = v
            logger.debug(f"Expanded skipEntry for syst {syst} is {skipEntryArr}. Syst axes are {h.axes.name[-nsyst:]}")
        elif isinstance(skipEntry, (bool, int, float, str)):
            skipEntryArr = (skipEntry,)
        elif type(skipEntry) not in (np.array, list, tuple):
            raise ValueError(f"Unexpected format for skipEntry. Must be either dict, sequence, or scalar type. found {type(skipEntry)}")
        else:
            skipEntryArr = skipEntry

        if self.systematics[syst]["mirror"] and "mirror" not in h.axes.name and skipEntryArr[-1] == -1:
            skipEntryArr = skipEntryArr[:-1]

        if len(skipEntryArr) != nsyst:
            raise ValueError("skipEntry tuple must have the same dimensions as the number of syst axes. " \
                f"found {nsyst} systematics and len(skipEntry) = {len(skipEntryArr)}.") 

        return skipEntryArr

    def expandSkipEntries(self, h, syst, skipEntries):
        updated_skip = []
        for skipEntry in skipEntries:
            skipEntry = self.skipEntryDictToArray(h, skipEntry, syst)
            # The lookup is handled by passing an imaginary number,
            # so detect these and then call the bin lookup on them
            # np.iscomplex returns false for 0.j, but still want to detect that
            to_lookup = np.array([isinstance(x, complex) for x in skipEntry])
            skip_arr = np.array(skipEntry, dtype=object)
            if to_lookup.any():
                nsyst = len(self.systematics[syst]["systAxes"])+self.systematics[syst]["mirror"]
                bin_lookup = np.array([ax.index(x.imag) for x, ax in 
                    zip(skipEntry, h.axes[-nsyst:]) if isinstance(x, complex)])
                # Need to loop here rather than using skip_arr.real because the dtype is object to allow strings
                skip_arr = np.array([a.real for a in skip_arr])
                skip_arr[to_lookup] += bin_lookup
            updated_skip.append(skip_arr)

        return updated_skip

    def systHists(self, hvar, syst, hnom):
        if syst == self.nominalName:
            return {self.nominalName : hvar}

        systInfo = self.systematics[syst] 
        systAxes = systInfo["systAxes"]
        systAxesLabels = systInfo.get("labelsByAxis", systAxes)

        # Jan: moved above the mirror action, as this action can cause mirroring
        if systInfo["action"]:
            if systInfo["actionRequiresNomi"]:
                hvar = systInfo["action"](hvar, hnom, **systInfo["actionArgs"])
            else:
                hvar = systInfo["action"](hvar, **systInfo["actionArgs"])
        if self.outfile:
            self.outfile.cd() # needed to restore the current directory in case the action opens a new root file

        axNames = systAxes[:]
        axLabels = systAxesLabels[:]
        if hvar.axes[-1].name == "mirror":
            axNames.append("mirror")
            axLabels.append("mirror")

        if not all([name in hvar.axes.name for name in axNames]):
            raise ValueError(f"Failed to find axis names {str(axNames)} in hist for syst {syst}. " \
                f"Axes in hist are {str(hvar.axes.name)}")

        # Converting to a list becasue otherwise if you print it for debugging you loose it
        entries = list(itertools.product(*[self.systIndexForAxis(hvar.axes[ax], flow=ax in systInfo["systAxesFlow"]) for ax in axNames]))

        if len(systInfo["outNames"]) == 0:
            skipEntries = None if "skipEntries" not in systInfo else self.expandSkipEntries(hvar, syst, systInfo["skipEntries"])
            for entry in entries:
                if skipEntries and self.excludeSystEntry(entry, skipEntries):
                    systInfo["outNames"].append("")
                else:
                    name = systInfo["baseName"]
                    fwv = systInfo["formatWithValue"]
                    if fwv:
                        if "mirror" in axLabels:
                            fwv.append(None)
                    name += "".join([self.systLabelForAxis(al, entry[i], hvar.axes[ax], fwv[i] if fwv else fwv) for i,(al,ax) in enumerate(zip(axLabels,axNames))])
                    if "systNameReplace" in systInfo and systInfo["systNameReplace"]:
                        for rep in systInfo["systNameReplace"]:
                            name = name.replace(*rep)
                            logger.debug(f"Replacement {rep} yields new name {name}")
                    if name and "systNamePrepend" in systInfo and systInfo["systNamePrepend"]:
                        name = systInfo["systNamePrepend"]+name
                    # Obviously there is a nicer way to do this...
                    if "Up" in name:
                        name = name.replace("Up", "")+"Up"
                    elif "Down" in name:
                        name = name.replace("Down", "")+"Down"
                    systInfo["outNames"].append(name)
            if not len(systInfo["outNames"]):
                raise RuntimeError(f"Did not find any valid variations for syst {syst}")

        variations = [hvar[{ax : binnum for ax,binnum in zip(axNames, entry)}] for entry in entries]
        
        if hvar.axes[-1].name == "mirror" and len(variations) == 2*len(systInfo["outNames"]):
            systInfo["outNames"] = [n + d for n in systInfo["outNames"] for d in ["Up", "Down"]]
        elif len(variations) != len(systInfo["outNames"]):
            logger.warning(f"The number of variations doesn't match the number of names for "
                f"syst {syst}. Found {len(systInfo['outNames'])} names and {len(variations)} variations.")
        return {name : var for name,var in zip(systInfo["outNames"], variations) if name}

    def getLogk(self, hvar, hnom, kfac=1., logkepsilon=math.log(1e-3)):
        # check if there is a sign flip between systematic and nominal
        _logk = kfac*np.log(hvar.values()/hnom.values())
        _logk_view = np.where(np.equal(np.sign(hnom.values()*hvar.values()),1), _logk, logkepsilon*np.ones_like(_logk))
        return _logk_view

    def symmetrize(self, var_map, hnom, symmetrize=None):
        if symmetrize is None:
            # nothing to do
            return var_map

        var_map_out = {}

        for var, hvar in var_map.items():
            if not np.all(np.isfinite(hvar.values())):
                raise RuntimeError(f"{len(hvar.values())-sum(np.isfinite(hvar.values()))} NaN or Inf values encountered in systematic {var}!")

            if symmetrize is not None and var.endswith("Up"):
                varbase = var.removesuffix("Up")

                varup = var
                vardown = varbase + "Down"

                hvarup = hvar
                hvardown = var_map[vardown]

                logkup = self.getLogk(hvarup, hnom)
                logkdown = -self.getLogk(hvardown, hnom)

                if symmetrize in ["conservative", "average"]:
                    if symmetrize=="conservative":
                        # symmetrize by largest magnitude of up and down variations
                        logk = np.where(np.abs(logkup) > np.abs(logkdown), logkup, logkdown)
                    elif symmetrize=="average":
                        # symmetrize by average of up and down variations
                        logk = 0.5*(logkup + logkdown)

                    # reuse histograms to avoid copies
                    # up and down variations are explicitly produced in this case
                    hvarup.values()[...] = hnom.values()*np.exp(logk)
                    hvardown.values()[...] = hnom.values()*np.exp(-logk)

                    var_map_out[varup] = hvarup
                    var_map_out[vardown] = hvardown

                elif symmetrize in ["linear", "quadratic"]:
                    # "linear" corresponds to a piecewise linear dependence of logk on theta
                    # while "quadratic" corresponds to a quadratic dependence and leads
                    # to a large variance
                    diff_fact = np.sqrt(3.) if symmetrize=="quadratic" else 1.

                    # split asymmetric variation into two symmetric variations
                    logkavg = 0.5*(logkup + logkdown)
                    logkdiff =  0.5*diff_fact*(logkup - logkdown)

                    varavg = varbase + "SymAvg"
                    vardiff = varbase + "SymDiff"

                    # reuse histograms to minimize copies
                    hvaravgup = hvarup
                    hvaravgdown = hvardown

                    hvardiffup = hvarup.copy()
                    hvardiffdown = hvardown.copy()

                    hvaravgup.values()[...] = hnom.values()*np.exp(logkavg)
                    hvaravgdown.values()[...] = hnom.values()*np.exp(-logkavg)

                    hvardiffup.values()[...] = hnom.values()*np.exp(logkdiff)
                    hvardiffdown.values()[...] = hnom.values()*np.exp(-logkdiff)

                    varavgup = varavg + "Up"
                    varavgdown = varavg + "Down"

                    var_map_out[varavgup] = hvaravgup
                    var_map_out[varavgdown] = hvaravgdown

                    vardiffup = vardiff + "Up"
                    vardiffdown = vardiff + "Down"

                    var_map_out[vardiffup] = hvardiffup
                    var_map_out[vardiffdown] = hvardiffdown
            elif symmetrize is not None and var.endswith("Down"):
                # this is already handled above
                pass
            else:
                var_map_out[var] = hvar

        return var_map_out


    def variationName(self, proc, name):
        if name == self.nominalName:
            return f"{self.histName}_{proc}"
        else:
            return f"{self.histName}_{proc}_{name}"

    def getBoostHistByCharge(self, h, q):
        return h[{self.charge_ax : h.axes[self.charge_ax].index(q) if q != "sum" else hist.sum}]

    def checkSysts(self, var_map, proc, thresh=0.25, skipSameSide=False, skipOneAsNomi=False):
        #if self.check_variations:
        var_names = set([name.replace("Up", "").replace("Down", "") for name in var_map.keys() if name])
        if len(var_names) != len(var_map.keys())/2:
            raise ValueError(f"Invalid syst names for process {proc}! Expected an up/down variation for each syst. "
                f"Found systs {var_names} and outNames {var_map.keys()}")
        # for wmass some systs are only expected to affect a reco charge, but the syst for other charge might still exist and be used
        # although one expects it to be same as nominal. The following check would trigger on this case with spurious warnings
        # so there is some customization based on what one expects to silent some noisy warnings

        for name in sorted(var_names):
            hnom = self.datagroups.groups[proc].hists[self.nominalName]
            up = var_map[name+"Up"]
            down = var_map[name+"Down"]
            nCellsWithoutOverflows = np.product(hnom.shape)

            checkFiniteBinValues(up, name+"Up")
            checkFiniteBinValues(down, name+"Down")

            if not skipSameSide:
                try:
                    up_relsign = np.sign(up.values(flow=False)-hnom.values(flow=False))
                except ValueError as e:
                    logger.error(f"Incompatible shapes between up {up.shape} and nominal {hnom.shape} for syst {name}")
                    raise e
                down_relsign = np.sign(down.values(flow=False)-hnom.values(flow=False))
                # protect against yields very close to nominal, for which it can be sign != 0 but should be treated as 0
                # was necessary for Fake and effStat
                vars_sameside = (up_relsign != 0) & (up_relsign == down_relsign) & np.logical_not(np.isclose(up.values(flow=False), hnom.values(flow=False), rtol=1e-07, atol=1e-08))
                perc_sameside = np.count_nonzero(vars_sameside)/nCellsWithoutOverflows 
                if perc_sameside > thresh:
                    logger.warning(f"{perc_sameside:.1%} bins are one sided for syst {name} and process {proc}!")
            # check variations are not same as nominal
            # it evaluates absolute(a - b) <= (atol + rtol * absolute(b))
            up_nBinsSystSameAsNomi = np.count_nonzero(np.isclose(up.values(flow=False), hnom.values(flow=False), rtol=1e-07, atol=1e-08))/nCellsWithoutOverflows
            down_nBinsSystSameAsNomi = np.count_nonzero(np.isclose(down.values(flow=False), hnom.values(flow=False), rtol=1e-06, atol=1e-08))/nCellsWithoutOverflows
            # check against 100% bins equal to nominal, the tolerances in np.isclose should already catch bad cases with 1.0 != 1.0 because of numerical imprecisions
            varEqNomiThreshold = 1.0
            if up_nBinsSystSameAsNomi >= varEqNomiThreshold or down_nBinsSystSameAsNomi >= varEqNomiThreshold:
                if not skipOneAsNomi or (up_nBinsSystSameAsNomi >= varEqNomiThreshold and down_nBinsSystSameAsNomi >= varEqNomiThreshold):
                    logger.warning(f"syst {name} has Up/Down variation with {up_nBinsSystSameAsNomi:.1%}/{down_nBinsSystSameAsNomi:.1%} of bins equal to nominal")


    def writeForProcess(self, h, proc, syst, check_systs=True):
        hnom = None
        systInfo = None
        if syst != self.nominalName:
            systInfo = self.systematics[syst]
            procDict = self.datagroups.getDatagroups()
            hnom = procDict[proc].hists[self.nominalName]
            if systInfo["mirror"]:
                h = hh.extendHistByMirror(h, hnom,
                                          downAsUp=systInfo["mirrorDownVarEqualToUp"],
                                          downAsNomi=systInfo["mirrorDownVarEqualToNomi"])            

        logger.info(f"   {syst} for process {proc}")
        var_map = self.systHists(h, syst, hnom)

        if syst != self.nominalName:
            if not systInfo["mirror"] and systInfo["symmetrize"] is not None:
                var_map = self.symmetrize(var_map, hnom, symmetrize = systInfo["symmetrize"])

            # since the list of variations may have been modified, we need to
            # resynchronize it
            systInfo["outNamesFinal"] = list(var_map.keys())

            if check_systs:
                self.checkSysts(var_map, proc,
                                skipSameSide=systInfo["mirrorDownVarEqualToUp"],
                                skipOneAsNomi=systInfo["mirrorDownVarEqualToNomi"])

        setZeroStatUnc = False
        if proc in self.noStatUncProcesses:
            logger.warning(f"Zeroing statistical uncertainty for process {proc}")
            setZeroStatUnc = True
        # this is a big loop a bit slow, but it might be mainly the hist->root conversion and writing into the root file
        for name, var in var_map.items():
            if name != "":
                self.writeHist(var, proc, name, setZeroStatUnc=setZeroStatUnc, hnomi=hnom)

    def loadPseudodataFakes(self, datagroups, forceNonzero=False):
        # get the nonclosure for fakes/multijet background from QCD MC
        datagroups.loadHistsForDatagroups(
            baseName=self.nominalName, syst=self.nominalName, label="syst",
            procsToRead=datagroups.groups.keys(),
            scaleToNewLumi=self.lumiScale,
            lumiScaleVarianceLinearly=self.lumiScaleVarianceLinearly,
            forceNonzero=forceNonzero,
            sumFakesPartial=False,
            applySelection=False 
            )
        procDict = datagroups.getDatagroups()
        gTruth = procDict["QCDTruth"]
        hTruth = gTruth.histselector.get_hist(gTruth.hists["syst"])

        # now load the nominal histograms
        # only load nominal histograms that are not already loaded
        procDictFromNomi = self.datagroups.getDatagroups()
        processesFromNomiToLoad = [proc for proc in self.datagroups.groups.keys() if self.nominalName not in procDictFromNomi[proc].hists]
        if len(processesFromNomiToLoad):
            self.datagroups.loadHistsForDatagroups(
                baseName=self.nominalName, syst=self.nominalName,
                procsToRead=processesFromNomiToLoad,
                scaleToNewLumi=self.lumiScale,
                lumiScaleVarianceLinearly=self.lumiScaleVarianceLinearly,
                forceNonzero=forceNonzero,
                sumFakesPartial=not self.simultaneousABCD)

        if "QCD" not in procDict:
            # use truth MC as QCD
            logger.info(f"Have MC QCD truth {hTruth.sum()}")
            hFake = hTruth
        elif self.simultaneousABCD:
            # TODO: Make if work for simultaneous ABCD fit, apply the correction in the signal region (D) only
            raise NotImplementedError("The multijet closure test is not implemented for simultaneous ABCD fit")
        else:
            # compute the nonclosure correction
            gPred = procDict["QCD"]
            hPred = gPred.histselector.get_hist(gPred.hists["syst"])
            logger.info(f"Have MC QCD truth {hTruth.sum()} and predicted {hPred.sum()}")
            histCorr = hh.divideHists(hTruth, hPred)

            # apply the nonclosure to fakes derived from data
            hFake = procDictFromNomi[self.datagroups.fakeName].hists[self.nominalName]
            if any([a not in hFake.axes for a in histCorr.axes]):
                # TODO: Make if work for arbitrary axes (maybe as an action when loading nominal histogram, before fakerate axes are integrated e.g. in mt fit)
                raise NotImplementedError(f"The multijet closure test is not implemented for arbitrary axes, the required axes are {histCorr.axes.name}")
            hFake = hh.multiplyHists(hFake, histCorr)

            # apply variances from hCorr to fakes to account for stat uncertainty
            hFakeNominal = procDictFromNomi[self.getFakeName()].hists[self.nominalName]
            hFakeNominal.variances(flow=True)[...] = hFake.variances(flow=True)
            procDictFromNomi[self.getFakeName()].hists[self.nominalName] = hFakeNominal

        # done, now sum all histograms
        hists_data = [procDictFromNomi[x].hists[self.nominalName] for x in self.predictedProcesses() if x != self.getFakeName()]
        hdata = hh.sumHists([*hists_data, hFake]) if len(hists_data)>0 else hFake

        return hdata

    def loadPseudodata(self, forceNonzero=False):
        datagroups = self.pseudodata_datagroups
        processes = [x for x in datagroups.groups.keys() if x != self.getDataName() and self.pseudoDataProcsRegexp.match(x)]
        processes = self.expandProcesses(processes)

        processesFromNomi = [x for x in datagroups.groups.keys() if x != self.getDataName() and not self.pseudoDataProcsRegexp.match(x)]
        hdatas = []
        for idx, pseudoData in enumerate(self.pseudoData):
            if pseudoData in ["closure", "truthMC"]:
                # pseudodata for fakes [using closure from QCD MC as correction, using QCD MC as prediction]
                if pseudoData == "truthMC":
                    datagroups.deleteGroup("QCD")
                hdatas.append(self.loadPseudodataFakes(datagroups, forceNonzero=forceNonzero))
                continue

            if pseudoData in ["dataClosure", "mcClosure"]:
                # build the pseudodata by adding the nonclosure

                # build the pseudodata by adding the nonclosure
                # first load the nonclosure
                if pseudoData == "dataClosure":
                    datagroups.loadHistsForDatagroups(
                        baseName=self.nominalName, syst=self.nominalName, label=pseudoData,
                        procsToRead=[self.getFakeName()],
                        scaleToNewLumi=self.lumiScale,
                        lumiScaleVarianceLinearly=self.lumiScaleVarianceLinearly,
                        forceNonzero=forceNonzero,
                        sumFakesPartial=not self.simultaneousABCD,
                        applySelection=False)
                    hist_fake= datagroups.getDatagroups()[self.getFakeName()].hists[pseudoData]
                elif pseudoData == "mcClosure":
                    hist_fake = datagroups.results["QCDmuEnrichPt15PostVFP"]["output"]["unweighted"].get()
                    
                fakeselector = self.datagroups.getDatagroups()[self.getFakeName()].histselector

                _0, _1 = fakeselector.calculate_fullABCD_smoothed(hist_fake, signal_region=True)
                params_d = fakeselector.spectrum_regressor.params
                cov_d = fakeselector.spectrum_regressor.cov

                hist_fake = hh.scaleHist(hist_fake, fakeselector.global_scalefactor)
                _0, _1 = fakeselector.calculate_fullABCD_smoothed(hist_fake)
                params = fakeselector.spectrum_regressor.params
                cov = fakeselector.spectrum_regressor.cov

                # add the nonclosure by adding the difference of the parameters
                fakeselector.spectrum_regressor.external_params = params_d - params
                # load the pseudodata including the nonclosure
                self.datagroups.loadHistsForDatagroups(
                    baseName=self.nominalName, syst=self.nominalName, label=pseudoData,
                    procsToRead=[x for x in self.datagroups.groups.keys() if x != self.getDataName()], 
                    scaleToNewLumi=self.lumiScale,
                    lumiScaleVarianceLinearly=self.lumiScaleVarianceLinearly,
                    forceNonzero=forceNonzero,
                    sumFakesPartial=not self.simultaneousABCD)
                # adding the pseudodata
                hdata = hh.sumHists([self.datagroups.getDatagroups()[x].hists[pseudoData] for x in self.datagroups.groups.keys() if x != self.getDataName()])
                hdatas.append(hdata)

                # remove the parameter offset again
                fakeselector.spectrum_regressor.external_params = None
                # add the covariance matrix from the nonclosure to the model
                fakeselector.external_cov = cov + cov_d

                continue

            elif pseudoData.split("-")[0] in ["simple", "extended1D", "extended2D"]:
                # pseudodata for fakes using data with different fake estimation, change the selection but still keep the nominal histogram
                parts = pseudoData.split("-")
                if len(parts) == 2:
                    pseudoDataMode, pseudoDataSmoothingMode = parts
                else:
                    pseudoDataMode = pseudoData
                    pseudoDataSmoothingMode = "full"

                datagroups.set_histselectors(
                    datagroups.getNames(), self.nominalName, mode=pseudoDataMode,
                    smoothing_mode=pseudoDataSmoothingMode, smoothingOrderFakerate=3,
                    integrate_x=True,
                    mcCorr=[None],
                    )
                syst=self.nominalName
            else:
                syst=pseudoData

            datagroups.loadHistsForDatagroups(
                baseName=self.nominalName, syst=syst, label=pseudoData,
                procsToRead=processes,
                scaleToNewLumi=self.lumiScale,
                lumiScaleVarianceLinearly=self.lumiScaleVarianceLinearly,
                forceNonzero=forceNonzero,
                sumFakesPartial=not self.simultaneousABCD)
            procDict = datagroups.getDatagroups()
            hists = [procDict[proc].hists[pseudoData] for proc in processes if proc not in processesFromNomi]

            if pseudoData.split("-")[0] in ["simple", "extended1D", "extended2D"]:
                # add BBB stat on top of nominal
                hist_fake = self.datagroups.getDatagroups()[self.getFakeName()].hists[self.nominalName]
                hist_fake.variances(flow=True)[...] = datagroups.getDatagroups()[self.getFakeName()].hists[pseudoData].variances(flow=True)
                self.datagroups.getDatagroups()[self.getFakeName()].hists[self.nominalName] = hist_fake

            # now add possible processes from nominal
            logger.warning(f"Making pseudodata summing these processes: {processes}")
            if len(processesFromNomi):
                # only load nominal histograms that are not already loaded
                processesFromNomiToLoad = [proc for proc in processesFromNomi if self.nominalName not in procDictFromNomi[proc].hists]
                logger.warning(f"These processes are taken from nominal datagroups: {processesFromNomi}")
                datagroupsFromNomi = self.datagroups
                if len(processesFromNomiToLoad):
                    datagroupsFromNomi.loadHistsForDatagroups(
                        baseName=self.nominalName, syst=self.nominalName,
                        procsToRead=processesFromNomiToLoad, 
                        scaleToNewLumi=self.lumiScale,
                        lumiScaleVarianceLinearly=self.lumiScaleVarianceLinearly,
                        forceNonzero=forceNonzero,
                        sumFakesPartial=not self.simultaneousABCD)
                procDictFromNomi = datagroupsFromNomi.getDatagroups()
                hists.extend([procDictFromNomi[proc].hists[self.nominalName] for proc in processesFromNomi])
            # done, now sum all histograms
            hdata = hh.sumHists(hists)
            if self.pseudoDataAxes[idx] is None:
                extra_ax = [ax for ax in hdata.axes.name if ax not in self.fit_axes]
                if len(extra_ax) > 0 and extra_ax[-1] in ["vars", "systIdx", "tensor_axis_0"]:
                    self.pseudoDataAxes[idx] = extra_ax[-1]
                    logger.info(f"Setting pseudoDataSystAx[{idx}] to {extra_ax[-1]}")
                    if self.pseudoDataIdxs[idx] == [None]:
                        self.pseudoDataIdxs[idx] = [0]
                        logger.info(f"Setting pseudoDataIdxs[{idx}] to {[0]}")
            if self.pseudoDataAxes[idx] is not None and self.pseudoDataAxes[idx] not in hdata.axes.name:
                raise RuntimeError(f"Pseudodata axis {self.pseudoDataAxes[idx]} not found in {hdata.axes.name}.")
            hdatas.append(hdata)

        return hdatas

    def addPseudodata(self):
        if len(self.pseudoData) > 1 or len(self.pseudoDataIdxs) > 1:
            raise RuntimeError(f"Mutliple pseudo data sets from different histograms or indices is not supported in the root writer.")
        hdata = self.loadPseudodata()[0]
        pseudoData = self.pseudoData[0]
        pseudoDataAxis = self.pseudoDataAxes[0]
        pseudoDataIdx = self.pseudoDataIdxs[0] if self.pseudoDataIdxs[0] is not None else 0
        if pseudoDataAxis is not None:
            hdata = hdata[{pseudoDataAxis : pseudoDataIdx }] 
        self.writeHist(hdata, self.getDataName(), pseudoData+"_sum")
        procDict = self.pseudodata_datagroups.getDatagroups()
        if self.getFakeName() in procDict:
            self.writeHist(procDict[self.getFakeName()].hists[pseudoData], self.getFakeName(), pseudoData+"_sum")

    def writeForProcesses(self, syst, processes, label, check_systs=True):
        logger.info("-"*50)
        logger.info(f"Preparing to write systematic {syst}")
        for process in processes:
            hvar = self.datagroups.groups[process].hists[label]
            if not hvar:
                raise RuntimeError(f"Failed to load hist for process {process}, systematic {syst}")
            self.writeForProcess(hvar, process, syst, check_systs=check_systs)
        if syst != self.nominalName:
            self.fillCardWithSyst(syst)

    def setOutfile(self, outfile):
        if type(outfile) == str:
            if self.skipHist:
                self.outfile = outfile # only store name, file will not be used and doesn't need to be opened
            else:
                self.outfile = ROOT.TFile(outfile, "recreate")
                self.outfile.cd()
        else:
            self.outfile = outfile
            self.outfile.cd()

    def setOutput(self, outfolder, basename):
        self.outfolder = outfolder
        if not os.path.isdir(self.outfolder):
            os.makedirs(self.outfolder)
        suffix = f"_{self.datagroups.flavor}" if self.datagroups.flavor else ""
        if self.xnorm:
            suffix += '_xnorm'

        self.cardName = (f"{self.outfolder}/{basename}_{{chan}}{suffix}.txt")
        self.setOutfile(os.path.abspath(f"{self.outfolder}/{basename}CombineInput{suffix}.root"))
            
    def writeOutput(self, args=None, forceNonzero=False, check_systs=True):
        self.datagroups.loadHistsForDatagroups(
            baseName=self.nominalName, syst=self.nominalName,
            procsToRead=self.datagroups.groups.keys(),
            label=self.nominalName, 
            scaleToNewLumi=self.lumiScale,
            lumiScaleVarianceLinearly=self.lumiScaleVarianceLinearly,
            forceNonzero=forceNonzero,
            sumFakesPartial=not self.simultaneousABCD)
        
        self.writeForProcesses(self.nominalName, processes=self.datagroups.groups.keys(), label=self.nominalName, check_systs=check_systs)
        self.loadNominalCard()

        if not self.pseudoData and not self.real_data and not self.xnorm:
            # If real data is not explicitly requested, use pseudodata instead (but still store read data in root writer)
            self.setPseudodata([self.nominalName])
        if self.pseudoData and not self.xnorm:
            self.addPseudodata()

        self.writeLnNSystematics()
        for syst in self.systematics.keys():
            if self.isExcludedNuisance(syst): 
                continue
            systMap = self.systematics[syst]
            systName = syst if not systMap["name"] else systMap["name"]
            processes = systMap["processes"]
            if len(processes) == 0:
                continue
            # Needed to avoid always reading the variation for the fakes, even for procs not specified
            forceToNominal=[x for x in self.datagroups.getProcNames() if x not in 
                self.datagroups.getProcNames([p for g in processes for p in self.expandProcesses(g) if p != self.getFakeName()])]
            self.datagroups.loadHistsForDatagroups(
                self.nominalName, systName, label="syst",
                procsToRead=processes, 
                forceNonzero=forceNonzero and systName != "qcdScaleByHelicity",
                preOpMap=systMap["preOpMap"], preOpArgs=systMap["preOpArgs"], applySelection=systMap["applySelection"],
                scaleToNewLumi=self.lumiScale,
                lumiScaleVarianceLinearly=self.lumiScaleVarianceLinearly,
                forceToNominal=forceToNominal,
                sumFakesPartial=not self.simultaneousABCD
            )
            self.writeForProcesses(syst, label="syst", processes=processes, check_systs=check_systs)

        output_tools.writeMetaInfoToRootFile(self.outfile, exclude_diff='notebooks', args=args)
        if self.skipHist:
            logger.info("Histograms will not be written because 'skipHist' flag is set to True")
        logger.info(f"Writing text/root cards to {self.outfile}")
        self.writeCard()
        
    def match_str_axis_entries(self, str_axis, match_re):
        return [x for x in str_axis if any(re.match(r, x) for r in match_re)]

    def writeCard(self):
        for chan in self.channels:
            with open(self.cardName.format(chan=chan), "w") as card:
                card.write(self.cardContent[chan])
                card.write("\n")
                card.write(self.cardGroups[chan])
                card.write(self.writePOISumGroupToText())

    def addSystToGroup(self, groupName, chan, members, groupLabel="group"):
        group_expr = f"{groupName} {groupLabel} ="
        if group_expr in self.cardGroups[chan]:
            idx = self.cardGroups[chan].index(group_expr)+len(group_expr)
            self.cardGroups[chan] = self.cardGroups[chan][:idx] + " " + members + self.cardGroups[chan][idx:]
        else:
            self.cardGroups[chan] += f"\n{group_expr} {members}"                                              

    def addPOISumGroups(self, gen_axes=None, additional_axes=None, genCharge=None):
        if gen_axes is None:
            gen_axes = self.datagroups.gen_axes_names.copy()
        if additional_axes is not None:
            gen_axes += additional_axes
        # if only one or none gen axes, it is already included as main POI and no sumGroups are needed
        if len(gen_axes) <= 1:
            return
        # make a sum group for each gen axis
        axes_combinations = gen_axes
        # also include combinations of axes in case there are more than 2 axes
        for n in range(2, len(self.datagroups.gen_axes_names)):
            axes_combinations += [k for k in itertools.combinations(self.datagroups.gen_axes_names, n)]
        for axes in axes_combinations:
            logger.debug(f"Add sum group for {axes}{' with ' + genCharge if genCharge else ''}")

            if isinstance(axes, str):
                axes = [axes]

            pois_axis = [x for x in self.unconstrainedProcesses if all([a in x for a in axes])]

            # in case of multiple base processes (e.g. in simultaneous unfoldings) loop over all base processes
            base_processes = set(map(lambda x: x.split("_")[0], pois_axis))
            for base_process in base_processes:
                pois = [x for x in pois_axis if base_process in x.split("_")]

                sum_groups = set(["_".join([a + p.split(a)[1].split("_")[0] for a in axes]) for p in pois])

                for sum_group in sorted(sum_groups):
                    membersList = [p for p in pois if all([g in p.split("_") for g in sum_group.split("_")])]
                    sum_group_name = f"{base_process}_{sum_group}"
                    if genCharge is not None:                
                        membersList = list(filter(lambda x: genCharge in x, membersList))
                        sum_group_name += f"_{genCharge}"
                    if len(membersList):                            
                        self.addPOISumGroup(sum_group_name, membersList)
                        
    def addPOISumGroup(self, groupName, members):
        if groupName in self.cardSumGroups:
            self.cardSumGroups[groupName].append(members)
        else:
            self.cardSumGroups[groupName] = members

    def writePOISumGroupToText(self, groupLabel="sumGroup"):
        # newName sumGroup = poi_bin1 poi_bin2 poi_bin3
        text = ""
        for groupName, membersList in self.cardSumGroups.items():
            members = " ".join(membersList)
            logger.debug(f"Write POI sum group {groupName} with members {members}")
            text += f"\n{groupName} {groupLabel} = {members}"
        return text
        
    def writeLnNSystematics(self):
        nondata = self.predictedProcesses()
        nondata_chan = {chan: nondata.copy() for chan in self.channels}
        for chan in self.excludeProcessForChannel.keys():
            nondata_chan[chan] = list(filter(lambda x: not self.excludeProcessForChannel[chan].match(x), nondata))
        # skip any syst that would be applied to no process (can happen when some are excluded)
        for name,info in self.lnNSystematics.items():
            if self.isExcludedNuisance(name): continue
            if all(x not in info["processes"] for x in nondata):
<<<<<<< HEAD
                logger.warning(f"Trying to add lnN uncertainty for {info['processes']}, which is not a valid process; see predicted processes: {nondata}. Skipping it")
                return
=======
                logger.warning(f"Trying to add lnN uncertainty {name} for {info['processes']}, which are not valid processes; see predicted processes: {nondata}.. It will be skipped")
                continue
>>>>>>> 42d7fd35

            group = info["group"]
            groupFilter = info["groupFilter"]
            for chan in self.channels:
                nameChan = name.replace("CHANNEL",chan)
                include = [(str(info["size"]) if x in info["processes"] else "-").ljust(self.procColumnsSpacing) for x in nondata_chan[chan]]
                self.cardContent[chan] += f'{nameChan.ljust(self.spacing)} lnN{" "*(self.systTypeSpacing-2)} {"".join(include)}\n'
                if group and len(list(filter(groupFilter, [nameChan]))):
                    self.addSystToGroup(group, chan, nameChan)

    def fillCardWithSyst(self, syst):
        # note: this function doesn't act on all systematics all at once
        # but rather it deals with all those coming from each call to CardTool.addSystematics
        systInfo = self.systematics[syst]
        scale = systInfo["scale"]
        procs = systInfo["processes"]
        group = systInfo["group"]
        groupFilter = systInfo["groupFilter"]
        label = "group" if not systInfo["noi"] else "noiGroup"
        nondata = self.predictedProcesses()
        nondata_chan = {chan: nondata.copy() for chan in self.channels}
        for chan in self.excludeProcessForChannel.keys():
            nondata_chan[chan] = list(filter(lambda x: not self.excludeProcessForChannel[chan].match(x), nondata))
            
        names = [x[:-2] if "Up" in x[-2:] else (x[:-4] if "Down" in x[-4:] else x) 
                    for x in filter(lambda x: x != "", systInfo["outNamesFinal"])]
        # exit this function when a syst is applied to no process (can happen when some are excluded)
        if all(x not in procs for x in nondata):
            return 0
        
        include_chan = {}
        for chan in nondata_chan.keys():
            include_chan[chan] = [(str(scale) if x in procs else "-").ljust(self.procColumnsSpacing) for x in nondata_chan[chan]]
            # remove unnecessary trailing spaces after the last element
            include_chan[chan][-1] = include_chan[chan][-1].rstrip()
                
        shape = "shapeNoConstraint" if systInfo["noConstraint"] else "shape"
            
        splitGroupDict = systInfo["splitGroup"]

        # Deduplicate while keeping order
        systNames = list(dict.fromkeys(names))

        systnamesPruned = [s for s in systNames if not self.isExcludedNuisance(s)]
        systNames = systnamesPruned[:]
        for chan in self.channels:
            systNamesChan = [x.replace("CHANNEL",chan) for x in systNames]
            for systname in systNamesChan:
                systShape = shape
                include_line = include_chan[chan]
                if systInfo["customizeNuisanceAttributes"]:
                    for regexpCustom in systInfo["customizeNuisanceAttributes"]:
                        if re.match(regexpCustom, systname):
                            keys = list(systInfo["customizeNuisanceAttributes"][regexpCustom].keys())
                            if "scale" in keys:
                                include_line = [(str(systInfo["customizeNuisanceAttributes"][regexpCustom]["scale"]) if x in procs else "-").ljust(self.procColumnsSpacing) for x in nondata_chan[chan]]
                                include_line[-1] = include_line[-1].rstrip()
                            if "shapeType" in keys:
                                systShape = systInfo["customizeNuisanceAttributes"][regexpCustom]["shapeType"]
                self.cardContent[chan] += f"{systname.ljust(self.spacing)} {systShape.ljust(self.systTypeSpacing)} {''.join(include_line)}\n"
            # unlike for LnN systs, here it is simpler to act on the list of these systs to form groups, rather than doing it syst by syst 
            if group:
                systNamesForGroupPruned = systNamesChan[:]
                systNamesForGroup = list(systNamesForGroupPruned if not groupFilter else filter(groupFilter, systNamesForGroupPruned))
                if len(systNamesForGroup):
                    for subgroup, matchre in splitGroupDict.items():
                        systNamesForSubgroup = list(filter(lambda x: matchre.match(x),systNamesForGroup))
                        if len(systNamesForSubgroup):
                            members = " ".join(systNamesForSubgroup)
                            self.addSystToGroup(subgroup, chan, members, groupLabel=label)

    def setUnconstrainedProcs(self, procs):
        self.unconstrainedProcesses = procs

    def processLabels(self, procs=None):
        nondata = np.array(self.predictedProcesses() if procs is None else procs)
        labels = np.arange(len(nondata))+1
        issig = np.isin(nondata, self.unconstrainedProcesses)
        labels[issig] = -np.arange(np.count_nonzero(issig))-1
        return labels

    def loadNominalCard(self):
        procs = self.predictedProcesses()
        nprocs = len(procs)
        for chan in self.channels:
            if chan in self.excludeProcessForChannel.keys():
                procs = list(filter(lambda x: not self.excludeProcessForChannel[chan].match(x), self.predictedProcesses()))
                nprocs = len(procs)
            args = {
                "channel" :  chan,
                "channelPerProc" : chan.ljust(self.procColumnsSpacing)*nprocs,
                "processes" : " ".join([x.ljust(self.procColumnsSpacing) for x in procs]),
                "labels" : "".join([str(x).ljust(self.procColumnsSpacing) for x in self.processLabels(procs)]),
                # Could write out the proper normalizations pretty easily
                "rates" : "-1".ljust(self.procColumnsSpacing)*nprocs,
                "inputfile" : self.outfile if type(self.outfile) == str  else self.outfile.GetName(),
                "dataName" : self.getDataName(),
                "histName" : self.histName,
                "pseudodataHist" : f"{self.histName}_{self.getDataName()}_{self.pseudoData[0]}_sum" if self.pseudoData else f"{self.histName}_{self.getDataName()}"
            }
            if not self.absolutePathShapeFileInCard:
                # use the relative path because absolute paths are slow in text2hdf5.py conversion
                args["inputfile"] = os.path.basename(args["inputfile"])

            self.cardContent[chan] = output_tools.readTemplate(self.nominalTemplate, args)
            self.cardGroups[chan] = ""
            
    def writeHistByCharge(self, h, name):
        for charge in self.channels:
            q = self.chargeIdDict[charge]["val"]
            hin = self.getBoostHistByCharge(h, q)
            if self.binByBinStatScale != 1. and hin.storage_type == hist.storage.Weight:
                hin = hin.copy()
                hin.variances()[...] *= self.binByBinStatScale**2
            hout = narf.hist_to_root(hin)
            hout.SetName(name.replace("CHANNEL",charge)+f"_{charge}")
            hout.Write()
        
    def writeHistWithCharges(self, h, name):
        hin  = h
        if self.binByBinStatScale != 1. and hin.storage_type == hist.storage.Weight:
            hin = hin.copy()
            hin.variances()[...] *= self.binByBinStatScale**2
        hout = narf.hist_to_root(hin)
        hout.SetName(f"{name}_{self.channels[0]}" if self.channels else name)
        hout.Write()
    
    def writeHist(self, h, proc, syst, setZeroStatUnc=False, hnomi=None):
        if self.skipHist:
            return
        if self.fit_axes:
            axes = self.fit_axes[:]
            if self.simultaneousABCD and not self.xnorm:
                if common.passIsoName not in axes:
                    axes.append(common.passIsoName)
                if self.nameMT not in axes:
                    axes.append(self.nameMT)
            # don't project h into itself when axes to project are all axes
            if any (ax not in h.axes.name for ax in axes):
                logger.error("Request to project some axes not present in the histogram")
                raise ValueError(f"Histogram has {h.axes.name} but requested axes for projection are {axes}")
            if len(axes) < len(h.axes.name):
                logger.debug(f"Projecting {h.axes.name} into {axes}")
                h = h.project(*axes)

        if self.unroll:
            logger.debug(f"Unrolling histogram")
            h = hh.unrolledHist(h, axes)

        if not self.nominalDim:
            self.nominalDim = h.ndim
            if self.nominalDim-self.writeByCharge > 3:
                raise ValueError(f"Cannot write hists with > 3 dimensions as combinetf does not accept THn. Axes are {h.axes.name}")

        if h.ndim != self.nominalDim:
            raise ValueError(f"Histogram {proc}/{syst} does not have the correct dimensions. Found {h.ndim}, expected {self.nominalDim}")

        if setZeroStatUnc:
            h.variances(flow=True)[...] = 0.

        # make sub directories for each process or return existing sub directory
        directory = self.outfile.mkdir(proc, proc, True)
        directory.cd()

        name = self.variationName(proc, syst)

        if self.writeByCharge:
            self.writeHistByCharge(h, name)
        else:
            self.writeHistWithCharges(h, name)
        self.outfile.cd()<|MERGE_RESOLUTION|>--- conflicted
+++ resolved
@@ -1121,13 +1121,8 @@
         for name,info in self.lnNSystematics.items():
             if self.isExcludedNuisance(name): continue
             if all(x not in info["processes"] for x in nondata):
-<<<<<<< HEAD
-                logger.warning(f"Trying to add lnN uncertainty for {info['processes']}, which is not a valid process; see predicted processes: {nondata}. Skipping it")
-                return
-=======
                 logger.warning(f"Trying to add lnN uncertainty {name} for {info['processes']}, which are not valid processes; see predicted processes: {nondata}.. It will be skipped")
                 continue
->>>>>>> 42d7fd35
 
             group = info["group"]
             groupFilter = info["groupFilter"]
