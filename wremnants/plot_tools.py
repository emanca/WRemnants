import pathlib
import mplhep as hep
import matplotlib as mpl
import matplotlib.pyplot as plt
from matplotlib import patches, ticker
from matplotlib.patches import Polygon
from matplotlib.lines import Line2D
from matplotlib.ticker import StrMethodFormatter # for setting number of decimal places on tick labels
from matplotlib.legend_handler import HandlerLine2D
from utilities import boostHistHelpers as hh,common,logging
from utilities.io_tools import output_tools
import hist
import math
import numpy as np
import re
import os
import shutil
import sys
import datetime
import json
import narf 
import socket
import textwrap

hep.style.use(hep.style.ROOT)

logger = logging.child_logger(__name__)

def cfgFigure(href, xlim=None, bin_density = 300,  width_scale=1, automatic_scale=True):
    base_size=8
    hax = href.axes[0]
    if not xlim:
        xlim = [hax.edges[0], hax.edges[-1]]
    if not automatic_scale:
        return plt.figure(figsize=(width_scale*base_size,base_size)), xlim
    xlim_range = float(xlim[1] - xlim[0])
    original_xrange = float(hax.edges[-1] - hax.edges[0])
    raw_width = (hax.size/float(bin_density)) * (xlim_range / original_xrange)
    width = math.ceil(raw_width)
    return plt.figure(figsize=(width_scale*base_size*width,width_scale*base_size)), xlim

def figure(href, xlabel, ylabel, ylim=None, xlim=None,
    grid = False, plot_title = None, title_padding = 0,
    bin_density = 300, logy=False, logx=False,
    width_scale=1, height=8, automatic_scale=True
):
    if isinstance(href, hist.Hist):
        fig, xlim = cfgFigure(href, xlim, bin_density, width_scale, automatic_scale)
    else:
        if automatic_scale:
            raw_width = (len(href)/float(bin_density))
            width = math.ceil(raw_width)
        else:
            width = 1
        fig = plt.figure(figsize=(width_scale*height*width,height))

    ax1 = fig.add_subplot() 

    ax1.set_xlabel(xlabel)
    ax1.set_ylabel(ylabel)
    ax1.set_xlim(xlim)

    if ylim is not None:
        ax1.set_ylim(ylim)
    else:
        ax1.autoscale(axis='y')

    if logy:
        ax1.set_yscale('log')
    if logx:
        ax1.set_xscale('log')

    if grid: 
        ax1.grid(which = "both")
    if plot_title: 
        ax1.set_title(plot_title, pad = title_padding)
    return fig,ax1 

def figureWithRatio(href, xlabel, ylabel, ylim, rlabel, rrange, xlim=None,
    grid_on_main_plot = False, grid_on_ratio_plot = False, plot_title = None, title_padding = 0,
    x_ticks_ndp = None, bin_density = 300, logy=False, logx=False,
    width_scale=1, automatic_scale=True, only_ratio=False, subplotsizes=[4,2]
):
    fig, xlim = cfgFigure(href, xlim, bin_density, width_scale, automatic_scale)
    
    if not only_ratio:
        ax1 = fig.add_subplot(sum(subplotsizes), 1, (1, subplotsizes[0])) 
        ax1.set_xlabel(" ")
        ax1.set_ylabel(ylabel)
        ax1.set_xlim(xlim)

        if ylim:
            ax1.set_ylim(ylim)
        else:
            ax1.autoscale(axis='y')

        if logy:
            ax1.set_yscale('log')
        if grid_on_main_plot: 
            ax1.grid(which = "both")
        if plot_title: 
            ax1.set_title(plot_title, pad = title_padding)
    ax2 = fig.add_subplot(sum(subplotsizes), 1, (subplotsizes[0]+1, sum(subplotsizes))) 

    ax2.set_xlabel(xlabel)
    
    ax2.set_xlim(xlim)
    if x_ticks_ndp: 
        ax2.xaxis.set_major_formatter(StrMethodFormatter('{x:.' + str(x_ticks_ndp) + 'f}'))
    ax2.set_ylabel(rlabel)
    ax2.set_ylim(rrange)

    if logx:
        if not only_ratio:
            ax1.set_xscale('log')
        ax2.set_xscale('log')

    if grid_on_ratio_plot: 
        ax2.grid(which = "both")
    if not only_ratio:
        return fig,ax1,ax2
    else:
        return fig,ax2


class StackedLineHandler:
    def legend_artist(self, legend, orig_handle, fontsize, handlebox, linewidth_scale=1.0):
        x0, y0 = handlebox.xdescent, handlebox.ydescent
        width, height = handlebox.width, handlebox.height
        line1 = Line2D([x0, x0+width], [y0+height*0.75, y0+height*0.75],
                       color=orig_handle.get_color(), lw=linewidth_scale*orig_handle.get_linewidth(), linestyle='-')
        line2 = Line2D([x0, x0+width], [y0+height*0.25, y0+height*0.25],
                       color=orig_handle.get_color(), lw=linewidth_scale*orig_handle.get_linewidth(), linestyle='--')
        handlebox.add_artist(line1)
        handlebox.add_artist(line2)
        return [line1, line2]


class StackFilledHandler:
    def legend_artist(self, legend, orig_handle, fontsize, handlebox, linewidth_scale=1.0):
        x0, y0 = handlebox.xdescent, handlebox.ydescent
        width, height = handlebox.width, handlebox.height
        line0 = Line2D([x0, x0+width], [y0+height*0.5, y0+height*0.5],
            color=orig_handle.get_edgecolor(), lw=linewidth_scale*orig_handle.get_linewidth(), linestyle="-")
        line1 = Line2D([x0, x0+width], [y0+height, y0+height],
            color=orig_handle.get_edgecolor(), lw=linewidth_scale*orig_handle.get_linewidth(), linestyle=orig_handle.get_linestyle())
        line2 = Line2D([x0, x0+width], [y0, y0],
            color=orig_handle.get_edgecolor(), lw=linewidth_scale*orig_handle.get_linewidth(), linestyle=orig_handle.get_linestyle())
        # Create the filled area between the lines using a polygon
        fill_coords = [[x0, y0], [x0 + width, y0],
                       [x0 + width, y0 + height], [x0, y0 + height]]
        fill = Polygon(fill_coords, color=orig_handle.get_facecolor(), alpha=0.3)

        handlebox.add_artist(fill)
        handlebox.add_artist(line0)
        handlebox.add_artist(line1)
        handlebox.add_artist(line2)
        return [line0, line1, line2, fill]


class BandFilledHandler:
    def legend_artist(self, legend, orig_handle, fontsize, handlebox, linewidth_scale=1.0):
        x0, y0 = handlebox.xdescent, handlebox.ydescent
        width, height = handlebox.width, handlebox.height
        line1 = Line2D([x0, x0+width], [y0+height, y0+height],
            color=orig_handle.get_edgecolor(), lw=linewidth_scale*orig_handle.get_linewidth(), linestyle=orig_handle.get_linestyle())
        line2 = Line2D([x0, x0+width], [y0, y0],
            color=orig_handle.get_edgecolor(), lw=linewidth_scale*orig_handle.get_linewidth(), linestyle=orig_handle.get_linestyle())
        # Create the filled area between the lines using a polygon
        fill_coords = [[x0, y0], [x0 + width, y0],
                       [x0 + width, y0 + height], [x0, y0 + height]]
        fill = Polygon(fill_coords, color=orig_handle.get_facecolor(), alpha=0.3)

        handlebox.add_artist(fill)
        handlebox.add_artist(line1)
        handlebox.add_artist(line2)
        return [line1, line2, fill]


def get_custom_handler_map(keys):
    if len(keys)==0:
        return None
    handler_map = {}
    for key in keys:
        if key == "stacked":
            handler_map[Line2D] = StackedLineHandler()
        elif key == "stackfilled":
            handler_map[Polygon] = StackFilledHandler()
        elif key == "bandfilled":
            handler_map[Polygon] = BandFilledHandler()
        elif key == "verticleline":
            handler_map[Line2D] = HandlerLine2D(update_func=update_prop)
    return handler_map


# https://stackoverflow.com/questions/53122592/legend-with-vertical-line
def update_prop(handle, orig):
    handle.update_from(orig)
    x,y = handle.get_data()
    handle.set_data([np.mean(x)]*2, [0, 2*y[0]])


def addLegend(
    ax, 
    ncols=2, 
    extra_text=None, 
    extra_text_loc=None, 
    text_size=None, 
    loc='upper right', 
    bbox_to_anchor=None,
    extra_handles=[], 
    extra_labels=[], 
    custom_handlers=[], 
    markerfirst=True,
    reverse=True,
    labelcolor=None,
):
    handles, labels = ax.get_legend_handles_labels()

    handles.extend(extra_handles)
    labels.extend(extra_labels)
    #TODO: The goal is to leave the data in order, but it should be less hacky
    # handles[:] = reversed(handles)
    # labels[:] = reversed(labels)
    if len(handles) % 2 and ncols == 2:
        handles.insert(math.floor(len(handles)/2), patches.Patch(color='none', label = ' '))
        labels.insert(math.floor(len(labels)/2), ' ')

    text_size = get_textsize(ax, text_size)
    handler_map = get_custom_handler_map(custom_handlers)
    leg = ax.legend(handles=handles, labels=labels, prop={'size' : text_size}, ncol=ncols, loc=loc, handler_map=handler_map, 
                    reverse=reverse, bbox_to_anchor=bbox_to_anchor, markerfirst=markerfirst, labelcolor=labelcolor)

    if extra_text is not None:
        if extra_text_loc is None:
            # Add text to the left of the legend
            # Get the bounding box of the legend
            bbox = leg.get_window_extent()

            # Convert the bbox to display coordinates (relative to the figure)
            bbox_transform = plt.gcf().transFigure.inverted()
            bbox_disp = bbox_transform.transform(bbox)

            # Adjust the x position by moving it to the left
            extra_text_loc = bbox_disp[0, 0] - 0.25, bbox_disp[1, 1]-0.01

            transform = plt.gcf().transFigure
        else:
            transform=None

        wrap_text(extra_text, ax, *extra_text_loc, text_size=text_size, ha='left', va='top', transform=transform)

def get_textsize(ax, text_size):
    if text_size=="large" or text_size is None:
        # legend size same as axis label size
        return ax.yaxis.label.get_size()
    elif text_size=="small":
        # legend size same as axis ticklabel size (numbers)
        return ax.yaxis.get_ticklabels()[0].get_fontsize() 
    elif text_size=="verysmall":
        # legend size same as axis ticklabel size (numbers)
        return ax.yaxis.get_ticklabels()[0].get_fontsize()*0.6
    else:
        return int(text_size)


def wrap_text(text, ax, lower_x, y, upper_x=None, text_size=None, transform=None, ha=None, va='center'):
    # wrap text within lower_x and upper_x, 
    #  if text is already given as pieces in a list, use these pieces, 
    #  otherwise calculate the pieces automatically
    text_size = get_textsize(ax, text_size)

    if isinstance(text, str):
        # Get the width of the text in data coordinates
        bbox = ax.get_window_extent().transformed(ax.transData.inverted())
        width_data = upper_x - lower_x
        width_display = bbox.width * (width_data / (ax.get_xlim()[1] - ax.get_xlim()[0]))
        # Estimate the number of characters that fit in this width
        # This is an approximation and may need adjustment
        char_width = text_size * 0.2 # Approximate width of a character in inches
        max_chars = int(width_display / char_width)
        wrapped_text = '\n'.join(textwrap.wrap(text, width=max_chars))
    else:
        wrapped_text = '\n'.join(text)

    if ha is not None:
        x = lower_x
    elif upper_x is not None:
        x = (lower_x + upper_x) / 2
        ha='center'
    else:
        x = lower_x
        ha='left'
    ax.text(x, y, wrapped_text, ha=ha, va=va, transform=transform if transform is not None else ax.transAxes, fontsize=text_size, wrap=True)


def add_cms_decor(ax, label=None, lumi=None, loc=2, data=True, text_size=None, no_energy=False):
    text_size = get_textsize(ax, text_size)
    if no_energy:
        hep.cms.text(ax=ax, text=label, loc=loc, fontsize=text_size)
    else:
        hep.cms.label(ax=ax, lumi=lumi, lumi_format="{0:.3g}", fontsize=text_size, label=label, data=data, loc=loc)


def makeStackPlotWithRatio(
    histInfo, stackedProcs, histName="nominal", unstacked=None, 
    fitresult=None, prefit=False,
    xlabel="", ylabel=None, rlabel = "Data/Pred.", rrange=[0.9, 1.1], ylim=None, xlim=None, nlegcols=2,
    binwnorm=None, select={},  action = (lambda x: x), extra_text=None, extra_text_loc=(0.8, 0.7), grid = False, 
    plot_title = None, title_padding = 0, yscale=None, logy=False, logx=False, 
    fill_between=False, ratio_to_data=False, baseline=True, legtext_size=20, cms_decor="Preliminary", lumi=16.8,
    no_fill=False, no_stack=False, no_ratio=False, density=False, flow='none', bin_density=300, unstacked_linestyles=[],
    ratio_error=True, normalize_to_data=False, cutoff=1e-6, noSci=False, logoPos=2, width_scale=1.0,
    linewidth=2, alpha=0.7, lowerLegCols=2, lowerLegPos="upper right", lower_panel_variations=0, subplotsizes=[4,2],
):
    add_ratio = not (no_stack or no_ratio) 
    if ylabel is None:
        ylabel = "Events/bin" if not density else "density"

    colors = [histInfo[k].color for k in stackedProcs if histInfo[k].hists[histName]]
    labels = [histInfo[k].label for k in stackedProcs if histInfo[k].hists[histName]]

    to_read = stackedProcs[:]
    if "Data" in histInfo:
        to_read.append("Data")

    stack = []
    data_hist = None
    for k in to_read:
        if histName not in histInfo[k].hists or not histInfo[k].hists[histName]:
            logger.warning(f"Failed to find hist {histName} for proc {k}")
            continue
        h = action(histInfo[k].hists[histName])[select]
        
        # Use this if the hist has been rebinned for combine
        if xlim:
            h = h[complex(0, xlim[0]):complex(0, xlim[1])]

        # If plotting from combine, apply the action to the underlying hist.
        # Don't do this for the generic case, as it screws up the ability to make multiple plots
        if fitresult:
            histInfo[k].hists[histName] = h

        if k != "Data":
            stack.append(h)
        else:
            data_hist = h

    if add_ratio:
        fig, ax1, ax2 = figureWithRatio(stack[0], xlabel, ylabel, ylim, rlabel, rrange, xlim=xlim, logy=logy, logx=logx, 
            grid_on_ratio_plot = grid, plot_title = plot_title, title_padding = title_padding, bin_density = bin_density, width_scale=width_scale,
            subplotsizes=subplotsizes,
            )
    else:
        fig, ax1 = figure(stack[0], xlabel, ylabel, ylim, xlim=xlim, logy=logy, logx=logx, 
            plot_title = plot_title, title_padding = title_padding, bin_density = bin_density, width_scale=width_scale
            )
        ax2 = None

    if fitresult:
        import uproot
        combine_result = uproot.open(fitresult)

        fittype = "prefit" if prefit else "postfit"

        # set histograms to prefit/postfit values
        for p in to_read:

            hname = f"expproc_{p}_{fittype}" if p != "Data" else "obs"
            vals = combine_result[hname].to_hist().values()
            if len(histInfo[p].hists[histName].values()) != len(vals):
                raise ValueError(f"The size of the combine histogram ({(vals.shape)}) is not consistent with the xlim or input hist ({histInfo[p].hists[histName].shape})")

            histInfo[p].hists[histName].values()[...] = vals
            if p == "Data":
                histInfo[p].hists[histName].variances()[...] = vals

        
        # for postfit uncertaity bands
        axis = histInfo[to_read[0]].hists[histName].axes[0].edges

        # need to divide by bin width
        binwidth = axis[1:]-axis[:-1]
        hexp = combine_result[f"expfull_{fittype}"].to_hist()
        if hexp.storage_type != hist.storage.Weight:
            raise ValueError(f"Did not find uncertainties in {fittype} hist. Make sure you run combinetf with --computeHistErrors!")
        nom = hexp.values() / binwidth
        std = np.sqrt(hexp.variances()) / binwidth

        hatchstyle = '///'
        ax1.fill_between(axis, 
                np.append(nom+std, (nom+std)[-1]), 
                np.append(nom-std, (nom-std)[-1]),
            step='post',facecolor="none", zorder=2, hatch=hatchstyle, edgecolor="k", linewidth=0.0, label="Uncertainty")

        if add_ratio:
            ax2.fill_between(axis, 
                    np.append((nom+std)/nom, ((nom+std)/nom)[-1]), 
                    np.append((nom-std)/nom, ((nom-std)/nom)[-1]),
                step='post',facecolor="none", zorder=2, hatch=hatchstyle, edgecolor="k", linewidth=0.0)
    
    opts=dict(stack=not no_stack, flow=flow)
    optsr=opts.copy() # no binwnorm for ratio axis
    optsr["density"]=density
    if density:
        opts["density"]=True
    else:
        opts["binwnorm"]=binwnorm

    if type(unstacked) == str: 
        unstacked = unstacked.split(",")

    scale = 1.
    if normalize_to_data:
        if "Data" not in histInfo:
            raise ValueError("Can't normalize to data without a data histogram!")

        vals = [x.value if hasattr(x, "value") else x for x in (data_hist.sum(), hh.sumHists(stack).sum())]
        varis = [x.variance if hasattr(x, "variance") else x**0.5 for x in (data_hist.sum(), hh.sumHists(stack).sum())]
        scale = vals[0]/vals[1]
        unc = scale*(varis[0]/vals[0]**2 + varis[1]/vals[1]**2)**0.5
        ndigits = -math.floor(math.log10(abs(unc))) + 1
        logger.info(f"Rescaling all processes by {round(scale,ndigits)} +/- {round(unc,ndigits)} to match data norm")
        stack = [s*scale for s in stack]

    hep.histplot(
        stack,
        histtype="fill" if not no_fill else "step",
        color=colors,
        label=labels,
        ax=ax1,
        zorder=1,
        **opts
    )
    
    if "Data" in histInfo and ratio_to_data and add_ratio:
        hep.histplot(
            hh.divideHists(hh.sumHists(stack), data_hist, cutoff=cutoff, by_ax_name=False),
            histtype="step",
            color=histInfo[stackedProcs[-1]].color,
            label=histInfo[stackedProcs[-1]].label,
            yerr=False,
            ax=ax2,
            zorder=3,
            **optsr
        )

    extra_handles = []
    extra_labels = []
    if unstacked:
        linestyles = ['solid']*len(unstacked)
        data_idx = -1
        if "Data" in unstacked:
            data_idx = unstacked.index("Data") 
            linestyles[data_idx] = "None"
        linestyles = np.array(linestyles, dtype=object)
        logger.debug("Number of linestyles", len(linestyles))
        logger.debug("Length of unstacked", len(unstacked))
        linestyles[data_idx+1:data_idx+1+len(unstacked_linestyles)] = unstacked_linestyles

        ratio_ref = data_hist if ratio_to_data else hh.sumHists(stack)
        if baseline and add_ratio:
            hep.histplot(
                hh.divideHists(ratio_ref, ratio_ref, cutoff=cutoff, rel_unc=True, flow=False, by_ax_name=False),
                histtype="step",
                color="grey",
                alpha=0.5,
                yerr=ratio_error if ratio_ref.storage_type == hist.storage.Weight else False,
                ax=ax2,
                linewidth=linewidth,
                **optsr
            )

        if fill_between and add_ratio:
            fill_procs = [x for x in unstacked if x != "Data"]
            if fill_between < 0:
                fill_between = len(fill_procs)+1
            logger.debug(f"Filling first {fill_between}")
            for up,down in zip(fill_procs[:fill_between:2], fill_procs[1:fill_between:2]):
                unstack_up = action(histInfo[up].hists[histName])*scale
                unstack_down = action(histInfo[down].hists[histName])*scale
                unstack_upr = hh.divideHists(unstack_up, ratio_ref, 1e-6, flow=False, by_ax_name=False).values()
                unstack_downr = hh.divideHists(unstack_down, ratio_ref, 1e-6, flow=False, by_ax_name=False).values()
                ax2.fill_between(unstack_up.axes[0].edges, 
                    np.insert(unstack_upr, 0, unstack_upr[0]),
                    np.insert(unstack_downr, 0, unstack_downr[0]),
                    step='pre', color=histInfo[up].color, alpha=0.5)

        for i, (proc,style) in enumerate(zip(unstacked, linestyles)):
            unstack = histInfo[proc].hists[histName]
            if not fitresult or proc not in to_read:
                unstack = action(unstack)[select]
            if proc != "Data":
                unstack = unstack*scale

            if i >= lower_panel_variations or proc=="Data":
                # unstacked that are filled between are only plot in the lower panel
                hep.histplot(
                    unstack,
                    yerr=True if style == "None" else False,
                    histtype="errorbar" if style == "None" else "step",
                    color=histInfo[proc].color,
                    label=histInfo[proc].label,
                    ax=ax1,
                    alpha=alpha if style != "None" else 1.,
                    linestyle=style,
                    linewidth=linewidth,
                    **opts
                )
            elif histInfo[proc].label and histInfo[proc].label not in extra_labels:
                if fill_between is not None and i < fill_between:
                    extra_handles.append(Polygon([[0,0], [0,0], [0,0], [0,0]], 
                        color=histInfo[proc].color, linestyle=style, linewidth=linewidth, alpha=alpha))
                else:
                    extra_handles.append(Line2D([0], [0], color=histInfo[proc].color, linestyle=style, linewidth=linewidth))

                extra_labels.append(histInfo[proc].label)
            if ratio_to_data and proc == "Data" or not add_ratio:
                continue
            stack_ratio = hh.divideHists(unstack, ratio_ref, cutoff=cutoff, rel_unc=True, flow=False, by_ax_name=False)
            hep.histplot(stack_ratio,
                histtype="errorbar" if style == "None" else "step",
                color=histInfo[proc].color,
                yerr=True if (style == "None" and stack_ratio.storage_type == hist.storage.Weight) else False,
                linewidth=linewidth,
                linestyle=style,
                ax=ax2,
                **optsr
            )

    addLegend(ax1, nlegcols, extra_text=extra_text, extra_text_loc=extra_text_loc, text_size=legtext_size)
    if add_ratio:
        addLegend(ax2, lowerLegCols, text_size=legtext_size, loc=lowerLegPos, 
            extra_handles=extra_handles, extra_labels=extra_labels, custom_handlers=["bandfilled"] if fill_between is not None else [])

    fix_axes(ax1, ax2, fig, yscale=yscale, logy=logy, noSci=noSci)

    lumi = float(f"{lumi:.3g}") if not density else None
    if cms_decor:
        add_cms_decor(ax1, cms_decor, data="Data" in histInfo, lumi=lumi, loc=logoPos)

    return fig

def makePlotWithRatioToRef(
    hists, hists_ratio, labels, colors, linestyles=[],
    xlabel="", ylabel="Events/bin", rlabel="x/nominal",
    rrange=[0.9, 1.1], ylim=None, xlim=None, nlegcols=2, lowerLegPos="upper right", lowerLegCols=2, binwnorm=None, alpha=1.,
    baseline=True, dataIdx=None, autorrange=None, grid = False, extra_text=None, extra_text_loc=(0.8, 0.7),
    yerr=False, legtext_size=20, plot_title=None, x_ticks_ndp = None, bin_density = 300, yscale=None, logoPos=2,
    logy=False, logx=False, fill_between=0, title_padding = 0, cms_label = None, cutoff=1e-6, only_ratio = False, width_scale = 1,
    linewidth=2,
):
    if len(hists_ratio) != len(labels) or len(hists_ratio) != len(colors):
        raise ValueError(f"Number of hists ({len(hists_ratio)}), colors ({len(colors)}), and labels ({len(labels)}) must agree!")
    ratio_hists = [hh.divideHists(h, hists[0], cutoff=cutoff, flow=False, rel_unc=True, by_ax_name=False) for h in hists_ratio[not baseline:]]
    
    if not only_ratio:
        fig, ax1, ax2 = figureWithRatio(
        hists[0], xlabel, ylabel, ylim, rlabel, rrange, xlim=xlim, 
            grid_on_ratio_plot = grid, plot_title = plot_title, title_padding=title_padding,
            bin_density = bin_density, logy=logy, logx=logx, only_ratio=only_ratio, width_scale=width_scale
        )
    else:
        fig, ax2 = figureWithRatio(
            hists[0], xlabel, ylabel, ylim, rlabel, rrange, xlim=xlim, 
            grid_on_ratio_plot = grid, plot_title = plot_title, title_padding=title_padding,
            bin_density = bin_density, logy=logy, logx=logx, only_ratio=only_ratio, width_scale=width_scale
        )

    linestyles = linestyles+['solid']*(len(hists_ratio)-len(linestyles))

    exclude_data = lambda x: [j for i,j in enumerate(x) if i != dataIdx]

    if dataIdx is not None:
        hep.histplot(
            hists[dataIdx],
            histtype="errorbar",
            color=colors[dataIdx],
            label=labels[dataIdx],
            stack=False,
            ax=ax1,
            binwnorm=binwnorm,
            alpha=alpha,
            flow='none',
            zorder=4,
        )
        hep.histplot(
            hh.divideHists(hists[dataIdx], hists[0], cutoff=cutoff, flow=False, by_ax_name=False, rel_unc=True),
            histtype="errorbar",
            color=colors[dataIdx],
            xerr=False,
            yerr=True,
            stack=False,
            ax=ax2,
            alpha=alpha,
            flow='none',
        )

    hists_noData = exclude_data(hists)
    if not only_ratio:
        hep.histplot(
            hists_noData,
            histtype="step",
            color=exclude_data(colors)[:len(hists_noData)],
            label=exclude_data(labels)[:len(hists_noData)],
            linestyle=exclude_data(linestyles)[:len(hists_noData)],
            linewidth=linewidth,
            stack=False,
            ax=ax1,
            yerr=yerr,
            binwnorm=binwnorm,
            alpha=alpha,
            flow='none',
            zorder=3,
        )

    if len(hists) > 1:
        ratio_hists = [hh.divideHists(h, hists[0], flow=False, rel_unc=True, by_ax_name=False) for h in hists_ratio]
        if fill_between != 0:
            for upr,downr,color in zip(ratio_hists[-fill_between::2], ratio_hists[-fill_between+1::2], colors[-fill_between::2]):
                ax2.fill_between(upr.axes[0].edges, 
                        np.append(upr.values(), upr.values()[-1]), 
                        np.append(downr.values(), downr.values()[-1]),
                            step='post', color=color, alpha=0.5)

        hep.histplot(
            exclude_data(ratio_hists)[not baseline:],
            histtype="step",
            color=exclude_data(colors)[not baseline:],
            linestyle=exclude_data(linestyles)[not baseline:],
            linewidth=linewidth,
            yerr=yerr,
            stack=False,
            ax=ax2,
            alpha=alpha,
            flow='none',
        )
 
        extra_handles = [Polygon([[0,0], [0,0], [0,0], [0,0]], color=c, linestyle=l, linewidth=linewidth, alpha=alpha) 
            for c, l in zip(colors[-fill_between::2], linestyles[-fill_between::2])]
        # extra_handles = [Line2D([0], [0], color=c, linestyle=l, linewidth=linewidth) for c, l in zip(colors[-fill_between::2], linestyles[-fill_between::2])]
        extra_labels = exclude_data(labels)[:len(hists_noData)]
    else:
        extra_handles = []
        extra_labels = []

    if not only_ratio:
        addLegend(ax1, nlegcols, extra_text=extra_text, extra_text_loc=extra_text_loc, text_size=legtext_size)
        addLegend(ax2, lowerLegCols, loc=lowerLegPos, text_size=legtext_size, 
            extra_handles=extra_handles, extra_labels=extra_labels, custom_handlers=["stackfilled"])

        # This seems like a bug, but it's needed
        if not xlim:
            xlim = [hists[0].axes[0].edges[0], hists[0].axes[0].edges[-1]]
        fix_axes(ax1, ax2, fig, yscale=yscale, logy=logy)
        if x_ticks_ndp: 
            ax2.xaxis.set_major_formatter(StrMethodFormatter('{x:.' + str(x_ticks_ndp) + 'f}'))

    if cms_label:
        add_cms_decor(ax1, cms_label, loc=logoPos)

    return fig

def makeHistPlot2D(h2d, flow=False, **kwargs):
    if flow:
        xedges, yedges = extendEdgesByFlow(h2d)
    else:
        edges = h2d.axes.edges
        xedges = np.reshape(edges[0], len(edges[0]))
        yedges = edges[1][0]
    values = h2d.values(flow=flow)
    variances = h2d.variances(flow=flow)
    makePlot2D(values, variances, xedges, yedges, **kwargs)

def makePlot2D(values, variances=None, xedges=None, yedges=None, 
    density=False, plot_uncertainties=False,
    xlabel="", ylabel="", zlabel="", colormap="RdBu", plot_title=None,
    ylim=None, xlim=None, zlim=None, zsymmetrize=None,
    logz=False, # logy=False, logx=False, #TODO implement
    cms_label="Work in progress", has_data=False, scaleleg=1.0, automatic_scale=False, width_scale=1.2
):
    if xedges is None or yedges is None:
        xbins, ybins = values.shape
        if xedges is None:
            xedges = np.arange(xbins)
        if yedges is None:
            yedges = np.arange(ybins)
    # if variances is None:
    #     logger.warning("No variances given, assume")
    #     variances = values

    if density:
        xbinwidths = np.diff(xedges)
        ybinwidths = np.diff(yedges)
        binwidths = np.outer(xbinwidths, ybinwidths) 
        values /= binwidths
        variances /= binwidths
    elif plot_uncertainties:
        # plot relative uncertainties instead
        values = np.sqrt(hh.relVariance(values, variances, fillOnes=True))

    if xlim is None:
        xlim = (xedges[0],xedges[-1])
    if ylim is None:
        ylim = (yedges[0],yedges[-1])

    fig, ax = figure(values, xlabel=xlabel, ylabel=ylabel, automatic_scale=automatic_scale, width_scale=width_scale, xlim=xlim, ylim=ylim)

    if zlim is None:
        if logz:
            zmin = min(values[values>0]) # smallest value that is not 0
        else:
            zmin = values.min()
        zmax = values.max()
        zlim = (zmin,zmax)
        
    # make symmetric range around value of zsymmetrize
    if zsymmetrize is not None:
        zrange = max((zmin-zsymmetrize), (zsymmetrize-zmax))
        zlim = [zsymmetrize-zrange, zsymmetrize+zrange]

    if logz:
        colormesh = ax.pcolormesh(xedges, yedges, values.T, cmap=getattr(mpl.cm, colormap), norm=mpl.colors.LogNorm(vmin=zlim[0], vmax=zlim[1]))
    else:
        colormesh = ax.pcolormesh(xedges, yedges, values.T, cmap=getattr(mpl.cm, colormap), vmin=zlim[0], vmax=zlim[1])
    cbar = fig.colorbar(colormesh, ax=ax)

    if plot_title:
        ax.text(1.0, 1.003, plot_title, transform=ax.transAxes, fontsize=30,
            verticalalignment='bottom', horizontalalignment="right")

    scale = max(1, np.divide(*ax.get_figure().get_size_inches())*0.3)
    hep.cms.label(ax=ax, lumi=None, fontsize=20*scaleleg*scale, 
        label=cms_label, data=has_data, loc=logoPos)

    return fig

def extendEdgesByFlow(href, bin_flow_width=0.02):
    # add extra bin with bin wdith of a fraction of the total width
    all_edges = []
    for axis in href.axes:
        edges = axis.edges
        axis_range = edges[-1] - edges[0]
        if axis.traits.underflow:
            edges = np.insert(edges, 0, edges[0] - axis_range*bin_flow_width)
        if axis.traits.overflow:
            edges = np.append(edges, edges[-1] + axis_range*bin_flow_width)
        all_edges.append(edges)
    if len(all_edges) == 1:
        return all_edges[0]
    else:
        return all_edges

def fix_axes(ax1, ax2=None, fig=None, yscale=None, logy=False, noSci=False):
    if yscale:
        ymin, ymax = ax1.get_ylim()
        ax1.set_ylim(ymin, ymax*yscale)

    ax1.tick_params(axis='y', pad=5)  # Set distance to axis for y-axis numbers
    redo_axis_ticks(ax1, "x")

    if noSci and not logy:
        redo_axis_ticks(ax1, "y")
    elif not logy:
        ax1.ticklabel_format(style="sci", useMathText=True, axis="y", scilimits=(0,0))

    if ax2 is not None:
        ax2.tick_params(axis='y', pad=5)  # Set distance to axis for y-axis numbers
        redo_axis_ticks(ax2, "x")
        ax1.set_xticklabels([])

        # Function to get the position of the ylabel in axes coordinates
        def get_ylabel_position(ax):
            label = ax.get_yaxis().get_label()
            fig.canvas.draw()  # This is necessary to update the figure
            return ax.transAxes.inverted().transform(label.get_window_extent().get_points())[0, 0]

        # Get the leftmost position of the y-axis labels
        y_label_pos = min(get_ylabel_position(ax1), get_ylabel_position(ax2))

        # Set both labels to the leftmost position
        ax1.yaxis.set_label_coords(y_label_pos*0.7, 1.0)
        ax2.yaxis.set_label_coords(y_label_pos*0.7, 1.0)


def redo_axis_ticks(ax, axlabel, no_labels=False):
    autoloc = ticker.AutoLocator()
    # Need this to avoid a warning when you set the axis values manually
    fixedloc = ticker.FixedLocator(autoloc.tick_values(*getattr(ax, f"get_{axlabel}lim")()))
    getattr(ax, f"{axlabel}axis").set_major_locator(fixedloc)
    ticks = getattr(ax, f"get_{axlabel}ticks")()
    labels = [format_axis_num(x, ticks[-1]) for x in ticks] if not no_labels else []
    getattr(ax, f"set_{axlabel}ticklabels")(labels)

def format_axis_num(val, maxval):
    if type(val) == int or val.is_integer():
        # This is kinda dumb and I might change it
        return f"{val:.0f}" if maxval > 5 else f"{val:0.1f}"
    return f"{val:0.3g}" if maxval > 10 else f"{val:0.2g}"

def save_pdf_and_png(outdir, basename, fig=None):
    fname = f"{outdir}/{basename}.pdf"
    if fig:
        fig.savefig(fname, bbox_inches='tight')
        fig.savefig(fname.replace(".pdf", ".png"), bbox_inches='tight')
    else:
        plt.savefig(fname, bbox_inches='tight')
        plt.savefig(fname.replace(".pdf", ".png"), bbox_inches='tight')
    print(f"Wrote file(s) {fname}(.png)")
    logger.info(f"Wrote file(s) {fname}(.png)")

def write_index_and_log(outpath, logname, template_dir=f"{pathlib.Path(__file__).parent}/Templates", 
        yield_tables=None, analysis_meta_info=None, args={}, nround=2):
    indexnamesave = "index.php"
    if "mit.edu" in socket.gethostname():
        indexname = "index_mit.php"
    else:
        indexname = "index.php"
    shutil.copyfile(f"{template_dir}/{indexname}", f"{outpath}/{indexnamesave}")
    logname = f"{outpath}/{logname}.log"

    with open(logname, "w") as logf:
        meta_info = '-'*80 + '\n' + \
            f'Script called at {datetime.datetime.now()}\n' + \
            f'The command was: {narf.ioutils.script_command_to_str(sys.argv, args)}\n' + \
            '-'*80 + '\n'
        logf.write(meta_info)

        if yield_tables:
            for k,v in yield_tables.items():
                logf.write(f"Yield information for {k}\n")
                logf.write("-"*80+"\n")
                logf.write(str(v.round(nround))+"\n\n")

            if "Unstacked processes" in yield_tables and "Stacked processes" in yield_tables:
                if "Data" in yield_tables["Unstacked processes"]["Process"].values:
                    unstacked = yield_tables["Unstacked processes"]
                    data_yield = unstacked[unstacked["Process"] == "Data"]["Yield"].iloc[0]
                    ratio = float(yield_tables["Stacked processes"]["Yield"].sum()/data_yield)*100
                    logf.write(f"===> Sum unstacked to data is {ratio:.2f}%")

        if analysis_meta_info:
            for k,analysis_info in analysis_meta_info.items():
                logf.write('\n'+'-'*80+"\n")
                logf.write(f"Meta info from input file {k}\n")
                logf.write('\n'+'-'*80+"\n")
                logf.write(json.dumps(analysis_info, indent=5).replace("\\n", "\n"))
        logger.info(f"Writing file {logname}")

def make_summary_plot(centerline, center_unc, center_label, df, colors, xlim, xlabel, ylim=None,
                      legend_loc="upper right", double_colors=False, capsize=10, width_scale=1.5, 
<<<<<<< HEAD
                      center_color="black", cms_loc=2, label_points=True, legtext_size=None, lumi=None, bbox_to_anchor=None, markers=None,
=======
                      center_color="black", cms_loc=2, label_points=True, legtext_size=None, lumi=None,
>>>>>>> 76fb19c4
                      top_offset=0, bottom_offset=0, padding=4, point_size=0.24, point_center_colors=None, cms_label="Preliminary", logoPos=0):
    nentries = len(df)+(bottom_offset-top_offset)

    # This code makes me feel like an idiot by I can't think of a better way to do it
    if type(colors) == str and colors == "auto":
        cmap = mpl.cm.get_cmap("tab10")
        colors = [cmap(i) for i in range(len(df))]

    if len(colors) != len(df):
        raise ValueError(f"Length of values ({nentries}) and colors must be equal!")
    if ylim is None:
        ylim = [0, nentries+1]

    fig, ax1 = figure(None, xlabel=xlabel, ylabel="",
                    grid=False, automatic_scale=False, width_scale=width_scale, 
                    height=padding+point_size*nentries, xlim=xlim, ylim=ylim)

    ax1.plot([centerline, centerline], ylim, linestyle="solid", marker="none", color=center_color, linewidth=2)
    ax1.fill_between([centerline-center_unc, centerline+center_unc], *ylim, color="silver", alpha=0.6)
    extra_handles = [(Polygon([[0,0], [0,0], [0,0], [0,0]], color="silver", linestyle="solid", alpha=0.6),
                      Line2D([0,0], [0, 0], color=center_color, linestyle="solid", linewidth=2))]
    extra_labels = [center_label]

    if markers is None:
        markers = ["o"]*len(df)

    print(markers)

    for i, (x, row) in enumerate(df.iterrows()):
        print(i)
        # Use for spacing purposes
        vals = row.iloc[1:].values
        u = vals[1:]
        pos = nentries-i-top_offset
        ax1.errorbar([vals[0]], [pos], xerr=u[0], linestyle="", linewidth=3, marker=markers[i], color=colors[i], capsize=capsize, label=row.loc["Name"] if label_points else None)
        if len(u) > 1:
            ax1.errorbar([vals[0]], [pos], xerr=u[1], linestyle="", linewidth=3, marker=markers[i], color=colors[i] if not point_center_colors else point_center_colors[i], capsize=capsize)

    if cms_label:
        add_cms_decor(ax1, cms_label, loc=logoPos, lumi=lumi, no_energy=lumi is not None)
<<<<<<< HEAD

    if legend_loc is not None or bbox_to_anchor is not None:
        # Assume these are data coords, and convert to figure coords
        # Probably should be an option instead of guessing
        if bbox_to_anchor is not None and any(abs(x) > 1 for x in bbox_to_anchor):
            data_to_figure = ax1.transData + ax1.transAxes.inverted()
            bbox_to_anchor = data_to_figure.transform(bbox_to_anchor)
            print(bbox_to_anchor)

        addLegend(ax1, ncols=1, text_size=legtext_size, bbox_to_anchor=bbox_to_anchor, loc=legend_loc, reverse=True, 
            extra_labels=extra_labels, markerfirst=False, labelcolor="navy", extra_handles=extra_handles, custom_handlers=["verticleline"])
=======
>>>>>>> 76fb19c4

    ax1.minorticks_off()
    ax1.set_yticklabels([])
    ax1.xaxis.set_major_locator(ticker.LinearLocator(numticks=5))

    return fig<|MERGE_RESOLUTION|>--- conflicted
+++ resolved
@@ -849,11 +849,7 @@
 
 def make_summary_plot(centerline, center_unc, center_label, df, colors, xlim, xlabel, ylim=None,
                       legend_loc="upper right", double_colors=False, capsize=10, width_scale=1.5, 
-<<<<<<< HEAD
-                      center_color="black", cms_loc=2, label_points=True, legtext_size=None, lumi=None, bbox_to_anchor=None, markers=None,
-=======
                       center_color="black", cms_loc=2, label_points=True, legtext_size=None, lumi=None,
->>>>>>> 76fb19c4
                       top_offset=0, bottom_offset=0, padding=4, point_size=0.24, point_center_colors=None, cms_label="Preliminary", logoPos=0):
     nentries = len(df)+(bottom_offset-top_offset)
 
@@ -894,7 +890,6 @@
 
     if cms_label:
         add_cms_decor(ax1, cms_label, loc=logoPos, lumi=lumi, no_energy=lumi is not None)
-<<<<<<< HEAD
 
     if legend_loc is not None or bbox_to_anchor is not None:
         # Assume these are data coords, and convert to figure coords
@@ -906,8 +901,6 @@
 
         addLegend(ax1, ncols=1, text_size=legtext_size, bbox_to_anchor=bbox_to_anchor, loc=legend_loc, reverse=True, 
             extra_labels=extra_labels, markerfirst=False, labelcolor="navy", extra_handles=extra_handles, custom_handlers=["verticleline"])
-=======
->>>>>>> 76fb19c4
 
     ax1.minorticks_off()
     ax1.set_yticklabels([])
