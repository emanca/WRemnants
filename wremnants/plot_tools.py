--- conflicted
+++ resolved
@@ -287,18 +287,11 @@
 
         if fill_between:
             fill_procs = [x for x in unstacked if x != "Data"]
-<<<<<<< HEAD
             if fill_between < 0:
                 fill_between = len(fill_procs)
             logger.debug(f"Filling first {fill_between}")
             for up,down in zip(fill_procs[:fill_between:2], fill_procs[1:fill_between:2]):
                 print("Up", up, "down", down)
-=======
-            if not skip_fill:
-                skip_fill = len(fill_procs) % 2
-            logger.debug(f"Skip filling first {skip_fill}")
-            for up,down in zip(fill_procs[skip_fill::2], fill_procs[skip_fill+1::2]):
->>>>>>> 11f5aea2
                 unstack_up = action(histInfo[up].hists[histName])
                 unstack_down = action(histInfo[down].hists[histName])
                 unstack_upr = hh.divideHists(unstack_up, ratio_ref, 1e-6, flow=False)
@@ -355,12 +348,7 @@
     )
 
     if len(hists) > 1:
-<<<<<<< HEAD
         ratio_hists = [hh.divideHists(h, hists[0], cutoff=0.00001, flow=False) for h in hists[not baseline:]]
-=======
-        ratio_hists = [hh.divideHists(h, hists[0], cutoff=1e-6, rel_unc=True) for i,h in enumerate(hists[not baseline:])]
-        print(ratio_hists)
->>>>>>> 11f5aea2
         if fill_between:
             for up,down,color in zip(hists[1::2], hists[2::2], colors[1::2]):
                 upr = hh.divideHists(up, hists[0], 1e-6, flow=False)
@@ -395,11 +383,7 @@
             flow='none',
         )
         hep.histplot(
-<<<<<<< HEAD
             hh.divideHists(data, hists[0], cutoff=1.e-8, flow=False),
-=======
-            hh.divideHists(hists[-1], hists[0], cutoff=1.e-8),
->>>>>>> 11f5aea2
             histtype="errorbar",
             color=colors[-1],
             xerr=False,
