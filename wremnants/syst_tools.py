import hist
import numpy as np
<<<<<<< HEAD
from utilities import boostHistHelpers as hh,common
=======
from utilities import boostHistHelpers as hh, common
from wremnants import theory_tools
>>>>>>> 809a56b6
import collections.abc
import logging

<<<<<<< HEAD
def scale_helicity_hist_to_variations(scale_hist, sum_axes=[], rebinPtV=None):
=======
def syst_transform_map(base_hist, hist_name):
    pdfInfo = theory_tools.pdfMapExtended 
    pdfNames = [pdfInfo[k]["name"] for k in pdfInfo.keys()]

    def pdfUnc(h, pdfName):
        key =  list(pdfInfo.keys())[list(pdfNames).index(pdfName)]
        unc = pdfInfo[key]["combine"]
        scale = pdfInfo[key]["scale"] if "scale" in pdfInfo[key] else 1.
        return theory_tools.hessianPdfUnc(h, "tensor_axis_0", unc, scale)

    def uncHist(unc):
        return unc if base_hist == "nominal" else f"{base_hist}_{unc}"

    transforms = {}
    transforms.update({pdf+"Up" : {"hist" : uncHist(pdf), "action" : lambda h,p=pdf: pdfUnc(h, p)[0]} for pdf in pdfNames})
    transforms.update({pdf+"Down" : {"hist" : uncHist(pdf), "action" : lambda h,p=pdf: pdfUnc(h, p)[1]} for pdf in pdfNames})
    transforms.update({
        "massShift100MeVDown" : {"hist" : "massWeight", "action" : lambda h: h[{"tensor_axis_0" : 0}]},
        "massShift100MeVUp" : {"hist" : "massWeight", "action" : lambda h: h[{"tensor_axis_0" : 20}]},
    })

    s = hist.tag.Slicer()
    transforms.update({
        "QCDscale_muRmuFUp" : {
            "action" : lambda h: h[{"muRfact" : 2.j, "muFfact" : 2.j, "ptVgen" : s[::hist.sum]}]},
        "QCDscale_muRmuFDown" : {
            "action" : lambda h: h[{"muRfact" : 0.5j, "muFfact" : 0.5j, "ptVgen" : s[::hist.sum]}]},
        "QCDscale_muRUp" : {
            "action" : lambda h: h[{"muRfact" : 2.j, "muFfact" : 1.j, "ptVgen" : s[::hist.sum]}]},
        "QCDscale_muRDown" : {
            "action" : lambda h: h[{"muRfact" : 0.5j, "muFfact" : 1.j, "ptVgen" : s[::hist.sum]}]},
        "QCDscale_muFUp" : {
            "action" : lambda h: h[{"muRfact" : 1.j, "muFfact" : 2.j, "ptVgen" : s[::hist.sum]}]},
        "QCDscale_muFDown" : {
            "action" : lambda h: h[{"muRfact" : 1.j, "muFfact" : 0.5j, "ptVgen" : s[::hist.sum]}]},
        "QCDscale_cen" : {
            "action" : lambda h: h[{"muRfact" : 1.j, "muFfact" : 1.j, "ptVgen" : s[::hist.sum]}]},
    })

    def scetlibIdx(h, i):
        return h if not ("vars" in h.axes.name and h.axes["vars"].size > i) else h[{"vars" : i}]

    def projAx(hname):
        return [hname] if hname != "unrolled" else ["pt", "eta"]

    transforms.update({
        "resumFOScaleUp" : {
            "action" : lambda h: scetlibIdx(h, 2)},
        "resumFOScaleDown" : {
            "action" : lambda h: scetlibIdx(h, 1)},
        "resumLambdaDown" : {
            "action" : lambda h: scetlibIdx(h, 3)},
        "resumLambdaUp" : {
            "action" : lambda h: scetlibIdx(h, 4)},
        "resumTransitionMax" : {
            "action" : lambda h: hh.syst_min_or_max_env_hist(h, projAx(hist_name), "vars", range(5,9), no_flow=["ptVgen"], do_min=False)},
        "resumTransitionMin" : {
            "action" : lambda h: hh.syst_min_or_max_env_hist(h, projAx(hist_name), "vars", range(5,9), no_flow=["ptVgen"], do_min=True)},
        "resumScaleMax" : {
            "action" : lambda h: hh.syst_min_or_max_env_hist(h, projAx(hist_name), "vars", range(9,44), no_flow=["ptVgen"], do_min=False)},
        "resumScaleMin" : {
            "action" : lambda h: hh.syst_min_or_max_env_hist(h, projAx(hist_name), "vars", range(9,44), no_flow=["ptVgen"], do_min=True)},
    })
    for k,v in transforms.items():
        if "QCDscale" in k or "resum" in k:
            unc = "qcdScale" if "QCDscale" in k else "scetlibMSHT20Corr_unc"
            v["hist"] = unc if base_hist == "nominal" else f"{base_hist}_{unc}"
            v["procs"] = common.vprocs 

    return transforms

def scale_helicity_hist_to_variations(scale_hist, sum_axis=[], rebinPtV=None):
>>>>>>> 809a56b6
    
    s = hist.tag.Slicer()
    # select nominal QCD scales, but keep the sliced axis at size 1 for broadcasting
    nom_scale_hist = scale_hist[{"muRfact" : s[1.j:1.j+1], "muFfact" : s[1.j:1.j+1]}]
    axisNames = scale_hist.axes.name
    # select nominal QCD scales and project down to nominal axes
    genAxes = ["ptVgen", "chargeVgen", "helicity"]
    nom_hist = nom_scale_hist[{"muRfact" : s[1.j], "muFfact" : s[1.j] }]
    for genAxis in genAxes:
        if genAxis in axisNames:
            nom_hist = nom_hist[{genAxis : s[::hist.sum]}]
    
    hasHelicityAxis = "helicity" in axisNames
    hasPtAxis = "ptVgen" in axisNames

    if rebinPtV and hasPtAxis:
        # Treat single bin array as a float
        array_rebin = isinstance(rebinPtV, collections.abc.Sequence)
        if array_rebin and len(rebinPtV) == 1:
            rebinPtV = rebinPtV[0]
            array_rebin = False

        if array_rebin:
            scale_hist = hh.rebinHist(scale_hist, "ptVgen", rebinPtV)
            nom_scale_hist = hh.rebinHist(nom_scale_hist, "ptVgen", rebinPtV)
        else:
            scale_hist = scale_hist[{"ptVgen" : s[::hist.rebin(rebinPtV)]}]
            nom_scale_hist = nom_scale_hist[{"ptVgen" : s[::hist.rebin(rebinPtV)]}]
    elif not hasPtAxis:
        raise ValueError("In scale_helicity_hist_to_variations: axis 'ptVgen' not found in histogram.")
            
    for axis in sum_axes:
        if axis in axisNames:
            scale_hist = scale_hist[{axis : s[::hist.sum]}]
            nom_scale_hist = nom_scale_hist[{axis : s[::hist.sum]}]
        else:
            logging.warning(f"In scale_helicity_hist_to_variations: axis '{axis}' not found in histogram.")
        
    # difference between a given scale and the nominal, plus the sum
    # this emulates the "weight if idx else nominal" logic and corresponds to the decorrelated
    # variations
    if scale_hist.name is None:
        out_name = "scale_helicity_variations" if hasHelicityAxis else "scale_vpt_variations" if hasPtAxis else "scale_vcharge_variations"
    else:
        out_name = scale_hist.name + "_variations"

    expd = scale_hist.ndim - nom_hist.ndim
    expandnom = np.expand_dims(nom_hist.view(flow=True), [-expd+i for i in range(expd)])
    systhist = scale_hist.view(flow=True) - nom_scale_hist.view(flow=True) + expandnom

    scale_variation_hist = hist.Hist(*scale_hist.axes, storage = scale_hist._storage_type(), 
                                     name = out_name, data = systhist)

    return scale_variation_hist


def uncertainty_hist_from_envelope(h, proj_ax, entries):
    hdown = hh.syst_min_or_max_env_hist(h, proj_ax, "vars", entries, no_flow=["ptVgen"], do_min=True)
    hup = hh.syst_min_or_max_env_hist(h, proj_ax, "vars", entries, no_flow=["ptVgen"], do_min=False)
    hnew = hist.Hist(*h.axes[:-1], common.down_up_axis, storage=h._storage_type())
    hnew[...,0] = hdown.view(flow=True)
    hnew[...,1] = hup.view(flow=True)
    return hnew

def define_mass_weights(df, isW, nominal_axes=None, nominal_cols=None):
    # nweights = 21 if isW else 23
    # from -100 to 100 MeV with 10 MeV increment
    nweights = 21
    df = df.Define("massWeight_tensor", f"wrem::vec_to_tensor_t<double, {nweights}>(MEParamWeight)")

    hist = None
    if nominal_axes and nominal_cols:
        df = df.Define("massWeight_tensor_wnom", "auto res = massWeight_tensor; res = nominal_weight*res; return res;")
        hist = df.HistoBoost("massWeight", nominal_axes, [*nominal_cols, "massWeight_tensor_wnom"])

    return df, hist<|MERGE_RESOLUTION|>--- conflicted
+++ resolved
@@ -1,17 +1,10 @@
 import hist
 import numpy as np
-<<<<<<< HEAD
-from utilities import boostHistHelpers as hh,common
-=======
 from utilities import boostHistHelpers as hh, common
 from wremnants import theory_tools
->>>>>>> 809a56b6
 import collections.abc
 import logging
 
-<<<<<<< HEAD
-def scale_helicity_hist_to_variations(scale_hist, sum_axes=[], rebinPtV=None):
-=======
 def syst_transform_map(base_hist, hist_name):
     pdfInfo = theory_tools.pdfMapExtended 
     pdfNames = [pdfInfo[k]["name"] for k in pdfInfo.keys()]
@@ -84,7 +77,6 @@
     return transforms
 
 def scale_helicity_hist_to_variations(scale_hist, sum_axis=[], rebinPtV=None):
->>>>>>> 809a56b6
     
     s = hist.tag.Slicer()
     # select nominal QCD scales, but keep the sliced axis at size 1 for broadcasting
