--- conflicted
+++ resolved
@@ -309,40 +309,7 @@
     qcdJetPt = dQCDbkGVar.HistoBoost(name, nominal_axes, [*nominal_cols, "nominal_weight"], storage=hist.storage.Double())
     results.append(qcdJetPt)
 
-<<<<<<< HEAD
 def add_muon_efficiency_unc_hists(results, df, helper_stat, helper_syst, axes, cols, base_name="nominal", what_analysis=ROOT.wrem.AnalysisType.Wmass, smooth3D=False, addhelicity=False):
-    # TODO: update for dilepton
-    if what_analysis == ROOT.wrem.AnalysisType.Dilepton:
-        muon_columns_stat = ["trigMuons_pt0", "trigMuons_eta0",
-                             "trigMuons_uT0", "trigMuons_charge0", "trigMuons_passTrigger0",
-                             "nonTrigMuons_pt0", "nonTrigMuons_eta0",
-                             "nonTrigMuons_uT0", "nonTrigMuons_charge0", "nonTrigMuons_passTrigger0"]
-        muon_columns_syst = ["trigMuons_pt0", "trigMuons_eta0",
-                             "trigMuons_SApt0", "trigMuons_SAeta0",
-                             "trigMuons_uT0", "trigMuons_charge0", "trigMuons_passTrigger0",
-                             "nonTrigMuons_pt0", "nonTrigMuons_eta0",
-                             "nonTrigMuons_SApt0", "nonTrigMuons_SAeta0",
-                             "nonTrigMuons_uT0", "nonTrigMuons_charge0", "nonTrigMuons_passTrigger0"]
-    elif what_analysis == ROOT.wrem.AnalysisType.Wlike:
-        muon_columns_stat = ["trigMuons_pt0", "trigMuons_eta0",
-                             "trigMuons_uT0", "trigMuons_charge0",
-                             "nonTrigMuons_pt0", "nonTrigMuons_eta0",
-                             "nonTrigMuons_uT0", "nonTrigMuons_charge0"]
-        muon_columns_syst = ["trigMuons_pt0", "trigMuons_eta0",
-                             "trigMuons_SApt0", "trigMuons_SAeta0",
-                             "trigMuons_uT0", "trigMuons_charge0",
-                             "nonTrigMuons_pt0", "nonTrigMuons_eta0",
-                             "nonTrigMuons_SApt0", "nonTrigMuons_SAeta0",
-                             "nonTrigMuons_uT0", "nonTrigMuons_charge0"]
-    else:
-        muon_columns_stat = ["goodMuons_pt0", "goodMuons_eta0",
-                             "goodMuons_uT0", "goodMuons_charge0"]
-        muon_columns_syst = ["goodMuons_pt0", "goodMuons_eta0",
-                             "goodMuons_SApt0", "goodMuons_SAeta0",
-                             "goodMuons_uT0", "goodMuons_charge0",
-                             "passIso"]
-=======
-def add_muon_efficiency_unc_hists(results, df, helper_stat, helper_syst, axes, cols, base_name="nominal", what_analysis=ROOT.wrem.AnalysisType.Wmass, smooth3D=False):
     # TODO: update for dilepton
     if what_analysis == ROOT.wrem.AnalysisType.Wmass:
         muon_columns_stat = ["goodMuons_pt0", "goodMuons_eta0",
@@ -369,7 +336,6 @@
         else:
             raise ValueError(f"add_muon_efficiency_unc_hists: analysis {what_analysis} not implemented.")
             
->>>>>>> 559d085e
         
     if not smooth3D:
         # will use different helpers and member functions
