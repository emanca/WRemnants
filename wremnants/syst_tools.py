--- conflicted
+++ resolved
@@ -495,12 +495,8 @@
                                     h.axes[syst_ax].index(resum_names), do_min=True).view(flow=True)
     return hnew
 
-<<<<<<< HEAD
-def add_theory_hists(results, df, args, dataset_name, corr_helpers, qcdScaleByHelicity_helper, axes, cols, base_name="nominal", for_wmass=True):
+def add_theory_hists(results, df, args, dataset_name, corr_helpers, qcdScaleByHelicity_helper, axes, cols, base_name="nominal", for_wmass=True, addhelicity=False):
     logger.debug(f"Make theory histograms for {dataset_name} dataset, histogram {base_name}")
-=======
-def add_theory_hists(results, df, args, dataset_name, corr_helpers, qcdScaleByHelicity_helper, axes, cols, base_name="nominal", for_wmass=True, addhelicity=False):
->>>>>>> beb345d6
     axis_chargeVgen = qcdScaleByHelicity_helper.hist.axes["chargeVgen"]
     axis_ptVgen = hist.axis.Variable(
         common.ptV_10quantiles_binning, 
