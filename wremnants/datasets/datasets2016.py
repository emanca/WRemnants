--- conflicted
+++ resolved
@@ -49,8 +49,7 @@
     ZttPostVFP = getNarfDataset("ZttPostVFP", maxFiles, dataDict, False, True)
 
     WpmunuPostVFP = getNarfDataset("WpmunuPostVFP", maxFiles, dataDict, False, True)
-    
-<<<<<<< HEAD
+
     WmmunuPostVFP = getNarfDataset("WmmunuPostVFP", maxFiles, dataDict, False, True)
 
     WptaunuPostVFP = getNarfDataset("WptaunuPostVFP", maxFiles, dataDict, False, True)
@@ -74,114 +73,6 @@
     wzPostVFP = getNarfDataset("wzPostVFP", maxFiles, dataDict, False, False)
 
     zz2l2nuPostVFP = getNarfDataset("zz2l2nuPostVFP", maxFiles, dataDict, False, False)
-=======
-    WmmunuPostVFP_LZMA_9 = narf.Dataset(name = "WminusmunuPostVFP_LZMA_9",
-                                 filepaths = makeFilelist(
-                                     ["/scratch/shared/NanoAOD/TrackRefitv2/WminusJetsToMuNu_H2ErratumFix_TuneCP5_13TeV-powhegMiNNLO-pythia8-photos/NanoV9MCPostVFP/*/*/*.root"], maxFiles),
-                                 is_data = False,
-                                 xsec = 8562.66,
-    )
-
-    WmmunuPostVFP_LZ4_4 = narf.Dataset(name = "WminusmunuPostVFP_LZ4_4",
-                                 filepaths = makeFilelist(
-                                     ["/scratch/shared/NanoAOD/TrackRefitv2_LZ4_4/WminusJetsToMuNu_H2ErratumFix_TuneCP5_13TeV-powhegMiNNLO-pythia8-photos/NanoV9MCPostVFP_LZ4_4/*/*/*.root"], maxFiles),
-                                 is_data = False,
-                                 xsec = 8562.66,
-    )
-
-    WmmunuPostVFP = narf.Dataset(name = "WminusmunuPostVFP",
-        filepaths = makeFilelist(
-            ["/scratch/shared/NanoAOD/TrackRefitv2/WminusJetsToMuNu_H2ErratumFix_TuneCP5_13TeV-powhegMiNNLO-pythia8-photos/*/*/*/*.root"], maxFiles),
-            is_data = False,
-            xsec = 8703.87,
-    )
-
-    WptaunuPostVFP = narf.Dataset(name = "WplustaunuPostVFP",
-        filepaths = makeFilelist(
-                ["/scratch/shared/NanoAOD/TrackRefitv1/WplusJetsToTauNu_TauToMu_TuneCP5_13TeV-powhegMiNNLO-pythia8-photos/NanoV8MCPostVFPWeightFix/*/*/*.root"], maxFiles),
-            is_data = False,
-            xsec = BR_TAUToMU*WpmunuPostVFP.xsec,
-    )
-
-    WmtaunuPostVFP = narf.Dataset(name = "WminustaunuPostVFP",
-        filepaths = makeFilelist(
-                ["/scratch/shared/NanoAOD/TrackRefitv1/WminusJetsToTauNu_TauToMu_TuneCP5_13TeV-powhegMiNNLO-pythia8-photos/NanoV8MCPostVFPWeightFix/*/*/*.root"], maxFiles),
-            is_data = False,
-            xsec = BR_TAUToMU*WmmunuPostVFP.xsec,
-    )
-
-    ttbarlnuPostVFP = narf.Dataset(name = "TTLeptonicPostVFP",
-        filepaths = makeFilelist(
-                ["/scratch/shared/originalNANO/TTbar_2l2nu_postVFP/*.root"], maxFiles),
-            is_data = False,
-            xsec = 88.29,
-            group = "Top",
-    )
-
-    ttbarlqPostVFP = narf.Dataset(name = "TTSemileptonicPostVFP",
-        filepaths = makeFilelist(
-                ["/scratch/shared/originalNANO/TTbar_SemiLeptonic_postVFP/*.root"], maxFiles),
-            is_data = False,
-            xsec = 365.64,
-            group = "Top",
-    )
-
-    # TODO: these samples and cross sections are preliminary
-    singleTop_schanLepDecaysPostVFP = narf.Dataset(name = "SingleTschanLepDecaysPostVFP",
-        filepaths = makeFilelist(
-                ["/scratch/shared/originalNANO/SingleTop_schan_lepDecays_postVFP/*.root"], maxFiles),
-            is_data = False,
-            xsec = 3.74,
-            group = "Top",
-    )
-
-    singleTop_tWAntitopPostVFP = narf.Dataset(name = "SingleTtWAntitopPostVFP",
-        filepaths = makeFilelist(
-                ["/scratch/shared/originalNANO/SingleTop_tW_antitop_noFullyHadronic_postVFP/*.root"], maxFiles),
-            is_data = False,
-            xsec = 19.55,
-            group = "Top",
-    )
-    singleTop_tchanAntitopPostVFP = narf.Dataset(name = "SingleTtchanAntitopPostVFP",
-        filepaths = makeFilelist(
-                ["/scratch/shared/originalNANO/SingleTop_tchan_antitop_inclusive_postVFP/*.root"], maxFiles),
-            is_data = False,
-            xsec = 70.79,
-            group = "Top",
-    )
-    singleTop_tchanTopPostVFP = narf.Dataset(name = "SingleTtchanTopPostVFP",
-        filepaths = makeFilelist(
-                ["/scratch/shared/originalNANO/SingleTop_tchan_top_inclusive_postVFP/*.root"], maxFiles),
-            is_data = False,
-            xsec = 119.71,
-            group = "Top",
-    )    
-
-    # TODO: should really use the specific decay channels
-    wwPostVFP = narf.Dataset(name = "WWPostVFP",
-        filepaths = makeFilelist(
-                ["/scratch/shared/originalNANO/WW_inclusive_postVFP/*.root"], maxFiles),
-            is_data = False,
-            xsec = 75.8,
-            group = "Diboson",
-    )
-
-    wzPostVFP = narf.Dataset(name = "WZPostVFP",
-        filepaths = makeFilelist(
-                ["/scratch/shared/originalNANO/WZ_inclusive_postVFP/*.root"], maxFiles),
-            is_data = False,
-            xsec = 27.6,
-            group = "Diboson",
-    )
-
-    zz2l2nuPostVFP = narf.Dataset(name = "ZZ2l2nuPostVFP",
-        filepaths = makeFilelist(
-                ["/scratch/shared/originalNANO/ZZ_2l2nu_postVFP/*.root"], maxFiles),
-            is_data = False,
-            xsec = 0.564,
-            group = "Diboson",
-    )
->>>>>>> 4ce91046
 
     allPostVFP = [dataPostVFP,
                   WpmunuPostVFP, WmmunuPostVFP, WptaunuPostVFP, WmtaunuPostVFP,
