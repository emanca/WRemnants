from utilities import boostHistHelpers as hh,common,logging
from utilities.io_tools import input_tools
from utilities.styles import styles
import lz4.frame
import pickle
import h5py
import narf
import ROOT
import re
import os
import itertools
import functools
import hist
import pandas as pd
import math
import numpy as np

from wremnants.datasets.datagroup import Datagroup
from wremnants.datasets.dataset_tools import getDatasets

logger = logging.child_logger(__name__)

class Datagroups(object):

    def __init__(self, infile, mode=None, **kwargs):
        self.h5file = None
        self.rtfile = None
        if infile.endswith(".pkl.lz4"):
            with lz4.frame.open(infile) as f:
                self.results = pickle.load(f)
        elif infile.endswith(".hdf5"):
            logger.info("Load input file")
            self.h5file = h5py.File(infile, "r")
            self.results = input_tools.load_results_h5py(self.h5file)
        else:
            raise ValueError(f"{infile} has unsupported file type")

        mode_map = {
            "w_z_gen_dists.py" : "vgen",
            "mz_dilepton.py" : "dilepton",
            "mz_wlike_with_mu_eta_pt.py" : "wlike",
            "mw_with_mu_eta_pt.py" : "wmass",
            "mw_lowPU.py" : "lowpu_w",
            "mz_lowPU.py" : "lowpu_z",
        }
        if mode == None:
            analysis_script = os.path.basename(self.getScriptCommand().split()[0])
            if analysis_script not in mode_map:
                raise ValueError(f"Unrecognized analysis script {analysis_script}! Expected one of {mode_map.keys()}")
            self.mode = mode_map[analysis_script]
        else:
            if mode not in mode_map.values():
                raise ValueError(f"Unrecognized mode '{mode}.' Must be one of {set(mode_map.values())}")
            self.mode = mode
        logger.info(f"Set mode to {self.mode}")

        try:
            args = self.getMetaInfo()["args"]
            self.flavor = args.get("flavor", None)
        except ValueError as e:
            logger.warning(e)
            self.flavor = None

        self.groups = {}
        self.nominalName = "nominal"
        self.rebinOp = None
        self.rebinBeforeSelection = False
        self.globalAction = None
        self.unconstrainedProcesses = []
        self.fakeName = "Fake"
        self.dataName = "Data"
        self.setGenAxes()
        self.fakerate_axes = ["pt", "eta", "charge"]
        self.fakerate_integration_axes = []

        if "lowpu" in self.mode:
            from wremnants.datasets.datagroupsLowPU import make_datagroups_lowPU as make_datagroups
        else:
            from wremnants.datasets.datagroups2016 import make_datagroups_2016 as make_datagroups

        make_datagroups(self, **kwargs)

        self.lumi = sum([value.get("lumi", 0) for key, value in self.results.items()])
        if self.lumi > 0:
            logger.info(f"Integrated luminosity from data: {self.lumi}/fb")
        else:
            self.lumi = 1
            logger.warning(f"No data process was selected, normalizing MC to {self.lumi }/fb")

    def get_members_from_results(self, startswith=[], not_startswith=[], is_data=False):
        dsets = {k: v for k, v in self.results.items() if type(v) == dict and "dataset" in v}
        if is_data:
            dsets = {k: v for k, v in dsets.items() if v["dataset"].get("is_data", False)}
        else:
            dsets = {k: v for k, v in dsets.items() if not v["dataset"].get("is_data", False)}
        if type(startswith) == str:
            startswith = [startswith]
        if len(startswith) > 0:
            dsets = {k: v for k, v in dsets.items() if any([v["dataset"]["name"].startswith(x) for x in startswith])}
        if type(not_startswith) == str:
            not_startswith = [not_startswith]
        if len(not_startswith) > 0:
            dsets = {k: v for k, v in dsets.items() if not any([v["dataset"]["name"].startswith(x) for x in not_startswith])}
        return dsets

    def __del__(self):
        if self.h5file:
            self.h5file.close()
        if self.rtfile:
            self.rtfile.Close()

    def addGroup(self, name, **kwargs):
        group = Datagroup(name, **kwargs)
        self.groups[name] = group
        
    def deleteGroups(self, names):
        for n in names:
            self.deleteGroup(n)

    def deleteGroup(self, name):
        if name in self.groups.keys():
            del self.groups[name]
        else:
            logger.warning(f"Try to delete group '{name}' but did not find this group.")

    def copyGroup(self, group_name, new_name, member_filter=None):
        self.groups[new_name] = self.groups[group_name].copy(new_name, member_filter)

    def selectGroups(self, selections):
        new_groupnames = []
        for selection in selections:
            new_groupnames += list(filter(lambda x, s=selection: x == s, self.groups.keys()))

        # remove duplicates selected by multiple filters
        return list(set(new_groupnames))

    def mergeGroups(self, groups, new_name):
        groups_to_merge=[]
        for g in groups:
            if g in self.groups:
                groups_to_merge.append(g)
            else:
                logger.warning(f"Did not find group {g}. continue without merging it to new group {new_name}.")
        if len(groups_to_merge) < 1:
            logger.warning(f"No groups to be merged. continue without merging.")
        if new_name != groups_to_merge[0]:
            self.copyGroup(groups_to_merge[0], new_name)
        self.groups[new_name].label = styles.process_labels.get(new_name, new_name)
        self.groups[new_name].color = styles.process_colors.get(new_name, "grey")
        for group in groups_to_merge[1:]:            
            self.groups[new_name].addMembers(self.groups[group].members, member_operations=self.groups[group].memberOp)
        self.deleteGroups([g for g in groups_to_merge if g != new_name])

    def filterGroups(self, filters):
        if filters is None:
            return

        if isinstance(filters, str):
            filters = [filters]

        if isinstance(filters, list):
            new_groupnames = self.selectGroups(filters)
        else:
            new_groupnames = list(filter(filters, self.groups.keys()))

        diff = list(self.groups.keys() - set(new_groupnames))
        if diff:
            logger.info(f"Datagroups.filterGroups : filtered out following groups: {diff}")

        self.groups = {key: self.groups[key] for key in new_groupnames}

        if len(self.groups) == 0:
            logger.warning(f"Filtered groups using '{filters}' but didn't find any match. Continue without any group.")

    def excludeGroups(self, excludes):
        if excludes is None:
            return

        if isinstance(excludes, str):
            excludes = [excludes]

        if isinstance(excludes, list):
            new_groupnames = list(filter(lambda x: x not in self.selectGroups(excludes), self.groups))
        else:
            new_groupnames = list(filter(excludes, self.groups.keys()))

        diff = list(self.groups.keys() - set(new_groupnames))
        if diff:
            logger.info(f"Datagroups.excludeGroups: filtered out following groups: {diff}")

        self.groups = {key: self.groups[key] for key in new_groupnames}
        
        if len(self.groups) == 0:
            logger.warning(f"Excluded all groups using '{excludes}'. Continue without any group.")

    def setFakerateIntegrationAxes(self, axes=[]):
        for group in self.groups.values():
            if group.selectOpArgs is not None and "fakerate_integration_axes" in group.selectOpArgs:
                logger.info(f"Set fakerate_integration_axes={axes} for {group.name}")
                group.selectOpArgs["fakerate_integration_axes"] = axes

    def setGlobalAction(self, action):
        # To be used for applying a selection, rebinning, etc.
        if self.globalAction is None:
            self.globalAction = action
        else:
            self.globalAction = lambda h, old_action=self.globalAction: action(old_action(h))

    def setRebinOp(self, action):
        # To be used for applying a selection, rebinning, etc.
        if self.rebinOp is None:
            self.rebinOp = action
        else:
            self.rebinOp = lambda h, old_action=self.rebinOp: action(old_action(h))

    def setNominalName(self, name):
        self.nominalName = name

    def processScaleFactor(self, proc):
        if proc.is_data or proc.xsec is None:
            return 1
        return self.lumi*1000*proc.xsec/proc.weight_sum

    def getMetaInfo(self):
        if self.results:
            if "meta_info" not in self.results and "meta_data" not in self.results:
                raise ValueError("Did not find meta data in results file")
            return self.results["meta_info"] if "meta_info" in self.results else self.results["meta_data"]
        raise NotImplementedError("Currently can't access meta data as dict for ROOT file")

    def getScriptCommand(self):
        if self.rtfile:
            return self.rtfile.Get("meta_info/command").GetTitle()
        else:
            meta_info = self.getMetaInfo()
            return meta_info["command"]

    # remove a histogram that is loaded into memory from a proxy object 
    def release_results(self, histname):
        for result in self.results.values():
            if "output" not in result:
                continue
            res = result["output"]
            if histname in res:
                res[histname].release()

    # for reading pickle files
    # as a reminder, the ND hists with tensor axes in the pickle files are organized as
    # pickle[procName]["output"][baseName] where
    ## procName are grouped into datagroups
    ## baseName takes values such as "nominal"
    def loadHistsForDatagroups(self, 
        baseName, syst, procsToRead=None, label=None, nominalIfMissing=True, 
        applySelection=True, forceNonzero=True, preOpMap=None, preOpArgs={}, 
        scaleToNewLumi=1, excludeProcs=None, forceToNominal=[], sumFakesPartial=True,
    ):
        logger.debug("Calling loadHistsForDatagroups()")
        logger.debug(f"The basename and syst is: {baseName}, {syst}")
        logger.debug(f"The procsToRead and excludedProcs are: {procsToRead}, {excludeProcs}")
        if not label:
            label = syst if syst else baseName
        # this line is annoying for the theory agnostic, too many processes for signal
        logger.debug(f"In loadHistsForDatagroups(): for hist {syst} procsToRead = {procsToRead}")

        if not procsToRead:
            if excludeProcs:
                procsToRead = list(filter(lambda x: x not in excludeProcs, self.groups.keys()))
            else:
                procsToRead = list(self.groups.keys())

        foundExact = False

        # If fakes are present do them as last group, and when running on prompt group build the sum to be used for the fakes.
        # This makes the code faster and avoid possible bugs related to reading again the same processes
        # NOTE:
        # To speed up even more, one could directly use the per-group sum already computed for each group,
        # but this would need to assume that fakes effectively had all the single processes in each group as members
        # (usually it will be the case, but it is more difficult to handle in a fully general way and without bugs)
        histForFake = None # to store the data-MC sums used for the fakes, for each syst
        if sumFakesPartial and self.fakeName in procsToRead:
            procsToReadSort = [x for x in procsToRead if x != self.fakeName] + [self.fakeName]
            hasFake = True
            fakesMembers = [m.name for m in self.groups[self.fakeName].members]
            fakesMembersWithSyst = []
            logger.debug(f"Has fake members: {fakesMembers}")
        else:
            hasFake = False
            procsToReadSort = [x for x in procsToRead]
        # Note: if 'hasFake' is kept as False (but Fake exists), the original behaviour for which Fake reads everything again is restored
        for procName in procsToReadSort:
            logger.debug(f"Reading group {procName}")

            if procName not in self.groups.keys():
                raise RuntimeError(f"Group {procName} not known. Defined groups are {list(self.groups.keys())}.")
            group = self.groups[procName]

            group.hists[label] = None

            for i, member in enumerate(group.members):
                if sumFakesPartial and procName == self.fakeName and member.name in fakesMembersWithSyst:
                    # if we are here this process has been already used to build the fakes when running for other groups
                    continue
                logger.debug(f"Looking at group member {member.name}")
                read_syst = syst
                if member.name in forceToNominal:
                    read_syst = ""
                    logger.debug(f"Forcing group member {member.name} to read the nominal hist for syst {syst}")
                try:
                    h = self.readHist(baseName, member, procName, read_syst)
                    foundExact = True
                except ValueError as e:
                    if nominalIfMissing:
                        logger.info(f"{str(e)}. Using nominal hist {self.nominalName} instead")
                        h = self.readHist(self.nominalName, member, procName, "")
                    else:
                        logger.warning(str(e))
                        continue

                h_id = id(h)

                logger.debug(f"Hist axes are {h.axes.name}")

                if group.memberOp:
                    if group.memberOp[i] is not None:
                        logger.debug(f"Apply operation to member {i}: {member.name}/{procName}")
                        h = group.memberOp[i](h)
                    else:
                        logger.debug(f"No operation for member {i}: {member.name}/{procName}")

                if preOpMap and member.name in preOpMap:
                    logger.debug(f"Applying action to {member.name}/{procName} after loading")
                    h = preOpMap[member.name](h, **preOpArgs)

                sum_axes = [x for x in self.sum_gen_axes if x in h.axes.name]
                if len(sum_axes) > 0:
                    # sum over remaining axes (avoid integrating over fit axes & fakerate axes)
                    logger.debug(f"Sum over axes {sum_axes}")
                    h = h.project(*[x for x in h.axes.name if x not in sum_axes])
                    logger.debug(f"Hist axes are now {h.axes.name}")

                if h_id == id(h):
                    logger.debug(f"Make explicit copy")
                    h = h.copy()

                if self.globalAction:
                    logger.debug("Applying global action")
                    h = self.globalAction(h)

                if forceNonzero:
                    logger.debug("force non zero")
                    h = hh.clipNegativeVals(h, createNew=False)

                scale = self.processScaleFactor(member)
                scale *= scaleToNewLumi
                if group.scale:
                    scale *= group.scale(member)

                if not np.isclose(scale, 1, rtol=0, atol=1e-10):
                    logger.debug(f"Scale hist with {scale}")
                    h = hh.scaleHist(h, scale, createNew=False)

                hasPartialSumForFake = False
                if hasFake and procName != self.fakeName:
                    if member.name in fakesMembers:
                        logger.debug("Make partial sums for fakes")
                        if member.name not in fakesMembersWithSyst:
                            fakesMembersWithSyst.append(member.name)
                        hasPartialSumForFake = True
                        # apply the correct scale for fakes
                        scaleProcForFake = self.groups[self.fakeName].scale(member)
                        logger.debug(f"Summing hist {read_syst} for {member.name} to {self.fakeName} with scale = {scaleProcForFake}")
                        hProcForFake = scaleProcForFake * h
                        histForFake = hh.addHists(histForFake, hProcForFake, createNew=False) if histForFake else hProcForFake
                                
                # The following must be done when the group is not Fake, or when the previous part for fakes was not done
                # For fake this essentially happens when the process doesn't have the syst, so that the nominal is used
                if procName != self.fakeName or (procName == self.fakeName and not hasPartialSumForFake):
                    if procName == self.fakeName:
                        logger.debug(f"Summing nominal hist instead of {syst} to {self.fakeName} for {member.name}")
                    else:
                        logger.debug(f"Summing {read_syst} to {procName} for {member.name}")

                    group.hists[label] = hh.addHists(group.hists[label], h, createNew=False) if group.hists[label] else h

            if not nominalIfMissing and group.hists[label] is None:
                continue

            # now sum to fakes the partial sums which where not already done before
            # (group.hists[label] contains only the contribution from nominal histograms).
            # Then continue with the rest of the code as usual
            if hasFake and procName == self.fakeName:
                if histForFake is not None:
                    group.hists[label] = hh.addHists(group.hists[label], histForFake, createNew=False) if group.hists[label] else histForFake

            if self.rebinOp and self.rebinBeforeSelection:
                logger.debug(f"Apply rebin operation for process {procName}")
                group.hists[label] = self.rebinOp(group.hists[label])

            if group.selectOp:
                if not applySelection:
                    logger.warning(f"Selection requested for process {procName} but applySelection=False, thus it will be ignored")
                elif label in group.hists.keys() and group.hists[label] is not None:
                    logger.debug(f"Apply selection for process {procName}")
                    group.hists[label] = group.selectOp(group.hists[label], **group.selectOpArgs)

            if self.rebinOp and not self.rebinBeforeSelection:
                logger.debug(f"Apply rebin operation for process {procName}")
                group.hists[label] = self.rebinOp(group.hists[label])

        # Avoid situation where the nominal is read for all processes for this syst
        if nominalIfMissing and not foundExact:
            raise ValueError(f"Did not find systematic {syst} for any processes!")

    def getDatagroups(self):
        return self.groups

    def getNames(self, matches=[], exclude=False):
        # This method returns the names from the defined groups, unless one selects further.
        listOfNames = list(x for x in self.groups.keys())
        if not matches:
            return listOfNames
        else:
            # matches uses regular expressions with search (and can be inverted when exclude is true),
            # thus a string will match if the process name contains that string anywhere inside it
            if exclude:
                return list(filter(lambda x: all([re.search(expr, x) is None for expr in matches]), listOfNames))
            else:
                return list(filter(lambda x: any([re.search(expr, x) for expr in matches]), listOfNames))
              
    def getProcNames(self, to_expand=[], exclude_group=[]):
        procs = []
        if not to_expand:
            to_expand = self.groups.keys()
        for group_name in to_expand:
            if group_name not in self.groups:
                raise ValueError(f"Trying to expand unknown group {group_name}. Valid groups are {list(self.groups.keys())}")
            if group_name not in exclude_group:
                for member in self.groups[group_name].members:
                    # protection against duplicates in the output list, they may arise from fakes
                    if member.name not in procs:
                        procs.append(member.name)
        return procs

    def sortByYields(self, histName, nominalName="nominal"):
        def get_sum(h):
            return h.sum() if not hasattr(h.sum(), "value") else h.sum().value
        self.groups = dict(
            sorted(self.groups.items(), key=lambda x: get_sum(
                x[1].hists[histName if histName in x[1].hists else nominalName])
                    if nominalName in x[1].hists or histName in x[1].hists else 0,
                reverse=True)
        )

    def getDatagroupsForHist(self, histName):
        filled = {}
        for k, v in self.groups.items():
            if histName in v:
                filled[k] = v
        return filled

    def resultsDict(self):
        return self.results

    def addSummedProc(self, refname, name, label=None, color=None, exclude=["Data"], relabel=None, 
            procsToRead=None, reload=False, rename=None, action=None, actionArgs={}, actionRequiresRef=False, **kwargs):
        if reload:
            self.loadHistsForDatagroups(refname, syst=name, excludeProcs=exclude,
                procsToRead=procsToRead, **kwargs)

        if not rename:
            rename = name
        self.addGroup(rename,
            label=label,
            color=color,
            members=[],
        )
        tosum = []
        procs = procsToRead if procsToRead else self.groups.keys()
        for proc in filter(lambda x: x not in exclude+[rename], procs):
            h = self.groups[proc].hists[name]
            if not h:
                raise ValueError(f"Failed to find hist for proc {proc}, histname {name}")
            if action:
                logger.debug(f"Applying action in addSummedProc! Before sum {h.sum()}")
                if actionRequiresRef:
                    actionArgs["hnom"] = self.groups[proc].hists[refname]
                h = action(h, **actionArgs)
                logger.debug(f"After action sum {h.sum()}")
            tosum.append(h)
        histname = refname if not relabel else relabel
        self.groups[rename].hists[histname] = hh.sumHists(tosum)

    def setSelectOp(self, op, processes=None): 
        if processes == None:
            procs = self.groups
        else:
            procs = [processes] if isinstance(processes, str) else processes

        for proc in procs:
            if proc not in self.groups.keys():
                raise ValueError(f"In setSelectOp(): process {proc} not found")
            self.groups[proc].selectOp = op

    def setGenAxes(self, gen_axes=None, sum_gen_axes=None):
        # gen_axes are the axes to be recognized as gen axes, e.g. for the unfolding
        # sum_gen_axes are all gen axes that are potentially in the produced histogram and integrated over if not used
        if isinstance(gen_axes, str):
            gen_axes = [gen_axes]
        if isinstance(sum_gen_axes, str):
            sum_gen_axes = [sum_gen_axes]

        # infer all gen axes from metadata
        try:
            args = self.getMetaInfo()["args"]
        except ValueError as e:
            logger.warning("No meta data found so no gen axes could be auto set")
            return

        self.all_gen_axes = args.get("genVars", [])

        if self.mode in ["wmass", "lowpu_w"]:
            self.all_gen_axes = ["qGen", *self.all_gen_axes]

        self.gen_axes = list(gen_axes) if gen_axes != None else self.all_gen_axes
        self.sum_gen_axes = list(sum_gen_axes) if sum_gen_axes != None else self.all_gen_axes

        logger.debug(f"Gen axes are now {self.gen_axes}")

    def getGenBinIndices(self, h, axesToRead=None):
        gen_bins = []
        for gen_axis in (self.gen_axes if axesToRead is None else axesToRead):
            if gen_axis not in h.axes.name:
                raise RuntimeError(f"Gen axis '{gen_axis}' not found in histogram axes '{h.axes.name}'!")

            gen_bin_list = [i for i in range(h.axes[gen_axis].size)]
            if h.axes[gen_axis].traits.underflow:
                gen_bin_list.append(hist.underflow)
            if h.axes[gen_axis].traits.overflow:
                gen_bin_list.append(hist.overflow)
            gen_bins.append(gen_bin_list)
        return gen_bins

    def defineSignalBinsUnfolding(self, group_name, new_name=None, member_filter=None, histToReadAxes="xnorm", axesToRead=None):
        if group_name not in self.groups.keys():
            raise RuntimeError(f"Base group {group_name} not found in groups {self.groups.keys()}!")
        if axesToRead is None:
            axesToRead = self.gen_axes
        base_members = self.groups[group_name].members[:]
        if member_filter is not None:
            base_members = [m for m in filter(lambda x, f=member_filter: f(x), base_members)]            

        if histToReadAxes not in self.results[base_members[0].name]["output"]:
            raise ValueError(f"Results for member {base_members[0].name} does not include xnorm. Found {self.results[base_members[0].name]['output'].keys()}")
        nominal_hist = self.results[base_members[0].name]["output"][histToReadAxes].get()

        gen_bin_indices = self.getGenBinIndices(nominal_hist, axesToRead=axesToRead)

        for indices in itertools.product(*gen_bin_indices):

            proc_name = group_name if new_name is None else new_name
            for idx, var in zip(indices, axesToRead):
                if idx == hist.underflow:
                    idx_str = "U"
                elif idx == hist.overflow:
                    idx_str = "O"
                else:
                    idx_str = str(idx)
                proc_name += f"_{var}{idx_str}"


            self.copyGroup(group_name, proc_name, member_filter=member_filter)

            memberOp = lambda x, indices=indices, genvars=axesToRead: x[{var : i for var, i in zip(genvars, indices)}]
            self.groups[proc_name].memberOp = [memberOp for m in base_members]

            self.unconstrainedProcesses.append(proc_name)

    def select_xnorm_groups(self, select_groups=None):
        # only keep members and groups where xnorm is defined
        logger.info("Select xnorm groups"+(f" {select_groups}" if select_groups else ""))
        if select_groups is not None:
            if isinstance(select_groups, str):
                select_groups = [select_groups]
            self.deleteGroups([g for g in self.groups.keys() if g not in select_groups])
        elif self.fakeName in self.groups:
            self.deleteGroup(self.fakeName)
        toDel_groups = []
        for g_name, group in self.groups.items():
            toDel_members = []
            for member in group.members:
                if member.name not in self.results.keys():
                    raise RuntimeError(f"The member {member.name} of group {g_name} was not found in the results!")
                if "xnorm" not in self.results[member.name]["output"].keys():
                    logger.debug(f"Member {member.name} has no xnorm and will be deleted")
                    toDel_members.append(member)
            if len(toDel_members) == len(group.members):
                logger.warning(f"All members of group {g_name} have no xnorm and the group will be deleted")
                toDel_groups.append(g_name)
            else:
                group.deleteMembers(toDel_members)
        self.deleteGroups(toDel_groups)

    def make_yields_df(self, histName, procs, action=lambda x: x, norm_proc=None):
        def sum_and_unc(h):
            if not hasattr(h.sum(), "value"):
                return (h.sum(), None)
            else:
                return (h.sum().value, math.sqrt(h.sum().variance))

        df = pd.DataFrame([(k, *sum_and_unc(action(v.hists[histName]))) for k,v in self.groups.items() if k in procs], 
                columns=["Process", "Yield", "Uncertainty"])

        if norm_proc and norm_proc in self.groups:
            hist = action(self.groups[norm_proc].hists[histName])
            denom = hist.sum() if not hasattr(hist.sum(), "value") else hist.sum().value
            df[f"Ratio to {norm_proc} (%)"] = df["Yield"]/denom*100
            
        return df

<<<<<<< HEAD
    def set_rebin_action(self, axes, ax_lim=[], ax_rebin=[], ax_absval=[], ax_rename=[]):
=======
    def set_rebin_action(self, axes, ax_lim=[], ax_rebin=[], ax_absval=[], rebin_before_selection=False, rename=True):
>>>>>>> 8d7833b6
        if len(ax_lim) % 2 or len(ax_lim)/2 > len(axes) or len(ax_rebin) > len(axes):
            raise ValueError("Inconsistent rebin or axlim arguments. axlim must be at most two entries per axis, and rebin at most one")
        self.rebinBeforeSelection = rebin_before_selection

        def rebin(h, axes, lows=[], highs=[], rebins=[]):
            sel = {}
            for ax,low,high,rebin in itertools.zip_longest(axes, lows, highs, rebins):
                if low is not None and high is not None:
                    # in case high edge is upper edge of last bin we need to manually set the upper limit
                    upper = hist.overflow if high==h.axes[ax].edges[-1] else complex(0, high) 
                    logger.info(f"Restricting the axis '{ax}' to range [{low}, {high}]")
                    sel[ax] = slice(complex(0, low), upper, hist.rebin(rebin) if rebin else None)
                elif rebin:
                    logger.info(f"Rebinning the axis '{ax}' by [{rebin}]")
                    sel[ax] = slice(None,None,hist.rebin(rebin))
            return h[sel] if len(sel)>0 else h

        if len(ax_lim)>0 or len(ax_rebin)>0:
            self.setRebinOp(lambda h,axes=axes,lows=ax_lim[::2],highs=ax_lim[1::2],rebins=ax_rebin: rebin(h, axes, lows, highs, rebins))

        for i, (var, absval, rename) in enumerate(itertools.zip_longest(axes, ax_absval, ax_rename)):
            if absval:
                logger.info(f"Taking the absolute value of axis '{var}'")
<<<<<<< HEAD
                self.setGlobalAction(lambda h, ax=var: hh.makeAbsHist(h, ax, rename=rename is not None))
=======
                self.setRebinOp(lambda h, ax=var: hh.makeAbsHist(h, ax, rename=rename))
>>>>>>> 8d7833b6
                axes[i] = f"abs{var}" if rename else var

    def readHist(self, baseName, proc, group, syst):
        output = self.results[proc.name]["output"]
        histname = self.histName(baseName, proc.name, syst)
        logger.debug(f"Reading hist {histname} for proc/group {proc.name}/{group} and syst '{syst}'")
        if histname not in output:
            raise ValueError(f"Histogram {histname} not found for process {proc.name}")

        h = output[histname]
        if isinstance(h, narf.ioutils.H5PickleProxy):
            h = h.get()

        return h

    def histName(self, baseName, procName="", syst=""):
        return Datagroups.histName(baseName, procName, syst, nominalName=self.nominalName)

    @staticmethod
    def histName(baseName, procName="", syst=""):
        if baseName != "x" and (syst == ""):
            return baseName
        if baseName in ["", "x"] and syst:
            return syst
        if syst[:len(baseName)] == baseName:
            return syst
        return "_".join([baseName,syst])
    
<|MERGE_RESOLUTION|>--- conflicted
+++ resolved
@@ -617,11 +617,7 @@
             
         return df
 
-<<<<<<< HEAD
-    def set_rebin_action(self, axes, ax_lim=[], ax_rebin=[], ax_absval=[], ax_rename=[]):
-=======
     def set_rebin_action(self, axes, ax_lim=[], ax_rebin=[], ax_absval=[], rebin_before_selection=False, rename=True):
->>>>>>> 8d7833b6
         if len(ax_lim) % 2 or len(ax_lim)/2 > len(axes) or len(ax_rebin) > len(axes):
             raise ValueError("Inconsistent rebin or axlim arguments. axlim must be at most two entries per axis, and rebin at most one")
         self.rebinBeforeSelection = rebin_before_selection
@@ -642,14 +638,10 @@
         if len(ax_lim)>0 or len(ax_rebin)>0:
             self.setRebinOp(lambda h,axes=axes,lows=ax_lim[::2],highs=ax_lim[1::2],rebins=ax_rebin: rebin(h, axes, lows, highs, rebins))
 
-        for i, (var, absval, rename) in enumerate(itertools.zip_longest(axes, ax_absval, ax_rename)):
+        for i, (var, absval) in enumerate(itertools.zip_longest(axes, ax_absval)):
             if absval:
                 logger.info(f"Taking the absolute value of axis '{var}'")
-<<<<<<< HEAD
-                self.setGlobalAction(lambda h, ax=var: hh.makeAbsHist(h, ax, rename=rename is not None))
-=======
                 self.setRebinOp(lambda h, ax=var: hh.makeAbsHist(h, ax, rename=rename))
->>>>>>> 8d7833b6
                 axes[i] = f"abs{var}" if rename else var
 
     def readHist(self, baseName, proc, group, syst):
