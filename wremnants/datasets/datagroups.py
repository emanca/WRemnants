--- conflicted
+++ resolved
@@ -16,11 +16,7 @@
 import numpy as np
 
 from wremnants.datasets.datagroup import Datagroup
-<<<<<<< HEAD
-from wremnants.datasets.dataset_tools import getDatasets
 from wremnants import histselections as sel
-=======
->>>>>>> ff1a9ff2
 
 logger = logging.child_logger(__name__)
 
