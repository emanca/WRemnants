--- conflicted
+++ resolved
@@ -564,18 +564,12 @@
             self.gen_axes = list(gen_axes)
         else:
             # infer gen axes from metadata
-<<<<<<< HEAD
             try:
                 args = self.getMetaInfo()["args"]
             except ValueError as e:
                 logger.warning("No meta data found so no gen axes could be auto set")
                 return
             if args.get("unfolding", False) is False and args.get("addHelicityHistos", False) is False:
-=======
-            args = self.getMetaInfo()["args"]
-            if not args.get("unfolding", False) and (not args.get("theoryAgnostic", False) or args.get("poiAsNoi", False)):
-                self.gen_axes = None
->>>>>>> 8ffbcdf9
                 return
 
             if len(args.get("genVars", [])) > 0:
