from utilities import boostHistHelpers as hh,common,logging
import lz4.frame
import pickle
import h5py
import narf
import ROOT
import re
import os
import itertools
import functools
import hist
import pandas as pd
import math
import numpy as np

from wremnants.datasets.datagroup import Datagroup
from wremnants.datasets.dataset_tools import getDatasets

logger = logging.child_logger(__name__)

class Datagroups(object):

    def __init__(self, infile, combine=False, filter_datasets=True, mode=None, **kwargs):
        self.combine = combine
        self.h5file = None
        self.rtfile = None
        if infile.endswith(".pkl.lz4"):
            with lz4.frame.open(infile) as f:
                self.results = pickle.load(f)
        elif infile.endswith(".hdf5"):
            self.h5file = h5py.File(infile, "r")
            self.results = narf.ioutils.pickle_load_h5py(self.h5file["results"])
        elif infile.endswith(".root"):
            self.rtfile = ROOT.TFile.Open(infile)
            self.results = None
        else:
            raise ValueError("Unsupported file type")

        mode_map = {
            "w_z_gen_dists.py" : "vgen",
            "mz_dilepton.py" : "dilepton",
            "mz_wlike_with_mu_eta_pt.py" : "wlike",
            "mw_with_mu_eta_pt.py" : "wmass",
            "mw_lowPU.py" : "lowpu_w",
            "mz_lowPU.py" : "lowpu_z",
        }
        if mode == None:
            analysis_script = os.path.basename(self.getScriptCommand().split()[0])
            if analysis_script not in mode_map:
                raise ValueError(f"Unrecognized analysis script {analysis_script}! Expected one of {mode_map.keys()}")
            self.mode = mode_map[analysis_script]
        else:
            if mode not in mode_map.values():
                raise ValueError(f"Unrecognized mode '{mode}.' Must be one of {set(mode_map.values())}")
            self.mode = mode

        self.lumi = 1

        if self.results:
            try:
                args = self.getMetaInfo()["args"]
                self.flavor = args.get("flavor", None)
            except ValueError as e:
                self.flavor = None
        else:
            self.flavor = None

        self.groups = {}
        self.nominalName = "nominal"
        self.globalAction = None
        self.unconstrainedProcesses = []
        self.fakeName = "Fake"
        self.dataName = "Data"

        if "lowpu" in self.mode:
            from wremnants.datasets.datagroupsLowPU import make_datagroups_lowPU as make_datagroups
        else:
            from wremnants.datasets.datagroups2016 import make_datagroups_2016 as make_datagroups

        datasets = getDatasets(mode=self.mode)

        self.setDatasets(datasets, filter_datasets)
        self.setGenAxes()
                    
        make_datagroups(self, **kwargs)

    def __del__(self):
        if self.h5file:
            self.h5file.close()
        if self.rtfile:
            self.rtfile.Close()

    def setDatasets(self, datasets, filter_datasets=True):
        if self.results:
            # only keep datasets that are found in input file
            self.datasets = {x.name : x for x in datasets if not filter_datasets or x.name in self.results.keys() }
            
            # dictionary that maps dataset names to groups 
            dataset_to_group = {d_key: d.group for d_key, d in self.datasets.items()}

            for d_name, dataset in self.results.items():
                # if additional datasets are specified in results (for example aggregated groups or re-named datasets), get them
                if d_name in self.datasets.keys():
                    continue
                if d_name in ["meta_info",] or d_name.startswith("hist"):
                    continue
                
                g_name = d_name.replace("Bkg","") if d_name.startswith("Bkg") else d_name
                if g_name not in dataset_to_group.values():
                    g_name = dataset_to_group.get(g_name, g_name)
                
                logger.debug(f"Add dataset {d_name}")
                self.datasets[d_name] = narf.Dataset(**{
                    "name": d_name,
                    "group": g_name,
                    "filepaths": dataset["dataset"]["filepaths"],
                    "xsec": dataset["dataset"].get("xsec", None)
                    })

            self.data = [x for x in self.datasets.values() if x.is_data]
            if self.data:
                self.lumi = sum([self.results[x.name]["lumi"] for x in self.data if x.name in self.results])
                logger.info(f"Integrated luminosity from data: {self.lumi}/fb")
            else:
                logger.warning("No data process was selected, normalizing MC to 1/fb")

        else:
            self.datasets = {x.name : x for x in datasets}

        logger.debug(f"Getting these datasets: {self.datasets.keys()}")

    def addGroup(self, name, **kwargs):
        group = Datagroup(name, **kwargs)
        self.groups[name] = group
        
    def deleteGroups(self, names):
        for n in names:
            self.deleteGroup(n)

    def deleteGroup(self, name):
        if name in self.groups.keys():
            del self.groups[name]
        else:
            logger.warning(f"Try to delete group '{name}' but did not find this group.")

    def copyGroup(self, group_name, new_name, member_filter=None):
        self.groups[new_name] = self.groups[group_name].copy(new_name, member_filter)

    def selectGroups(self, selections):
        new_groupnames = []
        for selection in selections:
            new_groupnames += list(filter(lambda x, s=selection: x == s, self.groups.keys()))

        # remove duplicates selected by multiple filters
        return list(set(new_groupnames))

    def filterGroups(self, filters):
        if filters is None:
            return

        if isinstance(filters, str):
            filters = [filters]

        if isinstance(filters, list):
            new_groupnames = self.selectGroups(filters)
        else:
            new_groupnames = list(filter(filters, self.groups.keys()))

        diff = list(self.groups.keys() - set(new_groupnames))
        if diff:
            logger.info(f"Datagroups.filterGroups : filtered out following groups: {diff}")

        self.groups = {key: self.groups[key] for key in new_groupnames}

        if len(self.groups) == 0:
            logger.warning(f"Filtered groups using '{filters}' but didn't find any match. Continue without any group.")

    def excludeGroups(self, excludes):
        if excludes is None:
            return

        if isinstance(excludes, str):
            excludes = [excludes]

        if isinstance(excludes, list):
            # remove selected datasets
            new_groupnames = list(filter(lambda x: x not in self.selectGroups(excludes), self.groups))
        else:
            new_groupnames = list(filter(excludes, self.groups.keys()))

        diff = list(self.groups.keys() - set(new_groupnames))
        if diff:
            logger.info(f"Datagroups.excludeGroups: filtered out following groups: {diff}")

        self.groups = {key: self.groups[key] for key in new_groupnames}
        
        if len(self.groups) == 0:
            logger.warning(f"Excluded all groups using '{excludes}'. Continue without any group.")

    def getSafeListFromDataset(self, procs):
        # return list of valid samples which belongs to the dataset or where not excluded elsewhere
        if isinstance(procs, str):
            return [self.datasets[procs]] if procs in self.datasets.keys() else []
        else:
            return list(self.datasets[x] for x in procs if x in self.datasets.keys())
    
    def setGlobalAction(self, action):
        # To be used for applying a selection, rebinning, etc.
        if self.globalAction is None:
            self.globalAction = action
        else:
            self.globalAction = lambda h, old_action=self.globalAction: action(old_action(h))

    def setNominalName(self, name):
        self.nominalName = name

    def processScaleFactor(self, proc):
        if proc.is_data or proc.xsec is None:
            return 1
        return self.lumi*1000*proc.xsec/self.results[proc.name]["weight_sum"]

    def getMetaInfo(self):
        if self.results:
            if "meta_info" not in self.results and "meta_data" not in self.results:
                raise ValueError("Did not find meta data in results file")
            return self.results["meta_info"] if "meta_info" in self.results else self.results["meta_data"]
        raise NotImplementedError("Currently can't access meta data as dict for ROOT file")

    def getScriptCommand(self):
        if self.rtfile:
            return self.rtfile.Get("meta_info/command").GetTitle()
        else:
            meta_info = self.getMetaInfo()
            return meta_info["command"]
        
    # for reading pickle files
    # as a reminder, the ND hists with tensor axes in the pickle files are organized as
    # pickle[procName]["output"][baseName] where
    ## procName are grouped into datagroups
    ## baseName takes values such as "nominal"
    def setHists(self, baseName, syst, procsToRead=None, label=None, nominalIfMissing=True, 
<<<<<<< HEAD
                 applySelection=True, forceNonzero=True, preOpMap=None, preOpArgs=None, scaleToNewLumi=1, 
                 fakerateIntegrationAxes=[], excludeProcs=None, forceToNominal=[], sum_axes=[]):
=======
                 applySelection=True, fakerateIntegrationAxes=[], forceNonzero=True, preOpMap=None, preOpArgs=None, scaleToNewLumi=1, 
                 excludeProcs=None, forceToNominal=[], sumFakesPartial=True):
>>>>>>> a9b4589a
        if not label:
            label = syst if syst else baseName
        # this line is annoying for the theory agnostic, too many processes for signal
        logger.debug(f"In setHists(): for hist {syst} procsToRead = {procsToRead}")

        if not procsToRead:
            if excludeProcs:
                procsToRead = list(filter(lambda x: x not in excludeProcs, self.groups.keys()))
            else:
                procsToRead = list(self.groups.keys())

        foundExact = False

        # If fakes are present do them as last group, and when running on prompt group build the sum to be used for the fakes.
        # This makes the code faster and avoid possible bugs related to reading again the same processes
        # NOTE:
        # To speed up even more, one could directly use the per-group sum already computed for each group,
        # but this would need to assume that fakes effectively had all the single processes in each group as members
        # (usually it will be the case, but it is more difficult to handle in a fully general way and without bugs)
        histForFake = None # to store the data-MC sums used for the fakes, for each syst
        if sumFakesPartial and self.fakeName in procsToRead:
            procsToReadSort = [x for x in procsToRead if x != self.fakeName] + [self.fakeName]
            hasFake = True
            fakesMembers = [m.name for m in self.groups[self.fakeName].members]
            fakesMembersWithSyst = []
            logger.debug(f"Has fake members: {fakesMembers}")
        else:
            hasFake = False
            procsToReadSort = [x for x in procsToRead]
        # Note: if 'hasFake' is kept as False (but Fake exists), the original behaviour for which Fake reads everything again is restored
            
        for procName in procsToReadSort:
            logger.debug(f"Reading group {procName}")
            
            if procName not in self.groups.keys():
                raise RuntimeError(f"Group {procName} not known. Defined groups are {list(self.groups.keys())}.")
            group = self.groups[procName]

            # Check if the histogram is already there and in case use it
            if Datagroups.histName(baseName, procName, syst) in group.hists:
                logger.debug(f"Existing histogram for proc {procName} base name {baseName} syst {syst} found.")
                group.hists[label] = group.hists[Datagroups.histName(baseName, procName, syst)]
                foundExact = True
                continue
            group.hists[label] = None

            for i, member in enumerate(group.members):   
                if procName == self.fakeName and member.name in fakesMembersWithSyst:
                    # if we are here this process has been already used to build the fakes when running for other groups
                    continue
                logger.debug(f"Looking at group member {member.name}")
                read_syst = syst
                if member.name in forceToNominal:
                    read_syst = ""
                    logger.debug(f"Forcing group member {member.name} to read the nominal hist for syst {syst}")
                try:
                    h = self.readHist(baseName, member, procName, read_syst)
                    foundExact = True
                except ValueError as e:
                    if nominalIfMissing:
                        logger.info(f"{str(e)}. Using nominal hist {self.nominalName} instead")
                        h = self.readHist(self.nominalName, member, procName, "")
                    else:
                        logger.warning(str(e))
                        continue

                if sum_axes:
                    h = h[{ax : hist.sum for ax in sum_axes if ax in h.axes.name}]

                h_id = id(h)

                logger.debug(f"Hist axes are {h.axes.name}")

                if group.memberOp:
                    if group.memberOp[i] is not None:
                        logger.debug(f"Apply operation to member {i}: {member.name}/{procName}")
                        h = group.memberOp[i](h)
                    else:
                        logger.debug(f"No operation for member {i}: {member.name}/{procName}")

                if preOpMap and member.name in preOpMap:
                    logger.debug(f"Applying preOp to {member.name}/{procName} after loading")
                    h = preOpMap[member.name](h, **preOpArgs)

                if self.gen_axes != None:
                    # integrate over remaining gen axes 
                    logger.debug(f"Integrate over gen axes {self.gen_axes}")
                    projections = [a for a in h.axes.name if a not in self.gen_axes]
                    if len(projections) < len(h.axes.name):
                        h = h.project(*projections)
                    logger.debug(f"Integrated, Hist axes are {h.axes.name}")

                if h_id == id(h):
                    logger.debug(f"Make explicit copy")
                    h = h.copy()

                if self.globalAction:
                    logger.debug("Applying global action")
                    h = self.globalAction(h)

                if forceNonzero:
                    logger.debug("force non zero")
                    h = hh.clipNegativeVals(h, createNew=False)

                scale = self.processScaleFactor(member)
                scale *= scaleToNewLumi
                if group.scale:
                    scale *= group.scale(member)

                if not np.isclose(scale, 1, rtol=0, atol=1e-10):
                    logger.debug(f"Scale hist with {scale}")
                    h = hh.scaleHist(h, scale, createNew=False)

                hasPartialSumForFake = False
                if hasFake and procName != self.fakeName:
                    if member.name in fakesMembers:
                        logger.debug("Make partial sums for fakes")
                        if member.name not in fakesMembersWithSyst:
                            fakesMembersWithSyst.append(member.name)
                        hasPartialSumForFake = True
                        # apply the correct scale for fakes
                        scaleProcForFake = self.groups[self.fakeName].scale(member)
                        logger.debug(f"Summing hist {read_syst} for {member.name} to {self.fakeName} with scale = {scaleProcForFake}")
                        hProcForFake = scaleProcForFake * h
                        histForFake = hh.addHists(histForFake, hProcForFake, createNew=False) if histForFake else hProcForFake
                                
                # The following must be done when the group is not Fake, or when the previous part for fakes was not done
                # For fake this essentially happens when the process doesn't have the syst, so that the nominal is used
                if procName != self.fakeName or (procName == self.fakeName and not hasPartialSumForFake):
                    if procName == self.fakeName:
                        logger.debug(f"Summing nominal hist instead of {syst} to {self.fakeName} for {member.name}")
                    else:
                        logger.debug(f"Summing {read_syst} to {procName} for {member.name}")

                    group.hists[label] = hh.addHists(group.hists[label], h, createNew=False) if group.hists[label] else h
                    logger.debug("Sum done")

            if not nominalIfMissing and group.hists[label] is None:
                continue

            # now sum to fakes the partial sums which where not already done before
            # (group.hists[label] contains only the contribution from nominal histograms).
            # Then continue with the rest of the code as usual
            if hasFake and procName == self.fakeName:
                if histForFake is not None:
                    group.hists[label] = hh.addHists(group.hists[label], histForFake, createNew=False) if group.hists[label] else histForFake

            # Can use to apply common rebinning or selection on top of the usual one
            if group.rebinOp:
                logger.debug(f"Apply rebin operation for process {procName}")
                group.hists[label] = group.rebinOp(group.hists[label])

            if group.selectOp:
                if not applySelection:
                    logger.warning(f"Selection requested for process {procName} but applySelection=False, thus it will be ignored")
                elif label in group.hists.keys():
                    logger.debug(f"Apply selection for process {procName}")
                    if procName == self.fakeName and "fakerate_integration_axes" not in group.selectOpArgs and len(fakerateIntegrationAxes):
                        opArgs = {**group.selectOpArgs, "fakerate_integration_axes": fakerateIntegrationAxes}
                    else:
                        opArgs = group.selectOpArgs
                    if group.hists[label]:
                        group.hists[label] = group.selectOp(group.hists[label], **opArgs)

        # Avoid situation where the nominal is read for all processes for this syst
        if nominalIfMissing and not foundExact:
            raise ValueError(f"Did not find systematic {syst} for any processes!")

    #TODO: Better organize to avoid duplicated code
    def setHistsCombine(self, baseName, syst, channel, procsToRead=None, excludeProcs=[], label=None):
        logger.debug(f"setHistsCombine()")
        if type(excludeProcs) == str: excludeProcs = excludeProcs.split(",")
        #TODO Set axis names properly
        if baseName == "x":
            axisNames=["eta", "pt"]

        if not label:
            label = syst
        if not procsToRead:
            if excludeProcs:
                procsToRead = list(filter(lambda x: x not in excludeProcs, self.groups.keys()))
            else:
                procsToRead = list(self.groups.keys())

        for procName in procsToRead:
            group = self.groups[procName] if procName in self.groups else {}
            group.hists[label] = None
            if type(channel) == str: channel = channel.split(",")
            narf_hist = None
            for chn in channel:
                name = self.histNameCombine(procName, baseName, syst, chn)
                rthist = self.rtfile.Get(name)
                if not rthist:
                    raise RuntimeError(f"Failed to load hist {name} from file")
                if not narf_hist:
                    narf_hist = narf.root_to_hist(rthist, axis_names=axisNames)
                else:
                    narf_hist = hh.addHists(narf_hist, narf.root_to_hist(rthist, axis_names=axisNames))

            if self.globalAction:
                narf_hist = self.globalAction(narf_hist)

            group.hists[label] = narf_hist

    def loadHistsForDatagroups(
        self, baseName, syst, procsToRead=None, excluded_procs=None, channel="", label="",
<<<<<<< HEAD
        nominalIfMissing=True, fakerateIntegrationAxes=[], applySelection=True, forceNonzero=True, pseudodata=False,
        preOpMap={}, preOpArgs={}, scaleToNewLumi=1, forceToNominal=[], sum_axes=[],
=======
        nominalIfMissing=True, applySelection=True, fakerateIntegrationAxes=[], forceNonzero=True, pseudodata=False,
        preOpMap={}, preOpArgs={}, scaleToNewLumi=1, forceToNominal=[], sumFakesPartial=True
>>>>>>> a9b4589a
    ):
        logger.debug("Calling loadHistsForDatagroups()")
        logger.debug(f"The basename and syst is: {baseName}, {syst}")
        logger.debug(f"The procsToRead and excludedProcs are: {procsToRead}, {excluded_procs}")
        if self.rtfile and self.combine:
            self.setHistsCombine(baseName, syst, channel, procsToRead, excluded_procs, label)
        else:
            self.setHists(baseName, syst, procsToRead, label, nominalIfMissing, applySelection,
                          forceNonzero, preOpMap, preOpArgs,
                          scaleToNewLumi=scaleToNewLumi, 
<<<<<<< HEAD
                          excludeProcs=excluded_procs, forceToNominal=forceToNominal,
                          fakerateIntegrationAxes=fakerateIntegrationAxes,
                          sum_axes=sum_axes)
=======
                          excludeProcs=excluded_procs, forceToNominal=forceToNominal, sumFakesPartial=sumFakesPartial)
>>>>>>> a9b4589a

    def getDatagroups(self):
        return self.groups

    def getNames(self, matches=[], exclude=False):
        # This method returns the names from the defined groups, unless one selects further.
        listOfNames = list(x for x in self.groups.keys())
        if not matches:
            return listOfNames
        else:
            # matches uses regular expressions with search (and can be inverted when exclude is true),
            # thus a string will match if the process name contains that string anywhere inside it
            ##########
            # FIXME ? : allow for usage of simple 'string in name' syntax, with no regular expressions? Or exact names?
            #           Note that datasets2016.getDatasets currently accepts only exact names, so one should stay consistent
            ##########
            if exclude:
                return list(filter(lambda x: all([re.search(expr, x) is None for expr in matches]), listOfNames))
            else:
                return list(filter(lambda x: any([re.search(expr, x) for expr in matches]), listOfNames))
              
    def getProcNames(self, to_expand=[], exclude_group=[]):
        procs = []
        if not to_expand:
            to_expand = self.groups.keys()
        for group_name in to_expand:
            if group_name not in exclude_group:
                for member in self.groups[group_name].members:
                    # protection against duplicates in the output list, they may arise from fakes
                    if member.name not in procs:
                        procs.append(member.name)
        return procs

    def sortByYields(self, histName, nominalName="nominal"):
        def get_sum(h):
            return h.sum() if not hasattr(h.sum(), "value") else h.sum().value
        self.groups = dict(
            sorted(self.groups.items(), key=lambda x: get_sum(
                x[1].hists[histName if histName in x[1].hists else nominalName])
                    if nominalName in x[1].hists or histName in x[1].hists else 0,
                reverse=True)
        )

    def getDatagroupsForHist(self, histName):
        filled = {}
        for k, v in self.groups.items():
            if histName in v:
                filled[k] = v
        return filled

    def resultsDict(self):
        return self.results

    def addSummedProc(self, refname, name, label, color="red", exclude=["Data"], relabel=None, 
            procsToRead=None, reload=False, rename=None, action=None, preOpMap={}, preOpArgs={}, 
            fakerateIntegrationAxes=[], forceNonzero=True):
        if reload:
            self.loadHistsForDatagroups(refname, syst=name, excluded_procs=exclude,
                procsToRead=procsToRead, preOpMap=preOpMap, preOpArgs=preOpArgs, 
                fakerateIntegrationAxes=fakerateIntegrationAxes, forceNonzero=forceNonzero)

        if not rename:
            rename = name
        self.addGroup(rename,
            label=label,
            color=color,
            members=[],
        )
        tosum = []
        procs = procsToRead if procsToRead else self.groups.keys()
        for proc in filter(lambda x: x not in exclude+[rename], procs):
            h = self.groups[proc].hists[name]
            if not h:
                raise ValueError(f"Failed to find hist for proc {proc}, histname {name}")
            if action:
                logger.debug(f"Applying action in addSummedProc! Before sum {h.sum()}")
                h = action(h)
                logger.debug(f"After action sum {h.sum()}")
            tosum.append(h)
        histname = refname if not relabel else relabel
        self.groups[rename].hists[histname] = hh.sumHists(tosum)

    def setSelectOp(self, op, processes=None): 
        if processes == None:
            procs = self.groups
        else:
            procs = [processes] if isinstance(processes, str) else processes

        for proc in procs:
            if proc not in self.groups.keys():
                raise ValueError(f"In setSelectOp(): process {proc} not found")
            self.groups[proc].selectOp = op

    def setGenAxes(self, gen_axes=None):
        if isinstance(gen_axes, str):
            gen_axes = [gen_axes]

        self.gen_axes = None

        if gen_axes != None:
            self.gen_axes = list(gen_axes)
        else:
            # infer gen axes from metadata
            try:
                args = self.getMetaInfo()["args"]
            except ValueError as e:
                logger.warning("No meta data found so no gen axes could be auto set")
                return
            if args.get("unfolding", False) is False and args.get("addHelicityHistos", False) is False:
                return

            if len(args.get("genVars", [])) > 0:
                self.gen_axes = args["genVars"]
            else:
                logger.warning(f"Unknown gen axes!")

        logger.debug(f"Gen axes are now {self.gen_axes}")

    def getGenBinIndices(self, h):
        gen_bins = []
        for gen_axis in self.gen_axes:
            if gen_axis not in h.axes.name:
                raise RuntimeError(f"Gen axis '{gen_axis}' not found in histogram axes '{h.axes.name}'!")

            gen_bin_edges = h.axes[gen_axis].edges
            gen_bins.append(range(len(gen_bin_edges)-1))
        return gen_bins

    def defineSignalBinsUnfolding(self, group_name, new_name=None, member_filter=None):
        if group_name not in self.groups.keys():
            raise RuntimeError(f"Base group {group_name} not found in groups {self.groups.keys()}!")

        base_members = self.groups[group_name].members[:]
        if member_filter is not None:
            base_members = [m for m in filter(lambda x, f=member_filter: f(x), base_members)]            

        nominal_hist = self.results[base_members[0].name]["output"]["xnorm"].get()

        gen_bin_indices = self.getGenBinIndices(nominal_hist)

        for indices in itertools.product(*gen_bin_indices):

            proc_name = group_name if new_name is None else new_name
            for idx, var in zip(indices, self.gen_axes):
                proc_name += f"_{var}{idx}"

            self.copyGroup(group_name, proc_name, member_filter=member_filter)

            memberOp = lambda x, indices=indices, genvars=self.gen_axes: x[{var : i for var, i in zip(genvars, indices)}]
            self.groups[proc_name].memberOp = [memberOp for m in base_members]

            self.unconstrainedProcesses.append(proc_name)

    def select_xnorm_groups(self):
        # only keep members and groups where xnorm is defined 
        if self.fakeName in self.groups:
            self.deleteGroup(self.fakeName)
        toDel_groups = []
        for g_name, group in self.groups.items():
            toDel_members = []
            for member in group.members:
                if member.name not in self.results.keys():
                    raise RuntimeError(f"The member {member.name} of group {g_name} was not found in the results!")

                if "xnorm" not in self.results[member.name]["output"].keys():
                    logger.debug(f"Member {member.name} has no xnorm and will be deleted")
                    toDel_members.append(member)
            if len(toDel_members) == len(group.members):
                logger.debug(f"All members of group {g_name} have no xnorm and the group will be deleted")
                toDel_groups.append(g_name)
            else:
                group.deleteMembers(toDel_members)
        self.deleteGroups(toDel_groups)

    def make_yields_df(self, histName, procs, action=lambda x: x, norm_proc=None):
        def sum_and_unc(h):
            if not hasattr(h.sum(), "value"):
                return (h.sum(), None)
            else:
                return (h.sum().value, math.sqrt(h.sum().variance))

        df = pd.DataFrame([(k, *sum_and_unc(action(v.hists[histName]))) for k,v in self.groups.items() if k in procs], 
                columns=["Process", "Yield", "Uncertainty"])

        if norm_proc and norm_proc in self.groups:
            hist = action(self.groups[norm_proc].hists[histName])
            denom = hist.sum() if not hasattr(hist.sum(), "value") else hist.sum().value
            df[f"Ratio to {norm_proc} (%)"] = df["Yield"]/denom*100
            
        return df

    def readHist(self, baseName, proc, group, syst):
        output = self.results[proc.name]["output"]
        histname = self.histName(baseName, proc.name, syst)
        logger.debug(f"Reading hist {histname} for proc/group {proc.name}/{group} and syst '{syst}'")
        if histname not in output:
            raise ValueError(f"Histogram {histname} not found for process {proc.name}")

        h = output[histname]
        if isinstance(h, narf.ioutils.H5PickleProxy):
            logger.debug(f"Get narf hist")
            h = h.get()

        return h

    def histName(self, baseName, procName="", syst=""):
        return Datagroups.histName(baseName, procName, syst, nominalName=self.nominalName)

    def histNameCombine(self, procName, baseName, syst, channel):
        return Datagroups.histNameCombine(procName, baseName, syst, channel)

    @staticmethod
    def histName(baseName, procName="", syst=""):
        # This is kind of hacky to deal with the different naming from combine
        if baseName != "x" and (syst == ""):
            return baseName
        if baseName in ["", "x"] and syst:
            return syst
        if syst[:len(baseName)] == baseName:
            return syst
        return "_".join([baseName,syst])
    
    @staticmethod
    def histNameCombine(procName, baseName, syst, channel):
        name = f"{baseName}_{procName}"
        if syst != "nominal":
            name += "_"+syst
        if channel:
            name += "_"+channel
        if re.search("^pdf.*_sum", procName): # for pseudodata from alternative pdfset
            return("_".join([procName, channel])) 
        return name
<|MERGE_RESOLUTION|>--- conflicted
+++ resolved
@@ -239,13 +239,8 @@
     ## procName are grouped into datagroups
     ## baseName takes values such as "nominal"
     def setHists(self, baseName, syst, procsToRead=None, label=None, nominalIfMissing=True, 
-<<<<<<< HEAD
-                 applySelection=True, forceNonzero=True, preOpMap=None, preOpArgs=None, scaleToNewLumi=1, 
-                 fakerateIntegrationAxes=[], excludeProcs=None, forceToNominal=[], sum_axes=[]):
-=======
                  applySelection=True, fakerateIntegrationAxes=[], forceNonzero=True, preOpMap=None, preOpArgs=None, scaleToNewLumi=1, 
-                 excludeProcs=None, forceToNominal=[], sumFakesPartial=True):
->>>>>>> a9b4589a
+                 excludeProcs=None, forceToNominal=[], sumFakesPartial=True, sum_axes=[]):
         if not label:
             label = syst if syst else baseName
         # this line is annoying for the theory agnostic, too many processes for signal
@@ -452,13 +447,9 @@
 
     def loadHistsForDatagroups(
         self, baseName, syst, procsToRead=None, excluded_procs=None, channel="", label="",
-<<<<<<< HEAD
-        nominalIfMissing=True, fakerateIntegrationAxes=[], applySelection=True, forceNonzero=True, pseudodata=False,
-        preOpMap={}, preOpArgs={}, scaleToNewLumi=1, forceToNominal=[], sum_axes=[],
-=======
+        preOpMap={}, preOpArgs={}, scaleToNewLumi=1, forceToNominal=[], 
         nominalIfMissing=True, applySelection=True, fakerateIntegrationAxes=[], forceNonzero=True, pseudodata=False,
-        preOpMap={}, preOpArgs={}, scaleToNewLumi=1, forceToNominal=[], sumFakesPartial=True
->>>>>>> a9b4589a
+        preOpMap={}, preOpArgs={}, scaleToNewLumi=1, forceToNominal=[], sumFakesPartial=True, sum_axes=[],
     ):
         logger.debug("Calling loadHistsForDatagroups()")
         logger.debug(f"The basename and syst is: {baseName}, {syst}")
@@ -469,13 +460,9 @@
             self.setHists(baseName, syst, procsToRead, label, nominalIfMissing, applySelection,
                           forceNonzero, preOpMap, preOpArgs,
                           scaleToNewLumi=scaleToNewLumi, 
-<<<<<<< HEAD
                           excludeProcs=excluded_procs, forceToNominal=forceToNominal,
                           fakerateIntegrationAxes=fakerateIntegrationAxes,
-                          sum_axes=sum_axes)
-=======
-                          excludeProcs=excluded_procs, forceToNominal=forceToNominal, sumFakesPartial=sumFakesPartial)
->>>>>>> a9b4589a
+                          sum_axes=sum_axes, sumFakesPartial=sumFakesPartial)
 
     def getDatagroups(self):
         return self.groups
