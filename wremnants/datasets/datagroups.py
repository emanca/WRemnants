--- conflicted
+++ resolved
@@ -146,12 +146,8 @@
     def __init__(self, infile, combine=False, wlike=False, pseudodata_pdfset = None):
         self.datasets = {x.name : x for x in datasets2016.getDatasets()}
         super().__init__(infile, combine)
-<<<<<<< HEAD
         self.hists = {} # container storing temporary histograms
         self.groups =  {
-=======
-        self.groups = {
->>>>>>> ebd21059
             "Data" : dict(
                 members = [self.datasets["dataPostVFP"]],
                 color = "black",
