from utilities import boostHistHelpers as hh,common,logging
from utilities.io_tools import input_tools
from utilities.styles import styles
import lz4.frame
import pickle
import h5py
import narf
import ROOT
import re
import os
import itertools
import functools
import hist
import pandas as pd
import math
import numpy as np

from wremnants.datasets.datagroup import Datagroup
from wremnants.datasets.dataset_tools import getDatasets

logger = logging.child_logger(__name__)

class Datagroups(object):

    def __init__(self, infile, mode=None, **kwargs):
        self.h5file = None
        self.rtfile = None
        if infile.endswith(".pkl.lz4"):
            with lz4.frame.open(infile) as f:
                self.results = pickle.load(f)
        elif infile.endswith(".hdf5"):
            logger.info("Load input file")
            self.h5file = h5py.File(infile, "r")
            self.results = input_tools.load_results_h5py(self.h5file)
        else:
            raise ValueError(f"{infile} has unsupported file type")

        mode_map = {
            "w_z_gen_dists.py" : "vgen",
            "mz_dilepton.py" : "dilepton",
            "mz_wlike_with_mu_eta_pt.py" : "wlike",
            "mw_with_mu_eta_pt.py" : "wmass",
            "mw_lowPU.py" : "lowpu_w",
            "mz_lowPU.py" : "lowpu_z",
        }
        if mode == None:
            analysis_script = os.path.basename(self.getScriptCommand().split()[0])
            if analysis_script not in mode_map:
                raise ValueError(f"Unrecognized analysis script {analysis_script}! Expected one of {mode_map.keys()}")
            self.mode = mode_map[analysis_script]
        else:
            if mode not in mode_map.values():
                raise ValueError(f"Unrecognized mode '{mode}.' Must be one of {set(mode_map.values())}")
            self.mode = mode
        logger.info(f"Set mode to {self.mode}")

        try:
            args = self.getMetaInfo()["args"]
            self.flavor = args.get("flavor", None)
        except ValueError as e:
            logger.warning(e)
            self.flavor = None

        self.groups = {}
        self.nominalName = "nominal"
        self.rebinOp = None
        self.rebinBeforeSelection = False
        self.globalAction = None
        self.unconstrainedProcesses = []
        self.fakeName = "Fake"
        self.dataName = "Data"
        self.setGenAxes()
        self.fakerate_axes = ["pt", "eta", "charge"]
        self.fakerate_integration_axes = []

        if "lowpu" in self.mode:
            from wremnants.datasets.datagroupsLowPU import make_datagroups_lowPU as make_datagroups
        else:
            from wremnants.datasets.datagroups2016 import make_datagroups_2016 as make_datagroups

        make_datagroups(self, **kwargs)

        self.lumi = sum([value.get("lumi", 0) for key, value in self.results.items()])
        if self.lumi > 0:
            logger.info(f"Integrated luminosity from data: {self.lumi}/fb")
        else:
            self.lumi = 1
            logger.warning(f"No data process was selected, normalizing MC to {self.lumi }/fb")

    def get_members_from_results(self, startswith=[], not_startswith=[], is_data=False):
        dsets = {k: v for k, v in self.results.items() if type(v) == dict and "dataset" in v}
        if is_data:
            dsets = {k: v for k, v in dsets.items() if v["dataset"].get("is_data", False)}
        else:
            dsets = {k: v for k, v in dsets.items() if not v["dataset"].get("is_data", False)}
        if type(startswith) == str:
            startswith = [startswith]
        if len(startswith) > 0:
            dsets = {k: v for k, v in dsets.items() if any([v["dataset"]["name"].startswith(x) for x in startswith])}
        if type(not_startswith) == str:
            not_startswith = [not_startswith]
        if len(not_startswith) > 0:
            dsets = {k: v for k, v in dsets.items() if not any([v["dataset"]["name"].startswith(x) for x in not_startswith])}
        return dsets

    def __del__(self):
        if self.h5file:
            self.h5file.close()
        if self.rtfile:
            self.rtfile.Close()

    def addGroup(self, name, **kwargs):
        group = Datagroup(name, **kwargs)
        self.groups[name] = group
        
    def deleteGroups(self, names):
        for n in names:
            self.deleteGroup(n)

    def deleteGroup(self, name):
        if name in self.groups.keys():
            del self.groups[name]
        else:
            logger.warning(f"Try to delete group '{name}' but did not find this group.")

    def copyGroup(self, group_name, new_name, member_filter=None):
        self.groups[new_name] = self.groups[group_name].copy(new_name, member_filter)

    def selectGroups(self, selections):
        new_groupnames = []
        for selection in selections:
            new_groupnames += list(filter(lambda x, s=selection: x == s, self.groups.keys()))

        # remove duplicates selected by multiple filters
        return list(set(new_groupnames))

    def mergeGroups(self, groups, new_name):
        groups_to_merge=[]
        for g in groups:
            if g in self.groups:
                groups_to_merge.append(g)
            else:
                logger.warning(f"Did not find group {g}. continue without merging it to new group {new_name}.")
        if len(groups_to_merge) < 1:
            logger.warning(f"No groups to be merged. continue without merging.")
        if new_name != groups_to_merge[0]:
            self.copyGroup(groups_to_merge[0], new_name)
        self.groups[new_name].label = styles.process_labels.get(new_name, new_name)
        self.groups[new_name].color = styles.process_colors.get(new_name, "grey")
        for group in groups_to_merge[1:]:            
            self.groups[new_name].addMembers(self.groups[group].members, member_operations=self.groups[group].memberOp)
        self.deleteGroups([g for g in groups_to_merge if g != new_name])

    def filterGroups(self, filters):
        if filters is None:
            return

        if isinstance(filters, str):
            filters = [filters]

        if isinstance(filters, list):
            new_groupnames = self.selectGroups(filters)
        else:
            new_groupnames = list(filter(filters, self.groups.keys()))

        diff = list(self.groups.keys() - set(new_groupnames))
        if diff:
            logger.info(f"Datagroups.filterGroups : filtered out following groups: {diff}")

        self.groups = {key: self.groups[key] for key in new_groupnames}

        if len(self.groups) == 0:
            logger.warning(f"Filtered groups using '{filters}' but didn't find any match. Continue without any group.")

    def excludeGroups(self, excludes):
        if excludes is None:
            return

        if isinstance(excludes, str):
            excludes = [excludes]

        if isinstance(excludes, list):
            new_groupnames = list(filter(lambda x: x not in self.selectGroups(excludes), self.groups))
        else:
            new_groupnames = list(filter(excludes, self.groups.keys()))

        diff = list(self.groups.keys() - set(new_groupnames))
        if diff:
            logger.info(f"Datagroups.excludeGroups: filtered out following groups: {diff}")

        self.groups = {key: self.groups[key] for key in new_groupnames}
        
        if len(self.groups) == 0:
            logger.warning(f"Excluded all groups using '{excludes}'. Continue without any group.")

    def setFakerateIntegrationAxes(self, axes=[]):
        for group in self.groups.values():
            if group.selectOpArgs is not None and "fakerate_integration_axes" in group.selectOpArgs:
                logger.info(f"Set fakerate_integration_axes={axes} for {group.name}")
                group.selectOpArgs["fakerate_integration_axes"] = axes

    def setGlobalAction(self, action):
        # To be used for applying a selection, rebinning, etc.
        if self.globalAction is None:
            self.globalAction = action
        else:
            self.globalAction = lambda h, old_action=self.globalAction: action(old_action(h))

    def setRebinOp(self, action):
        # To be used for applying a selection, rebinning, etc.
        if self.rebinOp is None:
            self.rebinOp = action
        else:
            self.rebinOp = lambda h, old_action=self.rebinOp: action(old_action(h))

    def setNominalName(self, name):
        self.nominalName = name

    def processScaleFactor(self, proc):
        if proc.is_data or proc.xsec is None:
            return 1
        return self.lumi*1000*proc.xsec/proc.weight_sum

    def getMetaInfo(self):
        if self.results:
            if "meta_info" not in self.results and "meta_data" not in self.results:
                raise ValueError("Did not find meta data in results file")
            return self.results["meta_info"] if "meta_info" in self.results else self.results["meta_data"]
        raise NotImplementedError("Currently can't access meta data as dict for ROOT file")

    def getScriptCommand(self):
        if self.rtfile:
            return self.rtfile.Get("meta_info/command").GetTitle()
        else:
            meta_info = self.getMetaInfo()
            return meta_info["command"]

    # remove a histogram that is loaded into memory from a proxy object 
    def release_results(self, histname):
        for result in self.results.values():
            if "output" not in result:
                continue
            res = result["output"]
            if histname in res:
                res[histname].release()

    # for reading pickle files
    # as a reminder, the ND hists with tensor axes in the pickle files are organized as
    # pickle[procName]["output"][baseName] where
    ## procName are grouped into datagroups
    ## baseName takes values such as "nominal"
    def loadHistsForDatagroups(self, 
        baseName, syst, procsToRead=None, label=None, nominalIfMissing=True, 
        applySelection=True, forceNonzero=True, preOpMap=None, preOpArgs={}, 
        scaleToNewLumi=1, excludeProcs=None, forceToNominal=[], sumFakesPartial=True,
    ):
        logger.debug("Calling loadHistsForDatagroups()")
        logger.debug(f"The basename and syst is: {baseName}, {syst}")
        logger.debug(f"The procsToRead and excludedProcs are: {procsToRead}, {excludeProcs}")
        if not label:
            label = syst if syst else baseName
        # this line is annoying for the theory agnostic, too many processes for signal
        logger.debug(f"In loadHistsForDatagroups(): for hist {syst} procsToRead = {procsToRead}")

        if not procsToRead:
            if excludeProcs:
                procsToRead = list(filter(lambda x: x not in excludeProcs, self.groups.keys()))
            else:
                procsToRead = list(self.groups.keys())

        foundExact = False

        # If fakes are present do them as last group, and when running on prompt group build the sum to be used for the fakes.
        # This makes the code faster and avoid possible bugs related to reading again the same processes
        # NOTE:
        # To speed up even more, one could directly use the per-group sum already computed for each group,
        # but this would need to assume that fakes effectively had all the single processes in each group as members
        # (usually it will be the case, but it is more difficult to handle in a fully general way and without bugs)
        histForFake = None # to store the data-MC sums used for the fakes, for each syst
        if sumFakesPartial and self.fakeName in procsToRead:
            procsToReadSort = [x for x in procsToRead if x != self.fakeName] + [self.fakeName]
            hasFake = True
            fakesMembers = [m.name for m in self.groups[self.fakeName].members]
            fakesMembersWithSyst = []
            logger.debug(f"Has fake members: {fakesMembers}")
        else:
            hasFake = False
            procsToReadSort = [x for x in procsToRead]
        # Note: if 'hasFake' is kept as False (but Fake exists), the original behaviour for which Fake reads everything again is restored
        for procName in procsToReadSort:
            logger.debug(f"Reading group {procName}")

            if procName not in self.groups.keys():
                raise RuntimeError(f"Group {procName} not known. Defined groups are {list(self.groups.keys())}.")
            group = self.groups[procName]

            group.hists[label] = None

            for i, member in enumerate(group.members):
                if sumFakesPartial and procName == self.fakeName and member.name in fakesMembersWithSyst:
                    # if we are here this process has been already used to build the fakes when running for other groups
                    continue
                logger.debug(f"Looking at group member {member.name}")
                read_syst = syst
                if member.name in forceToNominal:
                    read_syst = ""
                    logger.debug(f"Forcing group member {member.name} to read the nominal hist for syst {syst}")
                try:
                    h = self.readHist(baseName, member, procName, read_syst)
                    foundExact = True
                except ValueError as e:
                    if nominalIfMissing:
                        logger.info(f"{str(e)}. Using nominal hist {self.nominalName} instead")
                        h = self.readHist(self.nominalName, member, procName, "")
                    else:
                        logger.warning(str(e))
                        continue

                h_id = id(h)

                logger.debug(f"Hist axes are {h.axes.name}")

                if group.memberOp:
                    if group.memberOp[i] is not None:
                        logger.debug(f"Apply operation to member {i}: {member.name}/{procName}")
                        h = group.memberOp[i](h)
                    else:
                        logger.debug(f"No operation for member {i}: {member.name}/{procName}")

                if preOpMap and member.name in preOpMap:
                    logger.debug(f"Applying action to {member.name}/{procName} after loading")
                    h = preOpMap[member.name](h, **preOpArgs)

                sum_axes = [x for x in self.sum_gen_axes if x in h.axes.name]
                if len(sum_axes) > 0:
                    # sum over remaining axes (avoid integrating over fit axes & fakerate axes)
                    logger.debug(f"Sum over axes {sum_axes}")
                    h = h.project(*[x for x in h.axes.name if x not in sum_axes])
                    logger.debug(f"Hist axes are now {h.axes.name}")

                if h_id == id(h):
                    logger.debug(f"Make explicit copy")
                    h = h.copy()

                if self.globalAction:
                    logger.debug("Applying global action")
                    h = self.globalAction(h)

                if forceNonzero:
                    logger.debug("force non zero")
                    h = hh.clipNegativeVals(h, createNew=False)

                scale = self.processScaleFactor(member)
                scale *= scaleToNewLumi
                if group.scale:
                    scale *= group.scale(member)

                if not np.isclose(scale, 1, rtol=0, atol=1e-10):
                    logger.debug(f"Scale hist with {scale}")
                    h = hh.scaleHist(h, scale, createNew=False)

                hasPartialSumForFake = False
                if hasFake and procName != self.fakeName:
                    if member.name in fakesMembers:
                        logger.debug("Make partial sums for fakes")
                        if member.name not in fakesMembersWithSyst:
                            fakesMembersWithSyst.append(member.name)
                        hasPartialSumForFake = True
                        # apply the correct scale for fakes
                        scaleProcForFake = self.groups[self.fakeName].scale(member)
                        logger.debug(f"Summing hist {read_syst} for {member.name} to {self.fakeName} with scale = {scaleProcForFake}")
                        hProcForFake = scaleProcForFake * h
                        histForFake = hh.addHists(histForFake, hProcForFake, createNew=False) if histForFake else hProcForFake
                                
                # The following must be done when the group is not Fake, or when the previous part for fakes was not done
                # For fake this essentially happens when the process doesn't have the syst, so that the nominal is used
                if procName != self.fakeName or (procName == self.fakeName and not hasPartialSumForFake):
                    if procName == self.fakeName:
                        logger.debug(f"Summing nominal hist instead of {syst} to {self.fakeName} for {member.name}")
                    else:
                        logger.debug(f"Summing {read_syst} to {procName} for {member.name}")

                    group.hists[label] = hh.addHists(group.hists[label], h, createNew=False) if group.hists[label] else h

            if not nominalIfMissing and group.hists[label] is None:
                continue

            # now sum to fakes the partial sums which where not already done before
            # (group.hists[label] contains only the contribution from nominal histograms).
            # Then continue with the rest of the code as usual
            if hasFake and procName == self.fakeName:
                if histForFake is not None:
                    group.hists[label] = hh.addHists(group.hists[label], histForFake, createNew=False) if group.hists[label] else histForFake

            if self.rebinOp and self.rebinBeforeSelection:
                logger.debug(f"Apply rebin operation for process {procName}")
                group.hists[label] = self.rebinOp(group.hists[label])

            if group.selectOp:
                if not applySelection:
                    logger.warning(f"Selection requested for process {procName} but applySelection=False, thus it will be ignored")
                elif label in group.hists.keys() and group.hists[label] is not None:
                    logger.debug(f"Apply selection for process {procName}")
                    group.hists[label] = group.selectOp(group.hists[label], **group.selectOpArgs)

            if self.rebinOp and not self.rebinBeforeSelection:
                logger.debug(f"Apply rebin operation for process {procName}")
                group.hists[label] = self.rebinOp(group.hists[label])

        # Avoid situation where the nominal is read for all processes for this syst
        if nominalIfMissing and not foundExact:
            raise ValueError(f"Did not find systematic {syst} for any processes!")

    def getDatagroups(self):
        return self.groups

    def getNames(self, matches=[], exclude=False):
        # This method returns the names from the defined groups, unless one selects further.
        listOfNames = list(x for x in self.groups.keys())
        if not matches:
            return listOfNames
        else:
            # matches uses regular expressions with search (and can be inverted when exclude is true),
            # thus a string will match if the process name contains that string anywhere inside it
            if exclude:
                return list(filter(lambda x: all([re.search(expr, x) is None for expr in matches]), listOfNames))
            else:
                return list(filter(lambda x: any([re.search(expr, x) for expr in matches]), listOfNames))
              
    def getProcNames(self, to_expand=[], exclude_group=[]):
        procs = []
        if not to_expand:
            to_expand = self.groups.keys()
        for group_name in to_expand:
            if group_name not in self.groups:
                raise ValueError(f"Trying to expand unknown group {group_name}. Valid groups are {list(self.groups.keys())}")
            if group_name not in exclude_group:
                for member in self.groups[group_name].members:
                    # protection against duplicates in the output list, they may arise from fakes
                    if member.name not in procs:
                        procs.append(member.name)
        return procs

    def sortByYields(self, histName, nominalName="nominal"):
        def get_sum(h):
            return h.sum() if not hasattr(h.sum(), "value") else h.sum().value
        self.groups = dict(
            sorted(self.groups.items(), key=lambda x: get_sum(
                x[1].hists[histName if histName in x[1].hists else nominalName])
                    if nominalName in x[1].hists or histName in x[1].hists else 0,
                reverse=True)
        )

    def getDatagroupsForHist(self, histName):
        filled = {}
        for k, v in self.groups.items():
            if histName in v:
                filled[k] = v
        return filled

    def resultsDict(self):
        return self.results

    def addSummedProc(self, refname, name, label=None, color=None, exclude=["Data"], relabel=None, 
            procsToRead=None, reload=False, rename=None, action=None, actionArgs={}, actionRequiresRef=False, **kwargs):
        if reload:
            self.loadHistsForDatagroups(refname, syst=name, excludeProcs=exclude,
                procsToRead=procsToRead, **kwargs)

        if not rename:
            rename = name
        self.addGroup(rename,
            label=label,
            color=color,
            members=[],
        )
        tosum = []
        procs = procsToRead if procsToRead else self.groups.keys()
        for proc in filter(lambda x: x not in exclude+[rename], procs):
            h = self.groups[proc].hists[name]
            if not h:
                raise ValueError(f"Failed to find hist for proc {proc}, histname {name}")
            if action:
                logger.debug(f"Applying action in addSummedProc! Before sum {h.sum()}")
                if actionRequiresRef:
                    actionArgs["hnom"] = self.groups[proc].hists[refname]
                h = action(h, **actionArgs)
                logger.debug(f"After action sum {h.sum()}")
            tosum.append(h)
        histname = refname if not relabel else relabel
        self.groups[rename].hists[histname] = hh.sumHists(tosum)

    def setSelectOp(self, op, processes=None): 
        if processes == None:
            procs = self.groups
        else:
            procs = [processes] if isinstance(processes, str) else processes

        for proc in procs:
            if proc not in self.groups.keys():
                raise ValueError(f"In setSelectOp(): process {proc} not found")
            self.groups[proc].selectOp = op

    def setGenAxes(self, gen_axes=None, sum_gen_axes=None):
        # gen_axes are the axes to be recognized as gen axes, e.g. for the unfolding
        # sum_gen_axes are all gen axes that are potentially in the produced histogram and integrated over if not used
        if isinstance(gen_axes, str):
            gen_axes = [gen_axes]
        if isinstance(sum_gen_axes, str):
            sum_gen_axes = [sum_gen_axes]

        # infer all gen axes from metadata
        try:
            args = self.getMetaInfo()["args"]
        except ValueError as e:
            logger.warning("No meta data found so no gen axes could be auto set")
            return

        self.all_gen_axes = args.get("genVars", [])

        if self.mode in ["wmass", "lowpu_w"]:
            self.all_gen_axes = ["qGen", *self.all_gen_axes]

        self.gen_axes = list(gen_axes) if gen_axes != None else self.all_gen_axes
        self.sum_gen_axes = list(sum_gen_axes) if sum_gen_axes != None else self.all_gen_axes

        logger.debug(f"Gen axes are now {self.gen_axes}")

    def getGenBinIndices(self, h, axesToRead=None):
        gen_bins = []
        for gen_axis in (self.gen_axes if axesToRead is None else axesToRead):
            if gen_axis not in h.axes.name:
                raise RuntimeError(f"Gen axis '{gen_axis}' not found in histogram axes '{h.axes.name}'!")

            gen_bin_list = [i for i in range(h.axes[gen_axis].size)]
            if h.axes[gen_axis].traits.underflow:
                gen_bin_list.append(hist.underflow)
            if h.axes[gen_axis].traits.overflow:
                gen_bin_list.append(hist.overflow)
            gen_bins.append(gen_bin_list)
        return gen_bins

    def defineSignalBinsUnfolding(self, group_name, new_name=None, member_filter=None, histToReadAxes="xnorm", axesToRead=None):
        if group_name not in self.groups.keys():
            raise RuntimeError(f"Base group {group_name} not found in groups {self.groups.keys()}!")
        if axesToRead is None:
            axesToRead = self.gen_axes
        base_members = self.groups[group_name].members[:]
        if member_filter is not None:
            base_members = [m for m in filter(lambda x, f=member_filter: f(x), base_members)]            

        if histToReadAxes not in self.results[base_members[0].name]["output"]:
            raise ValueError(f"Results for member {base_members[0].name} does not include xnorm. Found {self.results[base_members[0].name]['output'].keys()}")
        nominal_hist = self.results[base_members[0].name]["output"][histToReadAxes].get()

        gen_bin_indices = self.getGenBinIndices(nominal_hist, axesToRead=axesToRead)

        for indices in itertools.product(*gen_bin_indices):

            proc_name = group_name if new_name is None else new_name
            for idx, var in zip(indices, axesToRead):
                if idx == hist.underflow:
                    idx_str = "U"
                elif idx == hist.overflow:
                    idx_str = "O"
                else:
                    idx_str = str(idx)
                proc_name += f"_{var}{idx_str}"


            self.copyGroup(group_name, proc_name, member_filter=member_filter)

            memberOp = lambda x, indices=indices, genvars=axesToRead: x[{var : i for var, i in zip(genvars, indices)}]
            self.groups[proc_name].memberOp = [memberOp for m in base_members]

            self.unconstrainedProcesses.append(proc_name)

    def select_xnorm_groups(self, select_groups=None):
        # only keep members and groups where xnorm is defined
        logger.info("Select xnorm groups"+(f" {select_groups}" if select_groups else ""))
        if select_groups is not None:
            if isinstance(select_groups, str):
                select_groups = [select_groups]
            self.deleteGroups([g for g in self.groups.keys() if g not in select_groups])
        elif self.fakeName in self.groups:
            self.deleteGroup(self.fakeName)
        toDel_groups = []
        for g_name, group in self.groups.items():
            toDel_members = []
            for member in group.members:
                if member.name not in self.results.keys():
                    raise RuntimeError(f"The member {member.name} of group {g_name} was not found in the results!")
                if "xnorm" not in self.results[member.name]["output"].keys():
                    logger.debug(f"Member {member.name} has no xnorm and will be deleted")
                    toDel_members.append(member)
            if len(toDel_members) == len(group.members):
                logger.warning(f"All members of group {g_name} have no xnorm and the group will be deleted")
                toDel_groups.append(g_name)
            else:
                group.deleteMembers(toDel_members)
        self.deleteGroups(toDel_groups)

    def make_yields_df(self, histName, procs, action=lambda x: x, norm_proc=None):
        def sum_and_unc(h):
            if not hasattr(h.sum(), "value"):
                return (h.sum(), None)
            else:
                return (h.sum().value, math.sqrt(h.sum().variance))

        df = pd.DataFrame([(k, *sum_and_unc(action(v.hists[histName]))) for k,v in self.groups.items() if k in procs], 
                columns=["Process", "Yield", "Uncertainty"])

        if norm_proc and norm_proc in self.groups:
            hist = action(self.groups[norm_proc].hists[histName])
            denom = hist.sum() if not hasattr(hist.sum(), "value") else hist.sum().value
            df[f"Ratio to {norm_proc} (%)"] = df["Yield"]/denom*100
            
        return df

    def set_rebin_action(self, axes, ax_lim=[], ax_rebin=[], ax_absval=[], rebin_before_selection=False, rename=True):
        if len(ax_lim) % 2 or len(ax_lim)/2 > len(axes) or len(ax_rebin) > len(axes):
            raise ValueError("Inconsistent rebin or axlim arguments. axlim must be at most two entries per axis, and rebin at most one")
<<<<<<< HEAD

        sel = {}
        for var,low,high,rebin in itertools.zip_longest(axes, ax_lim[::2], ax_lim[1::2], ax_rebin):
            s = hist.tag.Slicer()
            if low is not None and high is not None:
                logger.info(f"Restricting the axis '{var}' to range [{low}, {high}]")
                sel[var] = s[complex(0, low):complex(0, high+0.001):hist.rebin(rebin) if rebin else None]
            elif rebin:
                sel[var] = s[hist.rebin(rebin)]
            if rebin:
                logger.info(f"Rebinning the axis '{var}' by [{rebin}]")

        if len(sel) > 0:
            logger.info(f"Will apply the global selection {sel}")
            self.setGlobalAction(lambda h: h[sel])
=======
        self.rebinBeforeSelection = rebin_before_selection

        def rebin(h, axes, lows=[], highs=[], rebins=[]):
            sel = {}
            for ax,low,high,rebin in itertools.zip_longest(axes, lows, highs, rebins):
                if low is not None and high is not None:
                    # in case high edge is upper edge of last bin we need to manually set the upper limit
                    upper = hist.overflow if high==h.axes[ax].edges[-1] else complex(0, high) 
                    logger.info(f"Restricting the axis '{ax}' to range [{low}, {high}]")
                    sel[ax] = slice(complex(0, low), upper, hist.rebin(rebin) if rebin else None)
                elif rebin:
                    logger.info(f"Rebinning the axis '{ax}' by [{rebin}]")
                    sel[ax] = slice(None,None,hist.rebin(rebin))
            return h[sel] if len(sel)>0 else h

        if len(ax_lim)>0 or len(ax_rebin)>0:
            self.setRebinOp(lambda h,axes=axes,lows=ax_lim[::2],highs=ax_lim[1::2],rebins=ax_rebin: rebin(h, axes, lows, highs, rebins))
>>>>>>> e883775a

        for i, (var, absval) in enumerate(itertools.zip_longest(axes, ax_absval)):
            if absval:
                logger.info(f"Taking the absolute value of axis '{var}'")
                self.setRebinOp(lambda h, ax=var: hh.makeAbsHist(h, ax, rename=rename))
                axes[i] = f"abs{var}" if rename else var

    def readHist(self, baseName, proc, group, syst):
        output = self.results[proc.name]["output"]
        histname = self.histName(baseName, proc.name, syst)
        logger.debug(f"Reading hist {histname} for proc/group {proc.name}/{group} and syst '{syst}'")
        if histname not in output:
            raise ValueError(f"Histogram {histname} not found for process {proc.name}")

        h = output[histname]
        if isinstance(h, narf.ioutils.H5PickleProxy):
            h = h.get()

        return h

    def histName(self, baseName, procName="", syst=""):
        return Datagroups.histName(baseName, procName, syst, nominalName=self.nominalName)

    @staticmethod
    def histName(baseName, procName="", syst=""):
        if baseName != "x" and (syst == ""):
            return baseName
        if baseName in ["", "x"] and syst:
            return syst
        if syst[:len(baseName)] == baseName:
            return syst
        return "_".join([baseName,syst])
    
<|MERGE_RESOLUTION|>--- conflicted
+++ resolved
@@ -620,23 +620,6 @@
     def set_rebin_action(self, axes, ax_lim=[], ax_rebin=[], ax_absval=[], rebin_before_selection=False, rename=True):
         if len(ax_lim) % 2 or len(ax_lim)/2 > len(axes) or len(ax_rebin) > len(axes):
             raise ValueError("Inconsistent rebin or axlim arguments. axlim must be at most two entries per axis, and rebin at most one")
-<<<<<<< HEAD
-
-        sel = {}
-        for var,low,high,rebin in itertools.zip_longest(axes, ax_lim[::2], ax_lim[1::2], ax_rebin):
-            s = hist.tag.Slicer()
-            if low is not None and high is not None:
-                logger.info(f"Restricting the axis '{var}' to range [{low}, {high}]")
-                sel[var] = s[complex(0, low):complex(0, high+0.001):hist.rebin(rebin) if rebin else None]
-            elif rebin:
-                sel[var] = s[hist.rebin(rebin)]
-            if rebin:
-                logger.info(f"Rebinning the axis '{var}' by [{rebin}]")
-
-        if len(sel) > 0:
-            logger.info(f"Will apply the global selection {sel}")
-            self.setGlobalAction(lambda h: h[sel])
-=======
         self.rebinBeforeSelection = rebin_before_selection
 
         def rebin(h, axes, lows=[], highs=[], rebins=[]):
@@ -654,7 +637,6 @@
 
         if len(ax_lim)>0 or len(ax_rebin)>0:
             self.setRebinOp(lambda h,axes=axes,lows=ax_lim[::2],highs=ax_lim[1::2],rebins=ax_rebin: rebin(h, axes, lows, highs, rebins))
->>>>>>> e883775a
 
         for i, (var, absval) in enumerate(itertools.zip_longest(axes, ax_absval)):
             if absval:
