--- conflicted
+++ resolved
@@ -274,7 +274,7 @@
                         scaleProcForFake = self.groups[nameFake].scale(member)
                         logger.debug(f"Summing hist {read_syst} for {member.name} to {nameFake} with scale = {scaleProcForFake}")
                         hProcForFake = scaleProcForFake * copy.deepcopy(h)
-                        histForFake = hh.addHistsNoCopy(hProcForFake, histForFake) if histForFake else hProcForFake
+                        histForFake = hh.addHists(hProcForFake, histForFake, createNew=False) if histForFake else hProcForFake
 
                 # The following must be done when the group is not Fake, or when the previous part for fakes was not done
                 # For fake this essentially happens when the process doesn't have the syst, so that the nominal is used
@@ -284,8 +284,7 @@
                         logger.debug(f"Summing nominal hist instead of {syst} to {nameFake} for {member.name}")
                     else:
                         logger.debug(f"Summing {read_syst} to {procName} for {member.name}")
-                    group.hists[label] = hh.addHistsNoCopy(h, group.hists[label]) if group.hists[label] else h
-                    #group.hists[label] = hh.addHists(h, group.hists[label]) if group.hists[label] else h
+                    group.hists[label] = hh.addHists(h, group.hists[label], createNew=False) if group.hists[label] else h
                     logger.debug("Sum done")
                 
             # now sum to fakes the partial sums which where not already done before
@@ -294,11 +293,6 @@
             if hasFake and procName == nameFake:
                 if histForFake is not None:
                     group.hists[label] = hh.addHistsNoCopy(histForFake, group.hists[label]) if group.hists[label] else histForFake
-<<<<<<< HEAD
-            
-=======
-
->>>>>>> 6093774e
             # Can use to apply common rebinning or selection on top of the usual one
             if group.rebinOp:
                 group.hists[label] = group.rebinOp(group.hists[label])
