--- conflicted
+++ resolved
@@ -225,13 +225,8 @@
     ## procName are grouped into datagroups
     ## baseName takes values such as "nominal"
     def setHists(self, baseName, syst, procsToRead=None, label=None, nominalIfMissing=True, 
-<<<<<<< HEAD
-                 applySelection=True, forceNonzero=True, preOpMap=None, preOpArgs=None, scaleToNewLumi=1, 
+                 applySelection=True, fakerateIntegrationAxes=[], forceNonzero=True, preOpMap=None, preOpArgs=None, scaleToNewLumi=1, 
                  excludeProcs=None, forceToNominal=[], sumFakesPartial=True):
-=======
-                 applySelection=True, fakerateIntegrationAxes=[], forceNonzero=True, preOpMap=None, preOpArgs=None, scaleToNewLumi=1, 
-                 excludeProcs=None, forceToNominal=[]):
->>>>>>> 20e3cc80
         if not label:
             label = syst if syst else baseName
         # this line is annoying for the theory agnostic, too many processes for signal
@@ -435,13 +430,8 @@
 
     def loadHistsForDatagroups(
         self, baseName, syst, procsToRead=None, excluded_procs=None, channel="", label="",
-<<<<<<< HEAD
-        nominalIfMissing=True, applySelection=True, forceNonzero=True, pseudodata=False,
+        nominalIfMissing=True, applySelection=True, fakerateIntegrationAxes=[], forceNonzero=True, pseudodata=False,
         preOpMap={}, preOpArgs={}, scaleToNewLumi=1, forceToNominal=[], sumFakesPartial=True
-=======
-        nominalIfMissing=True, applySelection=True, fakerateIntegrationAxes=[], forceNonzero=True, pseudodata=False,
-        preOpMap={}, preOpArgs={}, scaleToNewLumi=1, forceToNominal=[]
->>>>>>> 20e3cc80
     ):
         logger.debug("Calling loadHistsForDatagroups()")
         logger.debug(f"The basename and syst is: {baseName}, {syst}")
@@ -451,13 +441,8 @@
         else:
             self.setHists(baseName, syst, procsToRead, label, nominalIfMissing, applySelection, fakerateIntegrationAxes,
                           forceNonzero, preOpMap, preOpArgs,
-<<<<<<< HEAD
                           scaleToNewLumi=scaleToNewLumi, 
                           excludeProcs=excluded_procs, forceToNominal=forceToNominal, sumFakesPartial=sumFakesPartial)
-=======
-                          scaleToNewLumi=scaleToNewLumi,  
-                          excludeProcs=excluded_procs, forceToNominal=forceToNominal)
->>>>>>> 20e3cc80
 
     def getDatagroups(self):
         return self.groups
