--- conflicted
+++ resolved
@@ -201,15 +201,9 @@
     file.Close()
     return False
 
-<<<<<<< HEAD
-def getDatasets(maxFiles=default_nfiles, filt=None, excl=None, mode=None, base_path=None, nanoVersion="v9", 
-                data_tag="TrackFitV722_NanoProdv3", mc_tag="TrackFitV722_NanoProdv3", 
-                oneMCfileEveryN=None, checkFileForZombie=False):
-=======
 def getDatasets(maxFiles=default_nfiles, filt=None, excl=None, mode=None, base_path=None, nanoVersion="v9",
                 data_tags=["TrackFitV722_NanoProdv3", "TrackFitV722_NanoProdv2"],
                 mc_tags=["TrackFitV722_NanoProdv3", "TrackFitV718_NanoProdv1"], oneMCfileEveryN=None, checkFileForZombie=False):
->>>>>>> 60c4c1a6
     if maxFiles is None:
         maxFiles=default_nfiles
 
