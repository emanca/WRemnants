import ROOT
import hist
import numpy as np
import copy
from utilities import boostHistHelpers as hh,common,logging
from wremnants import theory_corrections
from scipy import ndimage
import narf.clingutils

logger = logging.child_logger(__name__)
narf.clingutils.Declare('#include "theoryTools.h"')

# integer axis for -1 through 7
axis_helicity = hist.axis.Integer(
    -1, 8, name="helicity", overflow=False, underflow=False
)

# this puts the bin centers at 0.5, 1.0, 2.0
axis_muRfact = hist.axis.Variable(
    [0.25, 0.75, 1.25, 2.75], name="muRfact", underflow=False, overflow=False
)
axis_muFfact = hist.axis.Variable(
    [0.25, 0.75, 1.25, 2.75], name="muFfact", underflow=False, overflow=False
)

axis_absYVgen = hist.axis.Variable(
    # [0, 0.25, 0.5, 0.75, 1, 1.25, 1.5, 1.75, 2, 2.25, 2.5, 2.75, 3, 3.25, 3.5, 3.75, 4, 4.25, 4.5, 4.75, 5, 10],
    [0., 0.25, 0.5, 0.75, 1., 1.25, 1.5, 1.75, 2., 2.25, 2.5, 2.75, 3., 3.25, 3.5, 4., 5.], # this is the same binning as hists from theory corrections
    name = "absYVgenNP", underflow=False
)

axis_chargeWgen = hist.axis.Regular(
    2, -2, 2, name="chargeVgenNP", underflow=False, overflow=False
)

axis_chargeZgen = hist.axis.Integer(
    0, 1, name="chargeVgenNP", underflow=False, overflow=False
)

scale_tensor_axes = (axis_muRfact, axis_muFfact)

pdfMap = {
    "nnpdf31" : {
        "name" : "pdfNNPDF31",
        "branch" : "LHEPdfWeight",
        "combine" : "symHessian",
        "entries" : 101,
        "alphas" : ["LHEPdfWeight[101]", "LHEPdfWeight[102]"],
        "alphasRange" : "001", # TODO: Check this
    },
    "ct18" : {
        # This has CT18 + CT18Z in it :-/
        "name" : "pdfCT18",
        "branch" : "LHEPdfWeightAltSet18",
        "combine" : "asymHessian",
        "entries" : 59,
        "alphas" : ["LHEPdfWeightAltSet18[59]", "LHEPdfWeightAltSet18[60]"],
        "alphasRange" : "002",
        "scale" : 1/1.645 # Convert from 90% CL to 68%
    },
    "mmht" : {
        "name" : "pdfMMHT",
        "branch" : "LHEPdfWeightAltSet19",
        "combine" : "asymHessian",
        "entries" : 51,
        "alphas" : ["LHEPdfWeightAltSet20[1]", "LHEPdfWeightAltSet20[2]"],
        "alphasRange" : "001",
    },
    "nnpdf30" : {
        "name" : "pdfNNPDF30",
        "branch" : "LHEPdfWeightAltSet13",
        "combine" : "symHessian",
        "entries" : 101,
        "alphas" : ["LHEPdfWeightAltSet15[0]", "LHEPdfWeightAltSet16[0]"],
        "alphasRange" : "001",
    },
}

pdfMapExtended = copy.deepcopy(pdfMap)
pdfMapExtended["ct18"]["branch"] = "LHEPdfWeightAltSet11"
pdfMapExtended["ct18"]["alphas"] = ["LHEPdfWeightAltSet11[59]", "LHEPdfWeightAltSet11[62]"]
pdfMapExtended["mmht"]["branch"] = "LHEPdfWeightAltSet13"
pdfMapExtended["mmht"]["alphas"] = ["LHEPdfWeightAltSet13[1]", "LHEPdfWeightAltSet13[2]"]
pdfMapExtended.update({
    "nnpdf40" : {
        "name" : "pdfNNPDF40",
        "branch" : "LHEPdfWeightAltSet3",
        "combine" : "symHessian",
        "entries" : 53,
        "alphas" : ["LHEPdfWeightAltSet3[51]", "LHEPdfWeightAltSet3[52]"],
        "alphasRange" : "002", # TODO: IS that true?
    },
    "pdf4lhc21" : {
        "name" : "pdfPDF4LHC21",
        "branch" : "LHEPdfWeightAltSet10",
        "combine" : "symHessian",
        "entries" : 41,
        "alphas" : ["LHEPdfWeightAltSet10[41]", "LHEPdfWeightAltSet10[42]"],
        "alphasRange" : "002", # TODO: IS that true?
    },
    "msht20" : {
        "name" : "pdfMSHT20",
        "branch" : "LHEPdfWeightAltSet12",
        "combine" : "asymHessian",
        "entries" : 65,
        "alphas" : ["LHEPdfWeightAltSet12[67]", "LHEPdfWeightAltSet12[70]"],
        # 66-71 - are LHAPDF ID 27500 = 27506, 27501 is 0.0116 and 27504 is 0.0120
        "alphasRange" : "002", 
    },
    "ct18z" : {
        # This has CT18 + CT18Z in it :-/
        "name" : "pdfCT18Z",
        "branch" : "LHEPdfWeightAltSet18",
        "combine" : "asymHessian",
        "entries" : 59,
        "first_entry" : 63,
        "alphas" : ["LHEPdfWeightAltSet18[122]", "LHEPdfWeightAltSet18[123]"],
        "alphasRange" : "002",
        "scale" : 1/1.645 # Convert from 90% CL to 68%
    },
    "atlasWZj20" : {
        "name" : "pdfATLASWZJ20",
        "branch" : "LHEPdfWeightAltSet19",
        "combine" : "asymHessian",
        "entries" : 33,
        "alphas" : ["LHEPdfWeight[41]", "LHEPdfWeight[42]"],
        "alphasRange" : "002", # TODO: IS that true?
    },


})

only_central_pdf_datasets = [
    "Wplusmunu_bugfix",
    "Wminusmunu_bugfix",
    "Zmumu_bugfix",
    "Zmumu_bugfix_slc7",
]

extended_pdf_datasets = [x for x in common.vprocs_all if not any(y in x for y in ["NNLOPS", "MiNLO"])]

def define_prefsr_vars(df):
    if "prefsrLeps" in df.GetColumnNames():
        logger.debug("PreFSR leptons are already defined, do nothing here.")
        return df

    logger.info("Defining preFSR variables")

    df = df.Define("prefsrLeps", "wrem::prefsrLeptons(GenPart_status, GenPart_statusFlags, GenPart_pdgId, GenPart_genPartIdxMother)")
    df = df.Define("genl", "ROOT::Math::PtEtaPhiMVector(GenPart_pt[prefsrLeps[0]], GenPart_eta[prefsrLeps[0]], GenPart_phi[prefsrLeps[0]], GenPart_mass[prefsrLeps[0]])")
    df = df.Define("genlanti", "ROOT::Math::PtEtaPhiMVector(GenPart_pt[prefsrLeps[1]], GenPart_eta[prefsrLeps[1]], GenPart_phi[prefsrLeps[1]], GenPart_mass[prefsrLeps[1]])")
    df = df.Define("genV", "ROOT::Math::PxPyPzEVector(genl)+ROOT::Math::PxPyPzEVector(genlanti)")
    df = df.Define("ptVgen", "genV.pt()")
    df = df.Define("massVgen", "genV.mass()")
    df = df.Define("yVgen", "genV.Rapidity()")
    df = df.Define("phiVgen", "genV.Phi()")
    df = df.Define("absYVgen", "std::fabs(yVgen)")
    df = df.Define("chargeVgen", "GenPart_pdgId[prefsrLeps[0]] + GenPart_pdgId[prefsrLeps[1]]")
    df = df.Define("csSineCosThetaPhi", "wrem::csSineCosThetaPhi(genlanti, genl)")
    return df

def define_scale_tensor(df):
    if "scaleWeights_tensor" in df.GetColumnNames():
<<<<<<< HEAD
        logger.debug("scaleWeights_tensor is already defined, do nothing here.")
        return df

=======
        logger.debug("scaleWeight_tensor already defined, do nothing here.")
        return df
>>>>>>> 3117f0ac
    # convert vector of scale weights to 3x3 tensor and clip weights to |weight|<10.
    df = df.Define("scaleWeights_tensor", f"wrem::makeScaleTensor(LHEScaleWeight, theory_weight_truncate);")
    df = df.Define("scaleWeights_tensor_wnom", "auto res = scaleWeights_tensor; res = nominal_weight*res; return res;")

    return df

def define_ew_vars(df):
    df = df.Define("ewLeptons", "wrem::ewLeptons(GenPart_status, GenPart_statusFlags, GenPart_pdgId, GenPart_genPartIdxMother, GenPart_pt, GenPart_eta, GenPart_phi)")
    df = df.Define("ewPhotons", "wrem::ewPhotons(GenPart_status, GenPart_statusFlags, GenPart_pdgId, GenPart_pt, GenPart_eta, GenPart_phi)")
    df = df.Define('ewMll', '(ewLeptons[0]+ewLeptons[1]).mass()')
    df = df.Define('ewMlly', 'wrem::ewMLepPhos(ewLeptons, ewPhotons)')
    df = df.Define('ewLogDeltaM', 'log10(ewMlly-ewMll)')

    return df

def make_ew_binning(mass = 91.1535, width = 2.4932, initialStep = 0.1):
    maxVal = ROOT.Math.breitwigner_pdf(mass, width, mass)
    bins = [mass]
    currentMass = mass
    while currentMass - mass < 100:
        binSize = maxVal / ROOT.Math.breitwigner_pdf(currentMass, width, mass) * initialStep
        currentMass += binSize
        bins.append(currentMass)
        lowMass = 2*mass - currentMass
        if lowMass - binSize > 0:
            bins.insert(0, lowMass)
    bins.insert(0, 0.)
    return bins

def pdf_info_map(dataset, pdfset):
    infoMap = pdfMap if dataset not in extended_pdf_datasets else pdfMapExtended

    if "horace" in dataset or (pdfset != "nnpdf31" and dataset in only_central_pdf_datasets) or pdfset not in infoMap:
        raise ValueError(f"Skipping PDF {pdfset} for dataset {dataset}")
    return infoMap[pdfset]

def define_pdf_columns(df, dataset_name, pdfs, noAltUnc):
    if dataset_name not in common.vprocs_all or \
            "horace" in dataset_name or \
            "winhac" in dataset_name or \
            "LHEPdfWeight" not in df.GetColumnNames():
        logger.warning(f"Did not find PDF weights for sample {dataset_name}! Using nominal PDF in sample")
        return df

    for i, pdf in enumerate(pdfs):
        try:
            pdfInfo = pdf_info_map(dataset_name, pdf)
        except ValueError as e:
            return df

        pdfName = pdfInfo["name"]
        pdfBranch = pdfInfo["branch"]
        tensorName = f"{pdfName}Weights_tensor"
        tensorASName = f"{pdfName}ASWeights_tensor"
        entries = 1 if i != 0 and noAltUnc else pdfInfo["entries"]
        start = 0 if "first_entry" not in pdfInfo else pdfInfo["first_entry"]

        df = df.Define(tensorName, f"auto res = wrem::clip_tensor(wrem::vec_to_tensor_t<double, {entries}>({pdfBranch}, {start}), theory_weight_truncate); res = nominal_weight/central_pdf_weight*res; return res;")

        if i == 0:
            tensorNameNominal = tensorName

        if pdfName == "pdfMSHT20":
            df = pdfBugfixMSHT20(df, tensorName)

        df = df.Define(tensorASName, "Eigen::TensorFixedSize<double, Eigen::Sizes<2>> res; "
                f"res(0) = nominal_weight/central_pdf_weight*{pdfInfo['alphas'][0]}; "
                f"res(1) = nominal_weight/central_pdf_weight*{pdfInfo['alphas'][1]}; "
                "return wrem::clip_tensor(res, theory_weight_truncate)")

    return df

def define_central_pdf_weight(df, dataset_name, pdf):
    try:
        pdfInfo = pdf_info_map(dataset_name, pdf)
    except ValueError as e:
        logger.warning(f"Did not find PDF {pdf} for sample {dataset_name}! Using nominal PDF in sample")
        return df.DefinePerSample("central_pdf_weight", "1.0")

    pdfName = pdfInfo["name"]
    pdfBranch = pdfInfo["branch"]
    if not pdfBranch in df.GetColumnNames():
        logger.warning(f"Did not find PDF branch {pdfBranch} for sample {dataset_name}! Set PDF weights to 1")
        return df.DefinePerSample("central_pdf_weight", "1.0")
    return df.Define("central_pdf_weight", f"std::clamp<float>({pdfBranch}[0], -theory_weight_truncate, theory_weight_truncate)")

def define_theory_weights_and_corrs(df, dataset_name, helpers, args):
    df = define_prefsr_vars(df)
        
    df = define_ew_vars(df)

    df = df.DefinePerSample("theory_weight_truncate", "10.")
    df = define_central_pdf_weight(df, dataset_name, args.pdfs[0])
    df = define_theory_corr(df, dataset_name, helpers, generators=args.theoryCorr, 
            modify_central_weight=not args.theoryCorrAltOnly)

    if args.highptscales:
        df = df.Define("extra_weight", "MEParamWeightAltSet3[0]")
    df = define_nominal_weight(df)
    df = define_pdf_columns(df, dataset_name, args.pdfs, args.altPdfOnlyCentral)
        
    return df 


def build_weight_expr(df, exclude_weights=[]):
    valid_cols = df.GetColumnNames()
    weights = ["weight", "central_pdf_weight", "theory_corr_weight", "exp_weight"]
    if weights[0] not in valid_cols:
        raise ValueError(f"The weight '{weights[0]}' must be defined in the histmaker!")
    found_weights = []

    for weight in filter(lambda x: x not in exclude_weights, weights):
        if weight not in valid_cols:
            logger.warning(f"Did not find weight '{weight}'! Assuming 1.0")
        else:
            found_weights.append(weight)

    if "extra_weight" in valid_cols:
        logger.info("Adding additional weight '{extra_weight}'")
        found_weights.append("extra_weight")

    weight_expr = "*".join(found_weights)

    logger.debug(f"Weight is {weight_expr}")

    return weight_expr

def define_nominal_weight(df):
    return df.Define(f"nominal_weight", build_weight_expr(df))

def define_theory_corr(df, dataset_name, helpers, generators, modify_central_weight):
    df = df.Define(f"nominal_weight_uncorr", build_weight_expr(df, exclude_weights=["theory_corr_weight"]))

    dataset_helpers = helpers.get(dataset_name, [])

    if not modify_central_weight or not generators or generators[0] not in dataset_helpers:
        df = df.DefinePerSample("theory_corr_weight", "1.0")
        return df

    for i, generator in enumerate(generators):
        if generator not in dataset_helpers:
            continue
        
        logger.debug(f"Now at generator {i}: {generator}")

        helper = dataset_helpers[generator]

        if "Helicity" in generator:
            df = df.Define(f"{generator}Weight_tensor", helper, ["massVgen", "absYVgen", "ptVgen", "chargeVgen", "csSineCosThetaPhi", "nominal_weight_uncorr"])
        elif 'ew' in generator:
            # Used as a placeholder to match the helper dimensionality 
            df = df.DefinePerSample(f"{generator}Dummy", "0.")
            if i != 0 and modify_central_weight:
                df = df.Define(f"ew_{generator}corr_weight", build_weight_expr(df))
            else:
                df = df.Alias(f"ew_{generator}corr_weight", "nominal_weight_uncorr")
            df = df.Define(f"{generator}Weight_tensor", helper, ["ewMll", "ewLogDeltaM", f"{generator}Dummy", "chargeVgen", f"ew_{generator}corr_weight"]) # multiplying with nominal QCD weight
        else:
            df = df.Define(f"{generator}Weight_tensor", helper, ["massVgen", "absYVgen", "ptVgen", "chargeVgen", "nominal_weight_uncorr"])

        if i == 0 and modify_central_weight:
            df = df.Define("theory_corr_weight", f"nominal_weight_uncorr == 0 ? 0 : {generator}Weight_tensor(0)/nominal_weight_uncorr")

    return df

def make_theory_corr_hists(df, name, axes, cols, helpers, generators, modify_central_weight, isW):
    res = []
    
    for i, generator in enumerate(generators):
        if generator not in helpers:
            continue
        
        if i == 0 and modify_central_weight:
            res.append(df.HistoBoost(f"{name}_uncorr", axes, [*cols, "nominal_weight_uncorr"], storage=hist.storage.Double()))
            if name == "nominal":
                res.append(df.HistoBoost(f"weight_uncorr", [hist.axis.Regular(100, -2, 2)], ["nominal_weight_uncorr"], storage=hist.storage.Double()))

        hist_name = f"{name}_{generator}Corr"
        unc = df.HistoBoost(hist_name, axes, [*cols, f"{generator}Weight_tensor"], tensor_axes=helpers[generator].tensor_axes[-1:], storage=hist.storage.Double())
        res.append(unc)

        var_axis = helpers[generator].tensor_axes[-1]

        # special treatment for Omega since it needs to be decorrelated in charge and rapidity
        if isinstance(var_axis, hist.axis.StrCategory) and any(var_label.startswith("Omega") for var_label in var_axis):
            omegaidxs = [var_axis.index(var_label) for var_label in var_axis if var_label.startswith("Omega")]

            # include nominal as well
            omegaidxs = [0] + omegaidxs

            if f"{generator}Omega" not in df.GetColumnNames():
                df = df.Define(f"{generator}Omega",
                                f"""
                                constexpr std::array<std::ptrdiff_t, {len(omegaidxs)}> idxs = {{{",".join([str(idx) for idx in omegaidxs])}}};
                                Eigen::TensorFixedSize<double, Eigen::Sizes<{len(omegaidxs)}>> res;
                                for (std::size_t i = 0; i < idxs.size(); ++i) {{
                                res(i) = {generator}Weight_tensor(idxs[i]);
                                }}
                                return res;
                                """)

            axis_Omega = hist.axis.StrCategory([var_axis[idx] for idx in omegaidxs], name = var_axis.name)

            hist_name_Omega = f"{name}_{generator}Omega"
            axis_chargegen = axis_chargeWgen if isW else axis_chargeZgen
            axes_Omega = axes + [axis_absYVgen, axis_chargegen]
            cols_Omega = cols + ["absYVgen", "chargeVgen", f"{generator}Omega"]
            unc_Omega = df.HistoBoost(hist_name_Omega, axes_Omega, cols_Omega, tensor_axes = [axis_Omega])
            res.append(unc_Omega)

    return res

def scale_angular_moments(hist_moments_scales, sumW2=False, createNew=False):
    # e.g. from arxiv:1708.00008 eq. 2.13, note A_0 is NOT the const term!
    scales = np.array([1., -10., 5., 10., 4., 4., 5., 5., 4.])

    hel_idx = hist_moments_scales.axes.name.index("helicity")
    scaled_vals = np.moveaxis(hist_moments_scales.view(flow=True), hel_idx, -1)*scales
    if createNew:
        hnew = hist.Hist(*hist_moments_scales.axes, storage = hist.storage.Weight() if sumW2 else hist.storage.Double())
    else:
        hnew = hist_moments_scales
    hnew.view(flow=True)[...] = np.moveaxis(scaled_vals, -1, hel_idx) 
    return hnew

def replace_by_neighbors(vals, replace):
    if np.count_nonzero(replace) == vals.size:
        raise ValueError("Cannot replace all values with nearest non-zero neighbour")

    indices = ndimage.distance_transform_edt(replace, return_distances=False, return_indices=True)
    return vals[tuple(indices)]

def moments_to_angular_coeffs(hist_moments_scales, cutoff=1e-5, sumW2=False):
    sumW2 = sumW2 and hist_moments_scales._storage_type == hist.storage.Weight

    if hist_moments_scales.empty():
       raise ValueError("Cannot make coefficients from empty hist")
    # broadcasting happens right to left, so move to rightmost then move back
    hel_ax = hist_moments_scales.axes["helicity"]
    hel_idx = hist_moments_scales.axes.name.index("helicity")
    vals = np.moveaxis(scale_angular_moments(hist_moments_scales, sumW2).view(flow=True), hel_idx, -1) 
    values = vals.value if hasattr(vals,"value") else vals
    
    # select constant term, leaving dummy axis for broadcasting
    unpol_idx = hel_ax.index(-1)
    norm_vals = values[...,unpol_idx:unpol_idx+1]
    norm_vals = np.where(np.abs(norm_vals) < cutoff, np.ones_like(norm_vals), norm_vals)

    # e.g. from arxiv:1708.00008 eq. 2.13, note A_0 is NOT the const term!
    offsets = np.array([0., 4., 0., 0., 0., 0., 0., 0., 0.])

    coeffs = vals / norm_vals + offsets

    # replace values in zero-xsec regions (otherwise A0 is spuriously set to 4.0 from offset)
    coeffs = np.where(np.abs(values) < cutoff, np.full_like(vals, hist.accumulators.WeightedSum(0,0) if sumW2 else 0), coeffs)
    coeffs = np.moveaxis(coeffs, -1, hel_idx)

    hist_coeffs_scales = hist.Hist(*hist_moments_scales.axes, storage = hist.storage.Weight() if sumW2 else hist.storage.Double(), 
        name = "hist_coeffs_scales", data = coeffs
    )

    return hist_coeffs_scales

def qcdByHelicityLabels():
    coeffs = ["const"]+[f"a{i}" for i in range(8)]
    scaleVars = ["muRmuF", "muR", "muF"]
    return  [f"{var}_{coeff}{t}" for var in scaleVars for t in ["Up", "Down"] for coeff in coeffs]

def qcdScaleNames():
    # Exclude central and extreme variations
    shifts = ["muRmuFDown", "muRDown", "", "muFDown", "", "muFUp", "muRUp", "", "muRmuFUp"]
    return ["_".join(["QCDscale", s]) if s != "" else s for s in shifts]

def pdfNames(cardTool, pdf, skipFirst=True):
    size = 101
    names = cardTool.mirrorNames(f"pdf{{i}}{pdf}", size)
    if skipFirst:
        names[0] = ""
        names[size] = ""
    # TODO: This is probably not needed anymore, check with low PU
    if False and pdf == "NNPDF31":
        names[size-2] = "pdfAlphas002Up"
        names[size-1] = "pdfAlphas002Down"
        # Drop the mirrored alphaS variations
        names[size*2-2] = ""
        names[size*2-1] = ""
    return names

def pdfNamesAsymHessian(entries, pdfset=""):
    pdfNames = ["pdf0"+pdfset.replace("pdf", "")] 
    pdfNames.extend([f"pdf{int((j+2)/2)}{pdfset.replace('pdf', '')}{'Up' if j % 2 else 'Down'}" for j in range(entries-1)])
    return pdfNames

def pdfNamesSymHessian(entries, pdfset=""):
    return [f"pdf{i+1}{pdfset.replace('pdf', '')}" for i in range(entries)]

def pdfSymmetricShifts(hdiff, axis_name):
    sq = hh.multiplyHists(hdiff, hdiff)
    ss = sq[{axis_name : hist.sum}]
    rss = hh.sqrtHist(ss)
    return rss, rss

def pdfAsymmetricShifts(hdiff, axis_name):
    # Assuming that the last axis is the syst axis
    # TODO: add some check to verify this
    def shiftHist(vals, varis, hdiff, axis_name):
        hnew = hdiff.copy()[{axis_name : 0}]
        vals, varis = hh.multiplyWithVariance(vals, vals, varis, varis)
        ss = np.stack((np.sum(vals, axis=-1), np.sum(varis, axis=-1)), axis=-1)
        hnew[...] = ss
        return hh.sqrtHist(hnew)

    ax = hdiff.axes[axis_name] 
    underflow = hdiff.axes[axis_name].traits.underflow
    overflow = hdiff.axes[axis_name].traits.overflow
    if type(ax) == hist.axis.StrCategory and all(["Up" in x or "Down" in x for x in ax][1:]):
        # Remove the overflow from the categorical axis
        end = int((ax.size-1)/2)
        upvals = hdiff[{axis_name : [x for x in ax if "Up" in x]}].values(flow=True)[...,:end]
        upvars = hdiff[{axis_name : [x for x in ax if "Up" in x]}].variances(flow=True)[...,:end]
        downvals = hdiff[{axis_name : [x for x in ax if "Down" in x]}].values(flow=True)[...,:end]
        downvars = hdiff[{axis_name : [x for x in ax if "Down" in x]}].variances(flow=True)[...,:end]
        if upvals.shape != downvals.shape:
            raise ValueError("Malformed PDF uncertainty hist! Expect equal number of up and down vars")
    else:
        end = ax.size+underflow
        upvals = hdiff.values(flow=True)[...,1+underflow:end:2]
        upvars = hdiff.variances(flow=True)[...,1+underflow:end:2]
        downvals = hdiff.values(flow=True)[...,2+underflow:end:2]
        downvars = hdiff.variances(flow=True)[...,2+underflow:end:2]

    # The error sets are ordered up,down,up,down...
    upshift = shiftHist(upvals, upvars, hdiff, axis_name)
    downshift = shiftHist(downvals, downvars, hdiff, axis_name)
    return upshift, downshift 

def hessianPdfUnc(h, axis_name="pdfVar", uncType="symHessian", scale=1.):
    underflow = h.axes[axis_name].traits.underflow
    symmetric = uncType == "symHessian"
    diff = hh.addHists(h, -1*h[{axis_name : 0}])*scale
    if diff.axes[axis_name].traits.overflow:
        diff[...,hist.overflow] = np.zeros_like(diff[{axis_name : 0}].view(flow=True))
    shiftFunc = pdfSymmetricShifts if symmetric else pdfAsymmetricShifts
    rssUp, rssDown = shiftFunc(diff, axis_name)
    hUp = hh.addHists(h[{axis_name : 0}], 1*rssUp)
    hDown = hh.addHists(h[{axis_name : 0}], -1*rssDown)
    return hUp, hDown

def pdfBugfixMSHT20(df , tensorPDFName):
    # There is a known bug in MSHT20 where member 15 and 16 are identical
    #   to fix this, one has to be mirrored:
    #   pdf(15) = pdf(0) - (pdf(15) - pdf(0))
    return df.Redefine(tensorPDFName, 
        f"auto& res = {tensorPDFName};"
        f"res(15) = {tensorPDFName}(0) - ({tensorPDFName}(15) - {tensorPDFName}(0));"
        "return res")
        <|MERGE_RESOLUTION|>--- conflicted
+++ resolved
@@ -161,14 +161,8 @@
 
 def define_scale_tensor(df):
     if "scaleWeights_tensor" in df.GetColumnNames():
-<<<<<<< HEAD
-        logger.debug("scaleWeights_tensor is already defined, do nothing here.")
-        return df
-
-=======
         logger.debug("scaleWeight_tensor already defined, do nothing here.")
         return df
->>>>>>> 3117f0ac
     # convert vector of scale weights to 3x3 tensor and clip weights to |weight|<10.
     df = df.Define("scaleWeights_tensor", f"wrem::makeScaleTensor(LHEScaleWeight, theory_weight_truncate);")
     df = df.Define("scaleWeights_tensor_wnom", "auto res = scaleWeights_tensor; res = nominal_weight*res; return res;")
