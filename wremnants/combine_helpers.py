from utilities import boostHistHelpers as hh, common, logging, input_tools
from wremnants import syst_tools,theory_tools,recoil_tools
import numpy as np
import re

logger = logging.child_logger(__name__)

def add_modeling_uncertainty(card_tool, minnlo_scale, signal_samples, background_samples, to_fakes, resumType, wmass, scaleTNP=1, rebin_pt=None):
    scale_name = "W" if wmass else "Z"
    resum_samples = signal_samples+background_samples if wmass and resumType == "tnp" else signal_samples
    scale_label = scale_name if resumType != "tnp" else ""

    do_resum = resumType and resumType != "none"
    if do_resum:
        add_resum_uncertainty(card_tool, resum_samples, to_fakes, 
                                            uncType=resumType, scale=scaleTNP, name_append=scale_label)
<<<<<<< HEAD
=======
        # Don't correlate transition uncertainty
        add_resum_transition_uncertainty(card_tool, signal_samples, to_fakes, name_append=scale_name)
>>>>>>> 86897cb1

    add_minnlo_scale_uncertainty(card_tool, minnlo_scale, signal_samples, to_fakes, 
                                          resum=do_resum, name_append=scale_name)
    # for Z background in W mass case (W background for Wlike is essentially 0, useless to apply QCD scales there)
    # For now the background (Z) is always MiNNLO scale uncertainty
    if wmass and background_samples:
        add_minnlo_scale_uncertainty(card_tool, minnlo_scale, background_samples, to_fakes, 
                                            resum=do_resum, name_append="Z")
<<<<<<< HEAD
=======
        add_resum_transition_uncertainty(card_tool, background_samples, to_fakes, name_append="Z")

>>>>>>> 86897cb1
        if resumType != "tnp":
            add_resum_uncertainty(card_tool, background_samples, to_fakes, 
                                            uncType=resumType, scale=scaleTNP, name_append="Z")

    if resumType != "none":
        add_common_np_uncertainties(card_tool, signal_samples+background_samples, to_fakes)
        add_decorrelated_np_uncertainties(card_tool, signal_samples, to_fakes, name_append=scale_name)
        if wmass and background_samples:
            add_decorrelated_np_uncertainties(card_tool, background_samples, to_fakes, name_append="Z")

def add_minnlo_scale_uncertainty(card_tool, scale_type, samples, to_fakes, resum, name_append="", use_hel_hist=False, rebin_pt=None):
    if not len(samples):
        logger.warning(f"Skipping QCD scale syst '{scale_type}', no process to apply it to")
        return
        
    helicity = "Helicity" in scale_type
    pt_binned = "Pt" in scale_type

    scale_hist = "qcdScale" if not (helicity or use_hel_hist) else "qcdScaleByHelicity"

    # All possible syst_axes
    # TODO: Move the axes to common and refer to axis_chargeVgen etc by their name attribute, not just
    # assuming the name is unchanged
    syst_axes = ["ptVgen", "chargeVgen", "muRfact", "muFfact"]
    syst_ax_labels = ["PtVBin", "genQ", "muR", "muF"]
    if helicity:
        syst_axes.insert(2, "helicity")
        syst_ax_labels.insert(2, "AngCoeff")

    group_name = f"QCDscale{name_append}"
    # Exclude all combinations where muR = muF = 1 (nominal) or where
    # they are extreme values (ratio = 4 or 1/4)
    skip_entries = [{"muRfact" : 1.j, "muFfact" :  1.j}, {"muRfact" : 0.5j, "muFfact" : 2.j}, 
                    {"muRfact" : 2.j, "muFfact" : 0.5j}]
    # In order to make prettier names than the automated ones.
    # No harm in leaving extra replaces that won't be triggered
    name_replace = [("muR2muF2", "muRmuFUp"), ("muR0muF0", "muRmuFDown"), ("muR2muF1", "muRUp"), 
                        ("muR0muF1", "muRDown"), ("muR1muF0", "muFDown"), ("muR1muF2", "muFUp"),
    ]
    action_map = {}
    sum_axes = ["ptVgen", "chargeVgen",]
    if use_hel_hist or helicity:
        sum_axes.append("helicity")

    # NOTE: The map needs to be keyed on the base procs not the group names, which is
    # admittedly a bit nasty
    expanded_samples = card_tool.datagroups.getProcNames(samples)
    logger.debug(f"using {scale_hist} histogram for QCD scale systematics")
    logger.debug(f"expanded_samples: {expanded_samples}")
    action_map = {proc : syst_tools.scale_helicity_hist_to_variations for proc in expanded_samples}
        
    # Determine if it should be summed over based on scale_type passed in. If not,
    # Remove it from the sum list and set names appropriately
    def set_sum_over_axis(identifier, ax_name):
        nonlocal sum_axes,group_name,syst_axes,syst_ax_labels
        if identifier in scale_type:
            sum_axes.remove(ax_name)
            group_name += identifier
        elif ax_name in syst_axes:
            idx = syst_axes.index(ax_name)
            syst_axes.pop(idx)
            syst_ax_labels.pop(idx)

    for ax,name in zip(sum_axes[:], ["Pt", "Charge", "Helicity"]):
        set_sum_over_axis(name, ax)

    action_args = {"sum_axes" : sum_axes}
    if pt_binned:
        action_args["rebinPtV"] = rebin_pt

    if helicity and resum:
        # Drop the uncertainty of A5,A6,A7
        skip_entries.extend([{"helicity" : complex(0, i)} for i in (5,6,7)])

    binning = np.array(common.ptV_10quantiles_binning)
    pt30_idx = np.argmax(binning > 30)
    if helicity:
        # Drop the uncertainties for < 30 for sigma_-1
        skip_entries.extend([{"helicity" : -1.j, "ptVgen" : complex(0, x)} for x in binning[:pt30_idx-1]])
    elif pt_binned:
        # Drop the uncertainties for < 30
        skip_entries.extend([{"ptVgen" : complex(0, x)} for x in binning[:pt30_idx-1]])

    # Skip MiNNLO unc. 
    if resum and not (pt_binned or helicity):
        logger.warning("Without pT or helicity splitting, only the SCETlib uncertainty will be applied!")
    else:
        #FIXME put W and Z nuisances in the same group
        group_name += f"MiNNLO"
        card_tool.addSystematic(scale_hist,
            actionMap=action_map,
            actionArgs=action_args,
            processes=samples,
            group=group_name,
            systAxes=syst_axes,
            labelsByAxis=syst_ax_labels,
            # Exclude all combinations where muR = muF = 1 (nominal) or where
            # they are extreme values (ratio = 4 or 1/4)
            skipEntries=skip_entries,
            systNameReplace=name_replace,
            baseName=group_name+"_",
            passToFakes=to_fakes,
            rename=group_name, # Needed to allow it to be called multiple times
        )


def add_resum_uncertainty(card_tool, samples, to_fakes, uncType, name_append="", scale=1):
    obs = card_tool.project[:]
    if not obs:
        raise ValueError("Failed to find the observable names for the resummation uncertainties")
    
    theory_hist = theory_unc_hist(card_tool)

    if input_tools.args_from_metadata(card_tool, "theoryCorrAltOnly"):
        logger.error("The theory correction was only applied as an alternate hist. Using its syst isn't well defined!")

    expanded_samples = card_tool.datagroups.getProcNames(samples)

    syst_ax = "vars"
    np_nuisances = ["^c_nu-*\d+", "^omega_nu-*\d+", "^Omega-*\d+"]
    both_exclude = ['^kappaFO.*','^recoil_scheme.*',"^transition_points.*",]+np_nuisances
    tnp_nuisances = ["^gamma_.*", "^b_.*", "^s+*", "^s-*",]
    resumscale_nuisances = ["^nuB.*", "nuS.*", "^muB.*", "^muS.*",]
    scale_nuisances = ["^mu.*", "^mu.*", "^nu",]
    if uncType == "tnp":
        # Exclude the scale uncertainty nuisances
        card_tool.addSystematic(name=theory_hist,
            processes=samples,
            group="resumTNP",
            systAxes=["vars"],
            passToFakes=to_fakes,
            systNameReplace=[("central", ""), ("pdf0", ""), ("+1", "Up"), ("-1", "Down"), ("-0.5", "Down"), ("+0.5", "Up"), ("up", "Up"), ("down", "Down")],
            scale=scale,
            skipEntries=[{syst_ax : x} for x in both_exclude+scale_nuisances],
            rename=f"resumTNP{name_append}",
            systNamePrepend=f"resumTNP_",
        )
    else:
        # Exclude the tnp uncertainty nuisances
        card_tool.addSystematic(name=theory_hist,
            processes=samples,
            group="resumTNP",
            passToFakes=to_fakes,
            skipEntries=[{syst_ax : x} for x in both_exclude+tnp_nuisances],
            systAxes=["downUpVar"], # Is added by the actionMap
            actionMap={s : lambda h: hh.syst_min_and_max_env_hist(h, obs, "vars", 
                [x for x in h.axes["vars"] if any(re.match(y, x) for y in resumscale_nuisances)]) for s in expanded_samples},
            outNames=[f"scetlibResumScale{name_append}Up", f"scetlibResumScale{name_append}Down"],
            rename=f"resumScale{name_append}",
            systNamePrepend=f"resumScale{name_append}_",
        )
        card_tool.addSystematic(name=theory_hist,
            processes=samples,
            group="resumScale",
            passToFakes=to_fakes,
            systAxes=["vars"],
            actionMap={s : lambda h: h[{"vars" : ["kappaFO0.5-kappaf2.", "kappaFO2.-kappaf0.5", "mufdown", "mufup",]}] for s in expanded_samples},
            outNames=[f"scetlib_kappa{name_append}Up", f"scetlib_kappa{name_append}Down", f"scetlib_muF{name_append}Up", f"scetlib_muF{name_append}Down"],
            rename=f"resumFOScale{name_append}",
            systNamePrepend=f"resumScale{name_append}_",
        )

<<<<<<< HEAD
=======
def add_resum_transition_uncertainty(card_tool, samples, to_fakes, name_append=""):
    obs = card_tool.project[:]
    theory_hist = theory_unc_hist(card_tool)
    expanded_samples = card_tool.datagroups.getProcNames(samples)

>>>>>>> 86897cb1
    card_tool.addSystematic(name=theory_hist,
        processes=samples,
        group="resumTransition",
        systAxes=["downUpVar"],
        passToFakes=to_fakes,
        # NOTE: I don't actually remember why this used no_flow=ptVgen previously, I don't think there's any harm in not using it...
        actionMap={s : lambda h: hh.syst_min_and_max_env_hist(h, obs, "vars", 
            [x for x in h.axes["vars"] if "transition_point" in x]) for s in expanded_samples},
        outNames=[f"resumTransition{name_append}Up", f"resumTransition{name_append}Down"],
        rename=f"scetlibResumTransition{name_append}",
    )

<<<<<<< HEAD

=======
>>>>>>> 86897cb1
def add_decorrelated_np_uncertainties(card_tool, samples, to_fakes, name_append, nuisances=["Omega"]):
    obs = card_tool.project[:]
    if not obs:
        raise ValueError("Failed to find the observable names for the resummation uncertainties")

    expanded_samples = card_tool.datagroups.getProcNames(samples)
    for np_nuisance in nuisances:
        theory_hist = theory_unc_hist(card_tool, np_nuisance)
        nuisance_name = f"scetlibNP{np_nuisance}{name_append}"
        # only Omega is decorrelated between W and Z
        #FIXME avoid hardcoding the histogram name here?
        card_tool.addSystematic(name=theory_hist,
            processes=samples,
            group="resumNonpert",
            systAxes=["absYVgenNP", "chargeVgenNP", "downUpVar"],
            passToFakes=to_fakes,
            actionMap={s : lambda h,np=np_nuisance: hh.syst_min_and_max_env_hist(syst_tools.hist_to_variations(h), obs, "vars",
                [x for x in h.axes["vars"] if re.match(f"^{np}-*\d+", x)]) for s in expanded_samples},
            baseName=f"scetlibNP{nuisance_name}_",
            rename=nuisance_name,
        )

def theory_unc_hist(card_tool, unc=""):
    theory_unc = input_tools.args_from_metadata(card_tool, "theoryCorr")
    if not theory_unc:
        logger.error("Can not add resummation uncertainties. No theory correction was applied!")
    if theory_unc[0] != "scetlib_dyturbo":
        raise ValueError(f"The theory uncertainty hist {theory_unc} doesn't have the resummation uncertainty implemented")

    return theory_unc[0]+("Corr" if not unc else unc)

def add_common_np_uncertainties(card_tool, samples, to_fakes):

    # NOTE: The map needs to be keyed on the base procs not the group names, which is
    # admittedly a bit nasty
    expanded_samples = card_tool.datagroups.getProcNames(samples)
    logger.debug(f"expanded_samples: {expanded_samples}")
    obs = card_tool.project[:]
    if not obs:
        raise ValueError("Failed to find the observable names for the resummation uncertainties")

    theory_hist = theory_unc_hist(card_tool)

    for np_nuisance in ["c_nu", "omega_nu"]:
        nuisance_name = f"scetlibNP{np_nuisance}"
        card_tool.addSystematic(name=theory_hist,
            processes=samples,
            group="resumNonpert",
            systAxes=["downUpVar"],
            passToFakes=to_fakes,
            actionMap={s : lambda h,np=np_nuisance: hh.syst_min_and_max_env_hist(h, obs, "vars",
                [x for x in h.axes["vars"] if re.match(f"^{np}-*\d+", x)]) for s in expanded_samples},
            outNames=[f"{nuisance_name}Up", f"{nuisance_name}Down"],
            rename=nuisance_name,
        )

def add_pdf_uncertainty(card_tool, samples, to_fakes, action=None, from_corr=False, scale=1):
    pdf = input_tools.args_from_metadata(card_tool, "pdfs")[0]
    pdfInfo = theory_tools.pdf_info_map("ZmumuPostVFP", pdf)
    pdfName = pdfInfo["name"]
    pdf_hist = pdfName

    if from_corr:
        theory_unc = input_tools.args_from_metadata(card_tool, "theoryCorr")
        if not theory_unc:
            logger.error("Can not add resummation uncertainties. No theory correction was applied!")
        pdf_hist = f"scetlib_dyturbo{pdf.upper()}Vars" 
        if pdf_hist not in theory_unc:
            logger.error(f"Did not find {pdf_hist} correction in file! Cannot use SCETlib+DYTurbo PDF uncertainties")
        pdf_hist += "Corr"

    logger.info(f"Using PDF hist {pdf_hist}")

    pdf_ax = "vars" if from_corr else "pdfVar"
    symHessian = pdfInfo["combine"] == "symHessian"
    pdf_args = dict(
        processes=samples,
        mirror=True if symHessian else False,
        group=pdfName,
        passToFakes=to_fakes,
        actionMap=action,
        scale=pdfInfo.get("scale", 1)*scale,
        systAxes=[pdf_ax],
    )
    if from_corr:
        card_tool.addSystematic(pdf_hist, 
            outNames=[""]+theory_tools.pdfNamesAsymHessian(pdfInfo['entries'], pdfset=pdf.upper())[1:],
            **pdf_args
        )
    else:
        card_tool.addSystematic(pdf_hist, 
            skipEntries=[{pdf_ax : "^pdf0[a-z]*"}],
            **pdf_args
        )

    # TODO: For now only MiNNLO alpha_s is supported
    asRange = pdfInfo['alphasRange']
    card_tool.addSystematic(f"{pdfName}alphaS{asRange}", 
        processes=samples,
        mirror=False,
        group=pdfName,
        systAxes=["alphasVar"],
        systNameReplace=[("as", "pdfAlphaS")]+[("0116", "Down"), ("0120", "Up")] if asRange == "002" else [("0117", "Down"), ("0119", "Up")],
        scale=0.75, # TODO: this depends on the set, should be provided in theory_tools.py
        passToFakes=to_fakes,
    )


def add_recoil_uncertainty(card_tool, samples, passSystToFakes=False, pu_type="highPU", flavor="", group_compact=True):
    met = input_tools.args_from_metadata(card_tool, "met")
    if flavor == "":
        flavor = input_tools.args_from_metadata(card_tool, "flavor")
    rtag = f"{pu_type}_{flavor}_{met}"
    if not rtag in recoil_tools.recoil_cfg:
        logger.warning(f"Recoil corrections for {pu_type}, {flavor}, {met} not available.")
        return
    recoil_cfg = recoil_tools.recoil_cfg[rtag]
    recoil_vars = list(recoil_cfg['corr_z'].keys()) + list(recoil_cfg['unc_z'].keys())
    recoil_grps = recoil_vars
    if group_compact:
        recoil_grps = ["CMS_recoil"]*len(recoil_cfg)
    for i, tag in enumerate(recoil_vars):
        card_tool.addSystematic("recoilUnc_%s" % tag,
            processes=samples,
            mirror = False,
            group = recoil_grps[i],
            systAxes = ["recoilVar"],
            passToFakes=passSystToFakes,
        )<|MERGE_RESOLUTION|>--- conflicted
+++ resolved
@@ -14,11 +14,8 @@
     if do_resum:
         add_resum_uncertainty(card_tool, resum_samples, to_fakes, 
                                             uncType=resumType, scale=scaleTNP, name_append=scale_label)
-<<<<<<< HEAD
-=======
         # Don't correlate transition uncertainty
         add_resum_transition_uncertainty(card_tool, signal_samples, to_fakes, name_append=scale_name)
->>>>>>> 86897cb1
 
     add_minnlo_scale_uncertainty(card_tool, minnlo_scale, signal_samples, to_fakes, 
                                           resum=do_resum, name_append=scale_name)
@@ -27,11 +24,8 @@
     if wmass and background_samples:
         add_minnlo_scale_uncertainty(card_tool, minnlo_scale, background_samples, to_fakes, 
                                             resum=do_resum, name_append="Z")
-<<<<<<< HEAD
-=======
         add_resum_transition_uncertainty(card_tool, background_samples, to_fakes, name_append="Z")
 
->>>>>>> 86897cb1
         if resumType != "tnp":
             add_resum_uncertainty(card_tool, background_samples, to_fakes, 
                                             uncType=resumType, scale=scaleTNP, name_append="Z")
@@ -194,14 +188,11 @@
             systNamePrepend=f"resumScale{name_append}_",
         )
 
-<<<<<<< HEAD
-=======
 def add_resum_transition_uncertainty(card_tool, samples, to_fakes, name_append=""):
     obs = card_tool.project[:]
     theory_hist = theory_unc_hist(card_tool)
     expanded_samples = card_tool.datagroups.getProcNames(samples)
 
->>>>>>> 86897cb1
     card_tool.addSystematic(name=theory_hist,
         processes=samples,
         group="resumTransition",
@@ -214,10 +205,6 @@
         rename=f"scetlibResumTransition{name_append}",
     )
 
-<<<<<<< HEAD
-
-=======
->>>>>>> 86897cb1
 def add_decorrelated_np_uncertainties(card_tool, samples, to_fakes, name_append, nuisances=["Omega"]):
     obs = card_tool.project[:]
     if not obs:
