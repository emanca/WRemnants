import hist
import numpy as np
from utilities import boostHistHelpers as hh
from utilities import common, logging

from scipy import interpolate

from wremnants.regression import Regressor, Regressor2D

logger = logging.child_logger(__name__)

# thresholds, 
abcd_thresholds={
    "pt":[26,28,30],
    "mt":[0,20,40],
    "iso":[0,4,8,12],
    "relIso":[0,0.15,0.3,0.45],
    "relJetLeptonDiff": [0,0.2,0.35,0.5],
    "dxy":[0,0.01,0.02,0.03]
}

# default abcd_variables to look for
abcd_variables = (("mt", "passMT"), ("relIso", "passIso"), ("iso", "passIso"), ("relJetLeptonDiff", "passIso"), ("dxy", "passDxy"))


def get_selection_edges(axis_name, upper_bound=False):
    # returns edges from pass to fail regions [x0, x1, x2, x3] e.g. x=[x0,x1], dx=[x1,x2], d2x=[x2,x3]
    if axis_name in abcd_thresholds:
        ts = abcd_thresholds[axis_name]
        if axis_name in ["mt", "pt"]:
            # low: failing, high: passing, no upper bound 
            return None, complex(0,ts[2]), complex(0,ts[1]), complex(0,ts[0])
        if axis_name in ["dxy", "iso", "relIso", "relJetLeptonDiff"]:
            # low: passing, high: failing, no upper bound 
            return complex(0,ts[0]), complex(0,ts[1]), complex(0,ts[2]), (complex(0,ts[3]) if upper_bound else None)
    else:
        raise RuntimeError(f"Can not find threshold for abcd axis {axis_name}")


<<<<<<< HEAD
# default abcd_variables to look for
abcd_variables = (("mt", "passMT"), ("relIso", "passIso"), ("iso", "passIso"), ("relJetLeptonDiff", "passIso"), ("dxy", "passDxy"))

def get_parameter_eigenvectors(params, cov, sign=1, force_positive=False):
    # diagonalize and get eigenvalues and eigenvectors
    e, v = np.linalg.eigh(cov) # The column eigenvectors[:, i] is the normalized eigenvector corresponding to the eigenvalue eigenvalues[i], 
    vT = np.transpose(v, axes=(*np.arange(v.ndim-2), v.ndim-1, v.ndim-2)) # transpose v to have row eigenvectors[i, :] for easier computations
    mag = np.sqrt(e)[...,np.newaxis] * vT * sign
    # duplicate params vector to have duplicated rows
    params_brd = np.broadcast_to(params[...,np.newaxis], mag.shape)
    paramsT = np.transpose(params_brd, axes=(*np.arange(params_brd.ndim-2), params_brd.ndim-1, params_brd.ndim-2))
    mask = (paramsT + mag < 0).any(axis=-1)
    if force_positive and mask.sum() > 0:
        logger.info(f"Force {mask.sum()} eigenvectors to be positive")
        # scaling the magnitude of the eigenvector to avoid negative coefficients
        min_idxs = paramsT + mag == np.min(paramsT + mag, axis=-1)[...,np.newaxis] # find indices with minimum value of each eigenvector
        min_paramsT = paramsT[min_idxs]
        min_mag = mag[min_idxs]
        factors = np.reshape(-1*min_paramsT/min_mag, mask.shape)
        factors = np.where(mask, factors, np.ones_like(mask))
        factors = np.broadcast_to(factors[...,np.newaxis], mag.shape)
        mag = factors * mag
    if np.sum(mag.sum(axis=-1) == 0):
        logger.warning(f"Found {np.sum(mag.sum(axis=-1) == 0)} eigenvector shifts where all coefficients are 0") 
    params_var = paramsT + mag
    if np.sum(params_var.sum(axis=-1) == 0):
        logger.warning(f"Found {np.sum(params_var.sum(axis=-1) == 0)} variations where all coefficients are 0") 
    return params_var

def make_eigenvector_predictons(params, cov, func, x1, x2=None, force_positive=False):
    # return alternate values i.e. nominal+/-variation
    params_up = get_parameter_eigenvectors(params, cov, sign=1, force_positive=force_positive)
    y_pred_up = func(x1, params_up) if x2 is None else func(x1, x2, params_up)
    y_pred_up = np.moveaxis(y_pred_up, params.ndim-1, -1) # put parameter variations last
    params_dn = get_parameter_eigenvectors(params, cov, sign=-1, force_positive=force_positive)
    y_pred_dn = func(x1, params_dn) if x2 is None else func(x1, x2, params_dn)
    y_pred_dn = np.moveaxis(y_pred_dn, params.ndim-1, -1) # put parameter variations last
    return np.stack((y_pred_up, y_pred_dn), axis=-1)

def poly(pol, order, order2=None):
    if order2 is None:
        if pol=="power":
            return lambda x, n, p=1: p * x**n
        elif pol=="bernstein":
            return lambda x, n, p=1, o=order: p * comb(o, n) * x**n * (1 - x)**(o - n)
    else:
        return lambda x, x2, n, m, p=1, o1=order, o2=order2: p * poly(pol, o1)(x, n) * poly(pol, o2)(x2, m)

def get_parameter_matrices(x, y, w, order, pol="power"):
    if x.shape != y.shape:
        x = np.broadcast_to(x, y.shape)
    stackX=[] # parameter matrix X 
    stackXTY=[] # and X.T @ Y
    f = poly(pol, order)
    for n in range(order+1):
        p = f(x, n)
        stackX.append( w * p )
        stackXTY.append((w**2 * p * y).sum(axis=(-1)))
    X = np.stack(stackX, axis=-1)
    XTY = np.stack(stackXTY, axis=-1)
    return X, XTY

def get_parameter_matrices_from2D(x, x2, y, w, order, order2=None, pol="power", flatten=False):
    x, x2 = np.broadcast_arrays(x[np.newaxis,...], x2[..., np.newaxis])
    x = np.broadcast_to(x, y.shape)
    x2 = np.broadcast_to(x2, y.shape)
    if order2 is None:
        order2 = [0,]*(order+1)
    elif type(order2) == int:
        order2 = [order2,]*(order+1)
    elif type(order2) == list: 
        if len(order2) < order+1:
            order2.append([0,]*(len(order2)-order+1))
    else:
        raise RuntimeError(f"Input 'order2' requires type 'None', 'int' or 'list'")
    stackX=[]   # parameter matrix X 
    stackXTY=[] # and X.T @ Y
    for n in range(order+1):
        f = poly(pol, order, order2[n])
        for m in range(order2[n]+1):
            p = f(x, x2, n, m)
            stackX.append(w * p)
            stackXTY.append((w**2 * p * y).sum(axis=(-2, -1)))
    X = np.stack(stackX, axis=-1)
    XTY = np.stack(stackXTY, axis=-1)
    if flatten:
        # flatten the 2D array into 1D
        newshape = (*y.shape[:-2],np.product(y.shape[-2:]))
        y = y.reshape(newshape)
        X = X.reshape(*newshape, X.shape[-1])

    return X, y, XTY

def get_regression_function(order1, order2=None, pol="power"):
    if order2 is None:
        def fsum(x, ps, o=order1):
            f = poly(pol, o)
            if hasattr(ps, "ndim") and ps.ndim > 1:
                return sum([f(x, n, ps[...,n,np.newaxis]) for n in range(o+1)])
            else:
                return sum([f(x, n, ps[n]) for n in range(o+1)])
    else:
        def fsum(x1, x2, ps, o1=order1, o2=order2):
            idx=0
            psum = 0
            x1, x2 = np.broadcast_arrays(x1[np.newaxis,...], x2[..., np.newaxis])
            if hasattr(ps, "ndim") and ps.ndim > 1:
                x1 = np.broadcast_to(x1, [*ps.shape[:-1], *x1.shape])
                x2 = np.broadcast_to(x2, [*ps.shape[:-1], *x2.shape]) 
                for n in range(o1+1):
                    f = poly(pol, o1, o2[n])
                    for m in range(o2[n]+1):
                        psum += f(x1, x2, n, m, ps[...,idx,np.newaxis,np.newaxis])
                        idx += 1
            else:
                for n in range(o1+1):
                    f = poly(pol, o1, o2[n])
                    for m in range(o2[n]+1):
                        psum += f(x1, x2, n, m, ps[idx])
                        idx += 1            
            return psum
    return fsum

def solve_leastsquare(X, XTY):
    # compute the transpose of X for the mt and parameter axes 
    XT = np.transpose(X, axes=(*np.arange(X.ndim-2), X.ndim-1, X.ndim-2))
    XTX = XT @ X
    # compute the inverse of the matrix in each bin (reshape to make last two axes contiguous, reshape back after inversion), 
    # this term is also the covariance matrix for the parameters
    XTXinv = np.linalg.inv(XTX.reshape(-1,*XTX.shape[-2:]))
    XTXinv = XTXinv.reshape((*XT.shape[:-2],*XTXinv.shape[-2:])) 
    params = np.einsum('...ij,...j->...i', XTXinv, XTY)
    return params, XTXinv

def solve_nonnegative_leastsquare(X, XTY):
    XT = np.transpose(X, axes=(*np.arange(X.ndim-2), X.ndim-1, X.ndim-2))
    XTX = XT @ X
    XTXinv = np.linalg.inv(XTX.reshape(-1,*XTX.shape[-2:]))
    XTXinv = XTXinv.reshape((*XT.shape[:-2],*XTXinv.shape[-2:])) 
    orig_shape = XTY.shape
    nBins = np.prod(orig_shape[:-1])
    XTY_flat = XTY.reshape(nBins, XTY.shape[-1])
    XTX_flat = XTX.reshape(nBins, XTX.shape[-2], XTX.shape[-1])
    # params = [fnnls(xtx, xty) for xtx, xty in zip(XTX_flat, XTY_flat)] # use fast nnls
    params = [nnls(xtx, xty)[0] for xtx, xty in zip(XTX_flat, XTY_flat)] # use scipy implementation of nnls (may be a bit slower)
    params = np.reshape(params, orig_shape)
    return params, XTXinv

def compute_chi2(y, y_pred, w=None, nparams=1):
    # goodness of fit from parameter matrix 'X', values 'y' and parateters 'params'
    residuals = (y - y_pred)
    if w is not None:
        residuals *= w
    chi2 = np.sum((residuals**2), axis=-1) # per fit chi2
    chi2_total = np.sum((residuals**2)) # chi2 of all fits together

    # Degrees of freedom calculation
    ndf = y.shape[-1] - nparams
    ndf_total = y.size - chi2.size * nparams

    from scipy import stats

    logger.info(f"Total chi2/ndf = {chi2_total}/{ndf_total} = {chi2_total/ndf_total} (p = {stats.chi2.sf(chi2_total, ndf_total)})")
    return chi2, ndf    

=======
>>>>>>> 42d7fd35
def extend_edges(traits, x):
    # extend array for underflow/overflow with distance from difference of two closest values 
    if traits.underflow:
        new_x = x[0] - x[1] + x[0]
        x = np.array([new_x, *x])
        logger.debug(f"Extend array by underflow bin using {new_x}")
    if traits.overflow:
        new_x = x[-1] + x[-1] - x[-2]
        x = np.array([*x, new_x])
        logger.debug(f"Extend array by overflow bin using {new_x}")
    return x


def get_rebinning(edges, axis_name):
    if axis_name == "mt":
        target_edges = common.get_binning_fakes_mt(high_mt_bins=True)
    elif axis_name == "pt":
        target_edges = common.get_binning_fakes_pt(edges[0],edges[-1])
    else:
        raise RuntimeError(f"No automatic rebinning known for axis {axis_name}")

    if len(edges) == len(target_edges) and all(edges == target_edges):
        logger.debug(f"Axis has already in target edges, no rebinning needed")
        return None

    i=0
    rebin = np.zeros_like(target_edges)
    for e in edges:
        if e >= target_edges[i]:
            rebin[i] = e
            i+=1
        if i >= len(target_edges):
            break
    rebin = rebin[:i]

    if len(rebin) <= 2:
        logger.warning(f"No automatic rebinning possible for axis {axis_name}")
        return None
    
    logger.debug(f"Rebin axis {axis_name} to {rebin}")
    return rebin


def divide_arrays(num, den, cutoff=1, replace=1):
    r = num/den
    # criteria = abs(den) <= cutoff
    criteria = den <= cutoff
    if np.sum(criteria) > 0:
        logger.warning(f"Found {np.sum(criteria)} / {criteria.size} values in denominator less than or equal to {cutoff}, the ratio will be set to {replace} for those")
        r[criteria] = replace # if denumerator is close to 0 set ratio to 1 to avoid large negative/positive values
    return r


def spline_smooth_nominal(binvals, edges, edges_out, axis):
    # interpolation of CDF
    cdf = np.cumsum(binvals, axis=axis)
    padding = binvals.ndim*[(0,0)]
    padding[axis] = (1,0)
    cdf = np.pad(cdf, padding)

    x = edges
    y = cdf
    xout = edges_out

    spline = interpolate.make_interp_spline(x, y, axis=axis, bc_type=None)
    yout = spline(xout)

    binvalsout = np.diff(yout, axis=axis)
    binvalsout = np.maximum(binvalsout, 0.)

    return binvalsout


def spline_smooth(binvals, edges, edges_out, axis, binvars=None, syst_variations=False):
    ynom = spline_smooth_nominal(binvals, edges, edges_out, axis=axis)

    if not syst_variations:
        return ynom, None

    nvars = binvals.shape[axis]

    yvars = np.zeros((*ynom.shape, nvars, 2), dtype=ynom.dtype)

    binerrs = np.sqrt(binvars)

    # fluctuate the bin contents one by one to build the variations
    for ivar in range(nvars):
        for iupdown in range(2):
            scale = 1. if iupdown==0 else -1.

            binvalsvar = binvals.copy()
            varsel = binvals.ndim*[slice(None)]
            varsel[axis] = ivar
            binvalsvar[*varsel] += scale*binerrs[*varsel]

            yvars[..., ivar, iupdown] = spline_smooth_nominal(binvalsvar, edges, edges_out, axis=axis)

    return ynom, yvars


class HistselectorABCD(object):
    def __init__(self, h, name_x=None, name_y=None,
        fakerate_axes=["eta","pt","charge"], 
        smoothing_axis_name="pt", 
        rebin_smoothing_axis="automatic", # can be a list of bin edges, "automatic", or None
        upper_bound_y=None, # using an upper bound on the abcd y-axis (e.g. isolation)
        integrate_x=True, # integrate the abcd x-axis in final histogram (allows simplified procedure e.g. for extrapolation method)   
    ):           
        self.upper_bound_y = upper_bound_y
        self.integrate_x = integrate_x

        self.name_x = name_x
        self.name_y = name_y
        if name_x is None or name_y is None:
            self.set_abcd_axes(h)

        self.axis_x = h.axes[self.name_x]
        self.axis_y = h.axes[self.name_y]

        self.sel_x = None
        self.sel_dx = None
        self.sel_y = None
        self.sel_dy = None
        self.set_selections_x()
        self.set_selections_y()

        if fakerate_axes is not None:
            self.fakerate_axes = fakerate_axes
            self.fakerate_integration_axes = [n for n in h.axes.name if n not in [self.name_x, self.name_y, *fakerate_axes]]
            logger.debug(f"Setting fakerate integration axes to {self.fakerate_integration_axes}")

        self.smoothing_axis_name = smoothing_axis_name
        edges = h.axes[smoothing_axis_name].edges
        if rebin_smoothing_axis == "automatic":
            self.rebin_smoothing_axis = get_rebinning(edges, self.smoothing_axis_name)
        else:
            self.rebin_smoothing_axis = rebin_smoothing_axis

        edges = edges if self.rebin_smoothing_axis is None else self.rebin_smoothing_axis
        edges = extend_edges(h.axes[self.smoothing_axis_name].traits, edges)
        self.smoothing_axis_min = edges[0]
        self.smoothing_axis_max = edges[-1]

    # A
    def get_hist_failX_failY(self, h):
        return h[{self.name_x: self.sel_dx, self.name_y: self.sel_dy}]
    # B
    def get_hist_failX_passY(self, h):
        return h[{self.name_x: self.sel_dx, self.name_y: self.sel_y}]
    # C
    def get_hist_passX_failY(self, h):
        return h[{self.name_x: self.sel_x, self.name_y: self.sel_dy}]
    # D
    def get_hist_passX_passY(self, h):
        return h[{self.name_x: self.sel_x, self.name_y: self.sel_y}]

    def set_abcd_axes(self, h):
        for a, b in abcd_variables:
            if self.name_x is None and a in h.axes.name: 
                self.name_x = a
                continue
            if self.name_x is None and b in h.axes.name: 
                self.name_x = b
                continue            
            if self.name_y is None and a in h.axes.name: 
                self.name_y = a
                continue
            if self.name_y is None and b in h.axes.name: 
                self.name_y = b
                continue
        if self.name_x is None or self.name_y is None:
            raise RuntimeError(f"Can not find ABCD axes among histogram axes {h.axes.name}")
        logger.debug(f"Found ABCD axes {self.name_x} and {self.name_y}")

    # set slices object for selection of signal and sideband regions
    def set_selections_x(self):
        if self.name_x.startswith("pass"):
            self.sel_x = 1
            self.sel_dx = 0
        else:
            x0, x1, x2, x3 = get_selection_edges(self.name_x)
            s = hist.tag.Slicer()
            do = hist.sum if self.integrate_x else None
            self.sel_x = s[x0:x1:do] if x0 is not None and x1.imag > x0.imag else s[x1:x0:do]
            self.sel_dx = s[x1:x3:hist.sum] if x3 is None or x3.imag > x1.imag else s[x3:x1:hist.sum]

    def set_selections_y(self):
        if self.name_y.startswith("pass"):
            self.sel_y = 1
            self.sel_dy = 0
        else:
            y0, y1, y2, y3 = get_selection_edges(self.name_y, upper_bound=self.upper_bound_y)
            s = hist.tag.Slicer()
            self.sel_y = s[y0:y1:hist.sum] if y0 is not None and y1.imag > y0.imag else s[y1:y0:hist.sum]
            self.sel_dy = s[y1:y3:hist.sum] if y3 is None or y3.imag > y1.imag else s[y3:y1:hist.sum]


class SignalSelectorABCD(HistselectorABCD):
    # simple ABCD method
    def __init__(self, h, *args, **kwargs):
        super().__init__(h, *args, **kwargs)

    # signal region selection
    def get_hist(self, h, is_nominal=False):
        return self.get_hist_passX_passY(h)

class FakeSelectorSimpleABCD(HistselectorABCD):
    # simple ABCD method
    def __init__(self, h, *args, 
        smoothing_mode="full",
        smoothing_order_fakerate=3,
        smoothing_order_spectrum=3,
        throw_toys=None, #"normal", # None, 'normal' or 'poisson'
        global_scalefactor=1, # apply global correction factor on prediction
        **kwargs
    ):
        """
        :smoothing_mode: choices: ['binned', 'fakerate', 'hybrid', 'full']
        """
        super().__init__(h, *args, **kwargs)

        # nominal histogram to be used to transfer variances for systematic variations
        self.h_nominal = None
        self.global_scalefactor = global_scalefactor
        self.smoothing_mode = smoothing_mode

        # select appropriate regressor objects depending on type of smoothing
        if self.smoothing_mode in ["fakerate", "hybrid"]:
            self.fakerate_regressor = Regressor(
                "bernstein", 
                smoothing_order_fakerate,
                min_x=self.smoothing_axis_min,
                max_x=self.smoothing_axis_max,
                )
        else:
            self.fakerate_regressor = None

        if self.smoothing_mode in ["fakerate", "hybrid", "full"]:
            self.spectrum_regressor = Regressor(
                # "monotonic",
                "power",
                smoothing_order_spectrum,
                min_x=self.smoothing_axis_min,
                max_x=self.smoothing_axis_max,
                # nnls = self.smoothing_mode not in ["full"], # constraint is handled elsewhere in the full smoothing case
                nnls = False,
                )
        else:
            self.spectrum_regressor = None

        # rebinning doesn't make sense for binned estimation
        if self.smoothing_mode in ["binned"]:
            self.rebin_smoothing_axis = None

        if hasattr(self, "fakerate_integration_axes"):
            if smoothing_mode == "full" and self.fakerate_integration_axes:
                raise NotImplementedError("Smoothing of full fake prediction is not currently supported together with integration axes.")

        self.throw_toys = throw_toys

        # histogram with nonclosure corrections
        self.hCorr = None

        # swap the A and C regions for better numerical behaviour (only implemented for fakerate and hybrid smoothing)
        self.swap_regions = True

    def set_correction(self, hQCD, axes_names=False, mirror_axes=["eta"], flow=True):
        # hQCD is QCD MC histogram before selection (should contain variances)
        # axes_names: the axes names to bin the correction in. If empty make an inclusive correction (i.e. a single number)
        hQCD_rebin = hh.rebinHist(hQCD, self.smoothing_axis_name, self.rebin_smoothing_axis) if self.rebin_smoothing_axis is not None else h

        s = hist.tag.Slicer()

        keep_axes = [*axes_names, self.name_x, self.name_y, self.smoothing_axis_name]
        if any(n not in keep_axes for n in hQCD_rebin.axes.name):
            # rebin instead of integrate to keep axes to allow for easy post processing
            hQCD_rebin = hQCD_rebin[{a.name: s[::hist.rebin(a.size)] for a in hQCD_rebin.axes if a.name not in keep_axes}]

        # mirror eta axes to cope with limited QCD MC stat
        for n in mirror_axes:
            if n in hQCD_rebin.axes.name and hQCD_rebin.axes[n].size > 1:
                hQCD_rebin = hh.mirrorAxis(hQCD_rebin, n)

        # prediction without smoothing
        d, dvar = self.calculate_fullABCD(hQCD_rebin, flow=flow)
        hPred = hist.Hist(
            *hQCD_rebin[{self.name_x: self.sel_x if not self.integrate_x else hist.sum, self.name_y: self.sel_y}].axes, 
            storage=hQCD_rebin.storage_type()
            )
        hPred.values(flow=flow)[...] = d
        if hPred.storage_type == hist.storage.Weight:
            hPred.variances(flow=flow)[...] = dvar
        
        # truth histogram
        hTruth = self.get_hist_passX_passY(hQCD_rebin)

        if any(n not in axes_names for n in hTruth.axes.name):
            hTruth = hTruth[{a.name: s[::hist.rebin(a.size)] if a.name in hPred.axes.name else hist.sum for a in hTruth.axes if a.name not in axes_names}]
        if any(n not in axes_names for n in hPred.axes.name):
            hPred = hPred[{a.name: s[::hist.rebin(a.size)] for a in hPred.axes if a.name not in axes_names}]

        sel = {n: hist.sum for n in self.fakerate_integration_axes}
        self.hCorr = hh.divideHists(hTruth[sel], hPred[sel])

        if axes_names is not None and len(axes_names)==0:
            logger.info(f"Got QCD MC corrections of {self.hCorr.values()}")        
        else:
            logger.debug(f"Got QCD MC corrections of {self.hCorr.values()}")

        if np.any(~np.isfinite(self.hCorr.values(flow=flow))):
            logger.warning(f"{sum(~np.isfinite(self.hCorr.values(flow=flow)))} Inf or NaN values in QCD MC nonclosure correction")
        if np.any(~np.isfinite(self.hCorr.variances(flow=flow))):
            logger.warning(f"{sum(~np.isfinite(self.hCorr.values(flow=flow)))} Inf or NaN variances in QCD MC nonclosure correction")

    def apply_correction(self, y, yvar=None, flow=True):
        # apply QCD MC nonclosure correction and account for variance of correction
        cval = self.hCorr.values(flow=flow)
        y = y*cval
        if yvar is not None:
            cvar = self.hCorr.variances(flow=flow)
            yvar = y**2 * cvar + cval**2 * yvar
        return y, yvar

    def transfer_variances(self, h, set_nominal=False):
        if set_nominal:
            self.h_nominal = h.copy()
        elif self.h_nominal is not None:
            h = hh.transfer_variances(h, self.h_nominal)
        elif h.storage_type == hist.storage.Weight:
            logger.warning("Nominal histogram is not set but current histogram has variances, use those")
        else:
            raise RuntimeError(f"Failed to transfer variances")
        return h

    def get_smoothing_syst(self, h):
        #TODO this might not be safe in certain future parallelization schemes
        smoothing_mode_old = self.smoothing_mode
        self.smoothing_mode = "fakerate"
        halt = self.get_hist(h)
        self.smoothing_mode = smoothing_mode_old

        axis_var=hist.axis.Integer(0,1, underflow=False, overflow=False, name="var")
        hout = hist.Hist(*halt.axes, axis_var)
        hout[{"var" : 0}] = halt.values(flow=True)

        return hout

    def get_hist(self, h, is_nominal=False, variations_frf=False, variations_smoothing=False, flow=True, use_spline=False):
        idx_x = h.axes.name.index(self.name_x)
        if self.smoothing_mode in ["fakerate", "hybrid"]:
            h = self.transfer_variances(h, set_nominal=is_nominal)
            y_frf, y_frf_var = self.compute_fakeratefactor(h, smoothing=True, syst_variations=variations_frf)

            if not self.integrate_x and self.swap_regions:
                logger.warning(f"Regions for fakerate estiamation can only be swapped if abcd-x axis is integrated")
            if self.swap_regions and self.integrate_x:
                if type(self) == FakeSelectorSimpleABCD:
                    # replace C region with B region
                    hC = self.get_hist_failX_passY(h) 
                elif type(self) == FakeSelector1DExtendedABCD:
                    # replace C region with Ax region
                    hC = h[{self.name_x: self.sel_d2x, self.name_y: self.sel_dy}]
            else:
                hC = self.get_hist_passX_failY(h)

            if use_spline and self.smoothing_mode in ["hybrid"]:
                hCNew = hC[{self.smoothing_axis_name : hist.rebin(3)}]
            else:
                hCNew = hC

            cval = hCNew.values(flow=flow)
            cvar = hCNew.variances(flow=flow)
            cvar_binned = cvar
            if self.smoothing_mode in ["hybrid"]:
                cval, cvar = self.smoothen_spectrum(
                    hC, 
                    hCNew.axes[self.smoothing_axis_name].edges,
                    cval,
                    cvar,
                    syst_variations=variations_smoothing, 
                    use_spline=use_spline,
                    flow=flow,
                )

            d = cval * y_frf

            if variations_smoothing:
                dvar = cvar[...,:,:] * y_frf[..., np.newaxis,np.newaxis]
            elif variations_frf:
                dvar = cval[..., np.newaxis,np.newaxis] * y_frf_var[...,:,:]
            elif self.smoothing_mode in ["hybrid"]:
                # noo bin by bin statistical uncertainty, all regions covered by smoothing
                dvar = np.zeros_like(cvar)
            else:
                # only take bin by bin uncertainty from c region
                dvar = y_frf**2 * cvar

        elif self.smoothing_mode == "full":
            h = self.transfer_variances(h, set_nominal=is_nominal)
            d, dvar = self.calculate_fullABCD_smoothed(h, flow=flow, syst_variations=variations_smoothing, use_spline=False)
        elif self.smoothing_mode == "binned":
            # no smoothing of rates
            d, dvar = self.calculate_fullABCD(h, flow=flow)
        else:
            raise ValueError("invalid choice of smoothing_mode")

        # set histogram in signal region
        hSignal = hist.Hist(
            *h[{self.name_x: self.sel_x if not self.integrate_x else hist.sum, self.name_y: self.sel_y}].axes, 
            storage=hist.storage.Double() if variations_smoothing else h.storage_type())
        hSignal.values(flow=flow)[...] = d
        if (variations_smoothing or variations_frf) and self.smoothing_mode != "binned":
            hSignal = self.get_syst_hist(hSignal, d, dvar, flow=flow)
        elif hSignal.storage_type == hist.storage.Weight:
            hSignal.variances(flow=flow)[...] = dvar

        if self.global_scalefactor != 1:
            hSignal = hh.scaleHist(hSignal, self.global_scalefactor)

        return hSignal            

    def get_yields_applicationregion(self, h, flow=True):
        hC = self.get_hist_passX_failY(h)
        c = hC.values(flow=flow)
        if h.storage_type == hist.storage.Weight:
            cvar = hC.variances(flow=flow)
            return c, cvar
        return c, None

    def compute_fakeratefactor(self, h, smoothing=False, syst_variations=False, flow=True):
        # rebin in smoothing axis to have stable ratios
        sel = {n: hist.sum for n in self.fakerate_integration_axes}
        hNew = hh.rebinHist(h[sel], self.smoothing_axis_name, self.rebin_smoothing_axis) if self.rebin_smoothing_axis is not None else h[sel]

        # select sideband regions
        ha = self.get_hist_failX_failY(hNew)
        if not self.integrate_x and self.swap_regions:
            logger.warning(f"Regions for fakerate estiamation can only be swapped if abcd-x axis is integrated")
        if self.swap_regions and self.integrate_x:
            # replace B region with C region
            hb = self.get_hist_passX_failY(hNew) 
        else:
            hb = self.get_hist_failX_passY(hNew)

        a = ha.values(flow=flow)
        b = hb.values(flow=flow)
        # fakerate factor
        y = divide_arrays(b,a,cutoff=1)
        if h.storage_type == hist.storage.Weight:
            avar = ha.variances(flow=flow)
            bvar = hb.variances(flow=flow)
            y_var = bvar/a**2 + b**2*avar/a**4
            y_var[a <= 1] = 1e10
        else:
            y_var = None

        if self.hCorr:
            y, y_var = self.apply_correction(y, y_var)

        if smoothing:
            x = self.get_bin_centers_smoothing(hNew, flow=True) # the bins where the smoothing is performed (can be different to the bins in h)
            y, y_var = self.smoothen(
                h, 
                x, 
                y, 
                y_var, 
                regressor=self.fakerate_regressor, 
                syst_variations=syst_variations, 
                flow=flow
            )

        # broadcast abcd-x axis and application axes
        slices=[slice(None) if n in ha.axes.name else np.newaxis for n in h[{self.name_x: self.sel_x}].axes.name if n != self.name_y]
        y = y[*slices]
        y_var = y_var[*slices] if y_var is not None else None

        return y, y_var

    def smoothen(self, h, x, y, y_var, regressor, syst_variations=False, reduce=False, flow=True):
        if h.storage_type == hist.storage.Weight:
            # transform with weights
            w = 1/np.sqrt(y_var)
        else:
            logger.warning("Smoothing extended ABCD on histogram without uncertainties, make an unweighted linear squared solution.")
            w = np.ones_like(y)

        # move smoothing axis to last
        axes = [n for n in h.axes.name if n not in [self.name_x, self.name_y, *self.fakerate_integration_axes] ]
        idx_ax_smoothing = axes.index(self.smoothing_axis_name)
        if idx_ax_smoothing != len(axes)-1:
            y = np.moveaxis(y, idx_ax_smoothing, -1)
            w = np.moveaxis(w, idx_ax_smoothing, -1)

        # smoothen
        regressor.solve(x, y, w)

        if reduce:
            # add up parameters from smoothing of individual sideband regions
            if type(self) == FakeSelectorSimpleABCD:
                # exp(-a + b + c)
                # ['a', 'b', 'c']
                w_region = np.array([-1, 1, 1], dtype=int)
            elif type(self) == FakeSelector1DExtendedABCD:
                # exp(ax + 2*b - bx -2*a + c)
                # ['ax', 'a', 'bx', 'b', 'c']
                w_region = np.array([1, -1, -2, 2, 1], dtype=int)
            elif type(self) == FakeSelector2DExtendedABCD:
                # exp(2*c + 2*ax + 2*ay + 2*b - cy - axy - bx - 4*a)
                # ['axy', 'ax', 'bx', 'ay', 'a', 'b', 'cy', 'c']
                w_region = np.array([-1, 2, -1, 2, -4, 2, -1, 2], dtype=int)

            regressor.reduce_parameters(w_region)

            if regressor.polynomial == "monotonic":
                regressor.force_positive(exclude_idx=0)

        # evaluate in range of original histogram
        x_smooth_orig = self.get_bin_centers_smoothing(h, flow=True)
        y_smooth_orig = regressor.evaluate(x_smooth_orig)

        if syst_variations:
            y_smooth_var_orig = regressor.get_eigenvector_predictions(x_smooth_orig)
        else: 
            y_smooth_var_orig = None

        # move smoothing axis to original positon again
        if idx_ax_smoothing != len(axes)-1:
            y_smooth_orig = np.moveaxis(y_smooth_orig, -1, idx_ax_smoothing)
            y_smooth_var_orig = np.moveaxis(y_smooth_var_orig, -3, idx_ax_smoothing) if syst_variations else None

        # check for negative rates
        if np.sum(y_smooth_orig<0) > 0:
            logger.warning(f"Found {np.sum(y_smooth_orig<0)} bins with negative values from smoothing")
        if y_smooth_var_orig is not None and np.sum(y_smooth_var_orig<0) > 0:
            logger.warning(f"Found {np.sum(y_smooth_var_orig<0)} bins with negative values from smoothing variations")

        return y_smooth_orig, y_smooth_var_orig

    def smoothen_spectrum(self, h, edges, sval, svar, syst_variations=False, use_spline=False, reduce=False, flow=True):
        smoothidx = [n for n in h.axes.name if n not in [self.name_x, self.name_y]].index(self.smoothing_axis_name)
        smoothing_axis = h.axes[self.smoothing_axis_name]
        nax = sval.ndim

        # underflow and overflow are left unchanged along the smoothing axis
        # so we need to exclude them if they have been otherwise included
        if flow:
            smoothstart = 1 if smoothing_axis.traits.underflow else 0
            smoothstop = -1 if smoothing_axis.traits.overflow else None
            smoothslice = slice(smoothstart, smoothstop)
        else:
            smoothslice = slice(None)

        sel = nax*[slice(None)]
        sel[smoothidx] = smoothslice

        sval = sval[*sel]
        svar = svar[*sel]       

        if use_spline:
            if reduce:
                raise NotImplementedError("splines with reduction over regions not implemented yet.")

            print("splines")

            sval, svar = spline_smooth(sval, edges = edges, edges_out = h.axes[self.smoothing_axis_name].edges, axis=smoothidx, binvars=svar, syst_variations=syst_variations)
        else:
            xwidth = h.axes[self.smoothing_axis_name].widths

            xwidthtgt = xwidth[*smoothidx*[None], :, *(nax - smoothidx - 2 + (0 if reduce else 1))*[None]]
            xwidth = xwidth[*smoothidx*[None], :, *(nax - smoothidx - 1)*[None]]

            sval *= 1./xwidth
            svar *= 1./xwidth**2

            goodbin = (sval > 0.) & (svar > 0.)
            if goodbin.size-np.sum(goodbin) > 0:
                logger.warning(f"Found {goodbin.size-np.sum(goodbin)} of {goodbin.size} bins with 0 or negative bin content, those will be set to 0 and a large error")

            logd = np.where(goodbin, np.log(sval), 0.)
            logdvar = np.where(goodbin, svar/sval**2, np.inf)

            x = self.get_bin_centers_smoothing(h, flow=flow) # the bins where the smoothing is performed (can be different to the bins in h)

            sval, svar = self.smoothen(
                h, 
                x, 
                logd, 
                logdvar, 
                regressor=self.spectrum_regressor,
                syst_variations=syst_variations, 
                reduce=reduce, 
                )

            sval = np.exp(sval)*xwidthtgt
            sval = np.where(np.isfinite(sval), sval, 0.)
            if syst_variations:
                svar = np.exp(svar)*xwidthtgt[..., None, None]**2
                svar = np.where((sval[..., None, None] > 0.) & np.isfinite(svar), svar,  sval[..., None, None])

        # get output shape from original hist axes, but as for result histogram
        hOut = h[{self.name_x:self.sel_x if not self.integrate_x else hist.sum}] if self.name_x in h.axes.name else h
        out = np.zeros([a.extent if flow else a.shape for a in hOut.axes if a.name != self.name_y], dtype=sval.dtype)
        # leave the underflow and overflow unchanged if present
        out[*sel[:-1]] = sval
        if syst_variations:
            outvar = np.zeros_like(out)
            outvar = outvar[..., None, None]*np.ones((*outvar.shape, *svar.shape[-2:]), dtype=outvar.dtype)
            # leave the underflow and overflow unchanged if present
            outvar[*sel[:-1], :, :] = svar
        else:
            # with full smoothing all of the statistical uncertainty is included in the
            # explicit variations, so the remaining binned uncertainty is zero
            outvar = np.zeros_like(out)

        return out, outvar

    def get_syst_hist(self, hNominal, values, alternate, flow=True):
        # return systematic histogram with nominal and nominal+variation on diagonal elements for systematic axes of parameters and up/down variations
        hsyst = hist.Hist(*hNominal.axes, hist.axis.Integer(0, alternate.shape[-2], name="_param", overflow=False, underflow=False), common.down_up_axis, storage=hist.storage.Double())

        # check alternate lower than 0
        # vcheck = alternate < (-1*values[...,np.newaxis,np.newaxis])
        # if np.sum(vcheck) > 0:
        #     logger.warning(f"Found {np.sum(vcheck)} bins with alternate giving negative yields, set these to 0")
        #     alternate[vcheck] = 0 

        hsyst.values(flow=flow)[...] = alternate-values[...,np.newaxis,np.newaxis]

        # decorrelate in fakerate axes
        axes_names = [n for n in self.fakerate_axes if self.smoothing_mode=="binned" or n != self.smoothing_axis_name]
        hsyst = hh.expand_hist_by_duplicate_axes(hsyst, axes_names, [f"_{n}" for n in axes_names])    

        # add nominal hist and broadcast
        hNominal = hh.addHists(hNominal, hsyst)
        return hNominal

    def get_bin_centers_smoothing(self, h, flow=True):
        return self.get_bin_centers(h, self.smoothing_axis_name, flow=flow)

    def get_bin_edges_smoothing(self, h, flow=True):
        return self.get_bin_edges(h, self.smoothing_axis_name, flow=flow)

    def get_bin_edges(self, h, axis_name, flow=True):
        x = h.axes[axis_name].edges
        if flow:
            x = extend_edges(h.axes[axis_name].traits, x)
        return x

    def get_bin_centers(self, h, axis_name, flow=True):
        x = h.axes[axis_name].centers
        if flow:
            x = extend_edges(h.axes[axis_name].traits, x)
        return x

    def calculate_fullABCD(self, h, flow=True):
        if len(self.fakerate_integration_axes) > 0:
            logger.warning(f"Binned fake estimation is performed but fakerate integration axes {self.fakerate_integration_axes} are set, the bin-by-bin stat uncertainties are not correct along this axis.")
        if not self.integrate_x:
            logger.warning(f"Binned fake estimation is performed but ABCD x-axis is not integrated, the bin-by-bin stat uncertainties are not correct along this axis.")

        c, cvar = self.get_yields_applicationregion(h)
        frf, frf_var = self.compute_fakeratefactor(h)

        d = c * frf
        if h.storage_type == hist.storage.Weight:
            dvar = frf**2 * cvar + c**2 * frf_var
        
        return d, dvar

    def calculate_fullABCD_smoothed(self, h, syst_variations=False, use_spline=False, signal_region=False, flow=True):

        if type(self) in [FakeSelectorSimpleABCD, FakeSelector1DExtendedABCD]:
            # sum up high abcd-y axis bins
            h = hh.rebinHist(h, self.name_y, h.axes[self.name_y].edges[:2])
        if type(self) == FakeSelectorSimpleABCD:
            h = hh.rebinHist(h, self.name_x, [0, h.axes[self.name_x].edges[2]])
        else:
            # sum high mT bins
            h = hh.rebinHist(h, self.name_x, h.axes[self.name_x].edges[:3])

        if use_spline:
            hNew = h[{self.smoothing_axis_name : hist.rebin(3)}]
        else:
            hNew = h

        # get values and variances of all sideband regions (this assumes signal region is at high abcd-x and low abcd-y axis bins)
        sval = hNew.values(flow=flow)
        svar = hNew.variances(flow=flow)
        # move abcd axes last
        idx_x = hNew.axes.name.index(self.name_x)
        idx_y = hNew.axes.name.index(self.name_y)

        sval = np.moveaxis(sval, [idx_x, idx_y], [-2, -1])
        svar = np.moveaxis(svar, [idx_x, idx_y], [-2, -1])

        # invert y-axis to get signal region last
        sval = np.flip(sval, axis=-1)
        svar = np.flip(svar, axis=-1)

        if signal_region:
            sval = sval.reshape((*sval.shape[:-2], sval.shape[-2]*sval.shape[-1]))[...,-1]
            svar = svar.reshape((*svar.shape[:-2], svar.shape[-2]*svar.shape[-1]))[...,-1]
        else:
            # make abcd axes flat, take all but last bin (i.e. signal region D)
            sval = sval.reshape((*sval.shape[:-2], sval.shape[-2]*sval.shape[-1]))[...,:-1]
            svar = svar.reshape((*svar.shape[:-2], svar.shape[-2]*svar.shape[-1]))[...,:-1]

        return self.smoothen_spectrum(
            h, 
            hNew.axes[self.smoothing_axis_name].edges,
            sval, 
            svar, 
            syst_variations=syst_variations, 
            use_spline=use_spline, 
            reduce=not signal_region, 
            flow=flow,
            )

class FakeSelector1DExtendedABCD(FakeSelectorSimpleABCD):
    # extended ABCD method with 5 control regions as desribed in https://arxiv.org/abs/1906.10831 equation 16
    def __init__(self, h, *args, **kwargs):
        super().__init__(h, *args, **kwargs)
        self.sel_d2x = None    
        self.set_selections_x(integrate_x=self.integrate_x)

    # set slices object for selection of sideband regions
    def set_selections_x(self, integrate_x=True):
        x0, x1, x2, x3 = get_selection_edges(self.name_x)
        s = hist.tag.Slicer()
        do = hist.sum if integrate_x else None
        self.sel_x = s[x0:x1:do] if x0 is not None and x1.imag > x0.imag else s[x1:x0:do]
        self.sel_dx = s[x1:x2:hist.sum] if x2.imag > x1.imag else s[x2:x1:hist.sum]
        self.sel_d2x = s[x2:x3:hist.sum] if x3.imag > x2.imag else s[x3:x2:hist.sum]

    def calculate_fullABCD(self, h, flow=True, syst_variations=False):
        if len(self.fakerate_integration_axes) > 0:
            logger.warning(f"Binned fake estimation is performed but fakerate integration axes {self.fakerate_integration_axes} are set, the bin-by-bin stat uncertainties are not correct along this axis.")
        if not self.integrate_x:
            logger.warning(f"Binned fake estimation is performed but ABCD x-axis is not integrated, the bin-by-bin stat uncertainties are not correct along this axis.")

        sel = {n: hist.sum for n in self.fakerate_integration_axes}

        ha = h[{**sel, self.name_x: self.sel_dx, self.name_y: self.sel_dy}]
        hax = h[{**sel, self.name_x: self.sel_d2x, self.name_y: self.sel_dy}]
        hb = h[{**sel, self.name_x: self.sel_dx, self.name_y: self.sel_y}]
        hbx = h[{**sel, self.name_x: self.sel_d2x, self.name_y: self.sel_y}]

        hc = h[{self.name_x: self.sel_x, self.name_y: self.sel_dy}]

        # calculate extended ABCD method without smoothing and in a single bin in x
        a = ha.values(flow=flow)
        ax = hax.values(flow=flow)
        b = hb.values(flow=flow)
        bx = hbx.values(flow=flow)
        c = hc.values(flow=flow)

        frf = (b/a)**2 * (ax/bx)
        slices=[slice(None) if a in ha.axes else np.newaxis for a in hc.axes]

        frf = frf[*slices]
        d = c * frf

        dvar=None
        if h.storage_type == hist.storage.Weight:
            avar = ha.variances(flow=flow)
            axvar = hax.variances(flow=flow)
            bvar = hb.variances(flow=flow)
            bxvar = hbx.variances(flow=flow)
            cvar = hc.variances(flow=flow)
            dvar = frf**2 * cvar + d**2 * (4 * bvar/b**2 + 4 * avar/a**2 + axvar/ax**2 + bxvar/bx**2)[*slices]

        return d, dvar

    def compute_fakeratefactor(self, h, smoothing=False, syst_variations=False, flow=True):
        # rebin in smoothing axis to have stable ratios
        sel = {n: hist.sum for n in self.fakerate_integration_axes}
        hNew = hh.rebinHist(h[sel], self.smoothing_axis_name, self.rebin_smoothing_axis) if self.rebin_smoothing_axis is not None else h[sel]

        # select sideband regions
        ha = hNew[{self.name_x: self.sel_dx, self.name_y: self.sel_dy}]
        hb = hNew[{self.name_x: self.sel_dx, self.name_y: self.sel_y}]
        hbx = hNew[{self.name_x: self.sel_d2x, self.name_y: self.sel_y}]

        if not self.integrate_x and self.swap_regions:
            logger.warning(f"Regions for fakerate estiamation can only be swapped if abcd-x axis is integrated")
        if self.swap_regions and self.integrate_x:
            # replace Ax region with C region
            hax = self.get_hist_passX_failY(hNew)
        else:
            hax = hNew[{self.name_x: self.sel_d2x, self.name_y: self.sel_dy}]

        a = ha.values(flow=flow)
        ax = hax.values(flow=flow)
        b = hb.values(flow=flow)
        bx = hbx.values(flow=flow)

        # fakerate factor
        y_num = ax*b**2
        y_den = bx*a**2
        # fakerate factor
        y = divide_arrays(y_num,y_den,cutoff=1)

        if h.storage_type == hist.storage.Weight:
            # full variances
            avar = ha.variances(flow=flow)
            axvar = hax.variances(flow=flow)
            bvar = hb.variances(flow=flow)
            bxvar = hbx.variances(flow=flow)
            y_var = b**4/(bx**2*a**4)*axvar + ax**2*b**2/(bx**2*a**4)*4*bvar + y**2*4*avar/a**2 + y**2*bxvar/bx**2
            y_var[y_den <= 1] = 1e10

        if self.hCorr:
            # apply QCD MC nonclosure correction and account for variance of correction
            cval = self.hCorr.values(flow=flow)
            y *= cval
            if h.storage_type == hist.storage.Weight:
                cvar = self.hCorr.variances(flow=flow)
                y_var = y**2 * cvar + cval**2 * y_var

        if self.throw_toys:
            logger.info("Throw toys")
            # throw toys for each parameter separately
            values = np.stack([a, ax, b, bx], axis=-1)
            variances = np.stack([avar, axvar, bvar, bxvar], axis=-1)

            nsamples=10000
            seed=42

            if self.throw_toys == "normal":
                # throw gaussian toys
                toy_shape = [*values.shape, nsamples]
                toy_size=np.product(toy_shape)
                np.random.seed(seed)  # For reproducibility
                toys = np.random.normal(0, 1, size=toy_size)
                toys = np.reshape(toys, toy_shape)
                toys = toys*np.sqrt(variances)[...,np.newaxis] + values[...,np.newaxis]
                # toy = toys[...,0,:] / toys[...,1,:]
                toy = (toys[...,1,:]*toys[...,2,:]**2) / (toys[...,0,:]**2 * toys[...,3,:])
                toy_mean = np.mean(toy, axis=-1)
                toy_var = np.var(toy, ddof=1, axis=-1) 
            elif self.throw_toys == "poisson":
                # throw posson toys
                toy_shape = [nsamples, *values.shape]
                rng = np.random.default_rng(seed)
                toys = rng.poisson(values, size=toy_shape)
                toy = (toys[...,1]*toys[...,2]**2) / (toys[...,0]**2 * toys[...,3])
                toy_mean = np.mean(toy, axis=0)
                toy_var = np.var(toy, ddof=1, axis=0) 

            y = toy_mean
            y_var = toy_var

            logger.info("Done with toys")

        if smoothing:
            x = self.get_bin_centers_smoothing(hNew, flow=True) # the bins where the smoothing is performed (can be different to the bin in h)
            y, y_var = self.smoothen(
                h, 
                x, 
                y, 
                y_var, 
                regressor=self.fakerate_regressor, 
                syst_variations=syst_variations, 
                flow=flow,
                )

        # broadcast abcd-x axis and application axes
        slices=[slice(None) if n in ha.axes.name else np.newaxis for n in h[{self.name_x: self.sel_x}].axes.name if n != self.name_y]
        y = y[*slices]
        y_var = y_var[*slices] if y_var is not None else None

        return y, y_var

class FakeSelector2DExtendedABCD(FakeSelector1DExtendedABCD):
    # extended ABCD method with 8 control regions as desribed in https://arxiv.org/abs/1906.10831 equation 15
    def __init__(self, h, *args, 
        interpolate_x=True, 
        interpolation_order=2,
        rebin_x="automatic", # can be a list of bin edges, "automatic", or None
        integrate_shapecorrection_x=False, smooth_shapecorrection=True, 
        smoothing_order_shapecorrection=[2,2,2],
        **kwargs
    ):
        super().__init__(h, *args, **kwargs)
        self.sel_d2y = None
        self.set_selections_y()
        self.set_selections_x(integrate_x=False)

        self.interpolate_x = interpolate_x

        if rebin_x == "automatic":
            edges = h.axes[self.name_x].edges
            self.rebin_x = get_rebinning(edges, self.name_x)
        else:
            self.rebin_x = rebin_x

        # shape correction, can be interpolated in the abcd x-axis in 1D, in the x-axis and smoothing axis in 2D, or in the smoothing axis integrating out the abcd x-axis in 1D
        self.integrate_shapecorrection_x = integrate_shapecorrection_x # if the shape correction factor for the abcd x-axis should be inclusive or differential
        if self.integrate_shapecorrection_x and self.interpolate_x:
            raise RuntimeError("Can not integrate and interpolate x at the same time")
        self.smooth_shapecorrection = smooth_shapecorrection

        if not self.integrate_shapecorrection_x:
            # initialiaze shape correction regressor (can be 1D or 2D)
            mins_x = []
            maxs_x = []
            orders = []
            if self.interpolate_x:
                # min and max (in application region) for transformation of bernstain polynomials into interval [0,1]
                axis_x_min = h[{self.name_x: self.sel_x}].axes[self.name_x].edges[0]
                if self.name_x == "mt":
                    # mt does not have an upper bound, cap at 100
                    edges = self.rebin_x if self.rebin_x is not None else h.axes[self.name_x].edges
                    axis_x_max = extend_edges(h.axes[self.name_x].traits, edges)[-1]
                elif self.name_x in ["iso", "relIso", "relJetLeptonDiff", "dxy"]:
                    # iso and dxy have a finite lower and upper bound in the application region
                    axis_x_max = abcd_thresholds[self.name_x][1]
                else:
                    axis_x_max = self.axis_x.edges[-1]
                mins_x.append(axis_x_min)
                maxs_x.append(axis_x_max)
                orders.append(interpolation_order)
            if self.smooth_shapecorrection:
                mins_x.append(self.smoothing_axis_min)
                maxs_x.append(self.smoothing_axis_max)
                orders.append(smoothing_order_shapecorrection)

            if len(order)>1:
                self.shapecorrection_regressor = Regressor2D(
                    "bernstein", 
                    orders,
                    min_x=mins_x,
                    max_x=maxs_x,
                )
            elif len(order) == 1:
                self.shapecorrection_regressor = Regressor(
                    "bernstein", 
                    orders[0],
                    min_x=mins_x[0],
                    max_x=maxs_x[0],
                )
            else:
                self.shapecorrection_regressor = None

    # set slices object for selection of sideband regions
    def set_selections_y(self):
        y0, y1, y2, y3 = get_selection_edges(self.name_y, upper_bound=self.upper_bound_y)
        s = hist.tag.Slicer()
        self.sel_y = s[y0:y1:hist.sum] if y0 is not None and y1.imag > y0.imag else s[y1:y0:hist.sum]
        self.sel_dy = s[y1:y2:hist.sum] if y2.imag > y1.imag else s[y2:y1:hist.sum]
        self.sel_d2y = s[y2:y3:hist.sum] if y3 is None or y3.imag > y2.imag else s[y3:y2:hist.sum]

    def get_hist(self, h, is_nominal=False, variations_scf=False, variations_smoothing=False, variations_full=False, flow=True):
        if variations_scf and variations_smoothing:
            raise RuntimeError(f"Can only calculate vairances for fakerate factor or shape correction factor but not both")

        if self.smoothing_mode=="fakerate":
            h = self.transfer_variances(h, set_nominal=is_nominal)

            y_frf, y_frf_var = self.compute_fakeratefactor(h, smoothing=True, syst_variations=variations_smoothing)
            if not self.integrate_shapecorrection_x:
                y_scf, y_scf_var = self.compute_shapecorrection(h, smoothing=True, syst_variations=variations_scf)
                y_frf = y_scf * y_frf
                y_frf_var = y_scf[...,np.newaxis,np.newaxis]*y_frf_var[...,:,:] if y_frf_var is not None else None
                y_scf_var = y_frf[...,np.newaxis,np.newaxis]*y_scf_var[...,:,:] if y_scf_var is not None else None

            c, cvar = self.get_yields_applicationregion(h)
            d = c * y_frf

            if variations_scf and (self.interpolate_x or self.smooth_shapecorrection):
                dvar = c[..., np.newaxis,np.newaxis] * y_scf_var[...,:,:]
            elif variations_smoothing:
                dvar = c[..., np.newaxis,np.newaxis] * y_frf_var[...,:,:]
            else:
                # only take bin by bin uncertainty from c region
                dvar = y_frf**2 * cvar

            if self.integrate_x:
                idx_x = [n for n in h.axes.name if n != self.name_y].index(self.name_x)
                d = d.sum(axis=idx_x)
                dvar = dvar.sum(axis=idx_x)
        elif self.smoothing_mode == "full":
            h = self.transfer_variances(h, set_nominal=is_nominal)
            d, dvar = self.calculate_fullABCD_smoothed(h, flow=flow, syst_variations=variations_smoothing, use_spline=False)
        elif self.smoothing_mode == "binned":
            # no smoothing of rates
            d, dvar = self.calculate_fullABCD(h)
        else:
            raise ValueError("invalid choice of smoothing mode")

        # set histogram in signal region
        axes = [a for a in h[{self.name_x:self.sel_x if not self.integrate_x else hist.sum}].axes if a.name != self.name_y]
        hSignal = hist.Hist(*axes, storage=hist.storage.Double() if variations_smoothing else h.storage_type())
        hSignal.values(flow=flow)[...] = d
        if variations_scf or variations_smoothing or variations_full:
            hSignal = self.get_syst_hist(hSignal, d, dvar, flow=flow)
        elif hSignal.storage_type == hist.storage.Weight:
            hSignal.variances(flow=flow)[...] = dvar

        if self.global_scalefactor != 1:
            hSignal = hh.scaleHist(hSignal, self.global_scalefactor)

        return hSignal

    def compute_shapecorrection(self, h, smoothing=False, syst_variations=False, apply=False, flow=True):
        # if apply=True, shape correction is multiplied to application region for correct statistical uncertainty, only allowed if not smoothing
        if apply and smoothing and (self.interpolate_x or self.smooth_shapecorrection):
            raise NotImplementedError(f"Direct application of shapecorrection only supported when no smoothing is performed")
        # rebin in smoothing axis to have stable ratios
        sel = {n: hist.sum for n in self.fakerate_integration_axes}
        hNew = hh.rebinHist(h[sel], self.smoothing_axis_name, self.rebin_smoothing_axis) if self.rebin_smoothing_axis is not None else h[sel]
        if self.rebin_x is not None and (self.interpolate_x or self.smooth_shapecorrection):
            hNew = hh.rebinHist(hNew, self.name_x, self.rebin_x) # only rebin for regression
        hNew = hNew[{self.name_x: self.sel_x}]

        hc = hNew[{self.name_y: self.sel_dy}]
        hcy = hNew[{self.name_y: self.sel_d2y}]

        c = hc.values(flow=flow)
        cy = hcy.values(flow=flow)
        if h.storage_type == hist.storage.Weight:
            cvar = hc.variances(flow=flow)
            cyvar = hcy.variances(flow=flow)

        if self.integrate_shapecorrection_x:
            idx_x = hNew.axes.name.index(self.name_x)
            c = c.sum(axis=idx_x)
            cy = cy.sum(axis=idx_x)
            cvar = cvar.sum(axis=idx_x)
            cyvar = cyvar.sum(axis=idx_x)

        # shape correction factor
        y_num = c**2 if apply else c
        y_den = cy
        y = divide_arrays(y_num,y_den,cutoff=1)

        if h.storage_type == hist.storage.Weight:
            if apply:
                y_var = 4*c**2/cy**2*cvar + c**4/cy**4*cyvar # multiply out for better numerical stability (avoid NaNs from divisions)
            else:
                y_var = cvar/cy**2 + (c**2 * cyvar)/cy**4 # multiply out for better numerical stability (avoid NaNs from divisions)
            y_var[cy <= 1] = 1e10

        if self.throw_toys:
            logger.info("Throw toys")
            # throw toys for nominator and denominator
            y_num_var = cvar
            y_den_var = cyvar
            values = np.stack([y_num, y_den], axis=-1)
            variances = np.stack([y_num_var, y_den_var], axis=-1)

            nsamples=10000
            seed=42

            if self.throw_toys == "normal":
                # throw gaussian toys
                toy_shape = [*values.shape, nsamples]
                toy_size=np.product(toy_shape)
                np.random.seed(seed)  # For reproducibility
                toys = np.random.normal(0, 1, size=toy_size)
                toys = np.reshape(toys, toy_shape)
                toys = toys*np.sqrt(variances)[...,np.newaxis] + values[...,np.newaxis]
                toy = toys[...,0,:] / toys[...,1,:]
                toy_mean = np.mean(toy, axis=-1)
                toy_var = np.var(toy, ddof=1, axis=-1) 
            elif self.throw_toys == "poisson":
                # throw posson toys
                toy_shape = [nsamples, *values.shape]
                rng = np.random.default_rng(seed)
                toys = rng.poisson(values, size=toy_shape)
                toy = toys[...,0] / toys[...,1]
                toy_mean = np.mean(toy, axis=0)
                toy_var = np.var(toy, ddof=1, axis=0) 

            y = toy_mean
            y_var = toy_var

            logger.info("Done with toys")

        if smoothing and (self.interpolate_x or self.smooth_shapecorrection):
            if h.storage_type == hist.storage.Weight:
                w = 1/np.sqrt(y_var)
            else:
                logger.warning("Smoothing extended ABCD on histogram without uncertainties, make an unweighted linear squared solution.")
                w = np.ones_like(y)

        if smoothing and self.interpolate_x:
            axes = [n for n in h.axes.name if n not in [*self.fakerate_integration_axes, self.name_y] ]

            idx_ax_interpol = axes.index(self.name_x)

            # constract x points in application region
            x_interpol = self.get_bin_centers_interpolation(hNew, flow=flow)
            # x axis in original binning in passing region
            x_interpol_orig = self.get_bin_centers_interpolation(h[{self.name_x: self.sel_x}], flow=flow, cap=True)

            if self.smooth_shapecorrection:
                # interpolate scf in mT and smooth in pT (i.e. 2D)
                idx_ax_smoothing = hNew.axes.name.index(self.smoothing_axis_name)
                if idx_ax_smoothing != len(axes)-2 or idx_ax_interpol != len(axes)-1:
                    y = np.moveaxis(y, (idx_ax_smoothing, idx_ax_interpol), (-2, -1))
                    w = np.moveaxis(w, (idx_ax_smoothing, idx_ax_interpol), (-2, -1))

                x_smoothing = self.get_bin_centers_smoothing(hNew, flow=True)
                shapecorrection_regressor.solve(x_interpol, x_smoothing, y, w, flatten=True)

                x_smooth_orig = self.get_bin_centers_smoothing(h, flow=True)
                y_smooth_orig = shapecorrection_regressor.evaluate(x_interpol_orig, x_smooth_orig)

                if syst_variations:
                    y_smooth_var_orig = shapecorrection_regressor.get_eigenvector_predictions(x_interpol_orig, x_smooth_orig)
                else: 
                    y_smooth_var_orig = None

                # move interpolation axis to original positon again
                if idx_ax_smoothing != len(axes)-2 or idx_ax_interpol != len(axes)-1:
                    y_smooth_orig = np.moveaxis(y_smooth_orig, (-2, -1), (idx_ax_smoothing, idx_ax_interpol))
                    y_smooth_var_orig = np.moveaxis(y_smooth_var_orig, (-4, -3), (idx_ax_smoothing, idx_ax_interpol)) if syst_variations else None

            else:
                # interpolate scf in mT in 1D
                if idx_ax_interpol != len(axes)-1:
                    y = np.moveaxis(y, idx_ax_interpol, -1)
                    w = np.moveaxis(w, idx_ax_interpol, -1)

                shapecorrection_regressor.solve(x_interpol, y, w)

                y_smooth_orig = shapecorrection_regressor.evaluate(x_interpol_orig)

                if syst_variations:
                    y_smooth_var_orig = shapecorrection_regressor.get_eigenvector_predictions(x_interpol_orig)
                else: 
                    y_smooth_var_orig = None

                # move interpolation axis to original positon again
                if idx_ax_interpol != len(axes)-1:
                    y_smooth_orig = np.moveaxis(y_smooth_orig, -1, idx_ax_interpol)
                    y_smooth_var_orig = np.moveaxis(y_smooth_var_orig, -3, idx_ax_smoothing) if syst_variations else None
        
            # check for negative rates
            if np.sum(y_smooth_orig<0) > 0:
                logger.warning(f"Found {np.sum(y_smooth_orig<0)} bins with negative shape correction factors")
            if y_smooth_var_orig is not None and np.sum(y_smooth_var_orig<0) > 0:
                logger.warning(f"Found {np.sum(y_smooth_var_orig<0)} bins with negative shape correction factor variations")
                y_smooth_var_orig[y_smooth_var_orig<0] = 0

            y, y_var = y_smooth_orig, y_smooth_var_orig

        elif smoothing and self.smooth_shapecorrection:
            # don't interpolate in mT, but smooth in pT in 1D

            # move smoothing axis to last
            axes = [n for n in h.axes.name if n not in [*self.fakerate_integration_axes, self.name_x, self.name_y] ]
            idx_ax_smoothing = axes.index(self.smoothing_axis_name)
            if idx_ax_smoothing != len(axes)-1:
                y = np.moveaxis(y, idx_ax_smoothing, -1)
                w = np.moveaxis(w, idx_ax_smoothing, -1)

            # smooth scf (e.g. in pT)
            x_smoothing = self.get_bin_centers_smoothing(hNew, flow=True)
            shapecorrection_regressor.solve(x_smoothing, y, w)

            # evaluate in range of original histogram
            x_smooth_orig = self.get_bin_centers_smoothing(h, flow=True)
            y_smooth_orig = shapecorrection_regressor.evaluate(x_smooth_orig)

            if syst_variations:
                y_smooth_var_orig = shapecorrection_regressor.get_eigenvector_predictions(x_smooth_orig)
            else: 
                y_smooth_var_orig = None

            # move smoothing axis to original positon again
            if idx_ax_smoothing != len(axes)-1:
                y_smooth_orig = np.moveaxis(y_smooth_orig, -1, idx_ax_smoothing)
                y_smooth_var_orig = np.moveaxis(y_smooth_var_orig, -3, idx_ax_smoothing) if syst_variations else None

            # check for negative rates
            if np.sum(y_smooth_orig<0) > 0:
                logger.warning(f"Found {np.sum(y_smooth_orig<0)} bins with negative shape correction factors")
            if y_smooth_var_orig is not None and np.sum(y_smooth_var_orig<0) > 0:
                logger.warning(f"Found {np.sum(y_smooth_var_orig<0)} bins with negative shape correction factor variations")

            y, y_var = y_smooth_orig, y_smooth_var_orig

        # broadcast abcd-x axis and application axes
        if self.integrate_shapecorrection_x:
            slices=[np.newaxis if n==self.name_x or n not in hc.axes.name else slice(None) for n in h.axes.name if n not in [self.name_y]]
        else:
            slices=[slice(None) if n in hc.axes.name else np.newaxis for n in h.axes.name if n not in [self.name_x, self.name_y]]

        y = y[*slices]
        y_var = y_var[*slices] if y_var is not None else None

        return y, y_var


    def compute_fakeratefactor(self, h, smoothing=False, syst_variations=False, flow=True):
        # rebin in smoothing axis to have stable ratios
        sel = {n: hist.sum for n in self.fakerate_integration_axes}
        hNew = hh.rebinHist(h[sel], self.smoothing_axis_name, self.rebin_smoothing_axis) if self.rebin_smoothing_axis is not None else h[sel]

        # select sideband regions
        ha = hNew[{self.name_x: self.sel_dx, self.name_y: self.sel_dy}]
        hax = hNew[{self.name_x: self.sel_d2x, self.name_y: self.sel_dy}]
        hay = hNew[{self.name_x: self.sel_dx, self.name_y: self.sel_d2y}]
        haxy = hNew[{self.name_x: self.sel_d2x, self.name_y: self.sel_d2y}]
        hb = hNew[{self.name_x: self.sel_dx, self.name_y: self.sel_y}]
        hbx = hNew[{self.name_x: self.sel_d2x, self.name_y: self.sel_y}]

        a = ha.values(flow=flow)
        ax = hax.values(flow=flow)
        ay = hay.values(flow=flow)
        axy = haxy.values(flow=flow)
        b = hb.values(flow=flow)
        bx = hbx.values(flow=flow)

        # fakerate factor
        y_num = (ax*ay*b)**2
        y_den = a**4 * axy * bx

        if h.storage_type == hist.storage.Weight:
            # full variances
            avar = ha.variances(flow=flow)
            axvar = hax.variances(flow=flow)
            ayvar = hay.variances(flow=flow)
            axyvar = haxy.variances(flow=flow)
            bvar = hb.variances(flow=flow)
            bxvar = hbx.variances(flow=flow)
            yvarrel = 4*axvar/ax**2 + 4*ayvar/ay**2 + axyvar/axy**2 + 4*bvar/b**2 + 16*avar/a**2 + bxvar/bx**2

        if self.integrate_shapecorrection_x and smoothing:
            # in case we integrate abcd-x axis we can multiply the fakerate factor and the shape correction factor and smooth once
            hc = hNew[{self.name_x: self.sel_x, self.name_y: self.sel_dy}]
            hcy = hNew[{self.name_x: self.sel_x, self.name_y: self.sel_d2y}]

            idx_x = hNew.axes.name.index(self.name_x)
            c = hc.values(flow=flow).sum(axis=idx_x)
            cy = hcy.values(flow=flow).sum(axis=idx_x)

            # shape correction factor
            y_num *= c
            y_den *= cy

            if h.storage_type == hist.storage.Weight:
                cvar = hc.variances(flow=flow).sum(axis=idx_x)
                cyvar = hcy.variances(flow=flow).sum(axis=idx_x)

                yvarrel += cvar/c**2 + cyvar/cy**2

        y = divide_arrays(y_num,y_den,cutoff=1)

        if h.storage_type == hist.storage.Weight:
            y_var = y**2 * yvarrel
            y_var[y_den <= 1] = 1e10
        else:
            y_var=None

        if self.hCorr:
            y, y_var = self.apply_correction(y, y_var)

        if self.throw_toys:
            logger.info("Throw toys")
            # throw toys for each parameter separately
            values = np.stack([a, ax, ay, axy, b, bx], axis=-1)
            variances = np.stack([avar, axvar, ayvar, axyvar, bvar, bxvar], axis=-1)

            nsamples=10000
            seed=42 # For reproducibility

            if self.throw_toys == "normal":
                # throw gaussian toys
                toy_shape = [*values.shape, nsamples]
                toy_size=np.product(toy_shape)
                np.random.seed(seed)
                toys = np.random.normal(0, 1, size=toy_size)
                toys = np.reshape(toys, toy_shape)
                toys = toys*np.sqrt(variances)[...,np.newaxis] + values[...,np.newaxis]
                toy = (toys[...,1,:]*toys[...,2,:]*toys[...,4,:])**2 / (toys[...,0,:]**4 * toys[...,3,:] * toys[...,5,:])
                toy_mean = np.mean(toy, axis=-1)
                toy_var = np.var(toy, ddof=1, axis=-1) 
            elif self.throw_toys == "poisson":
                # throw posson toys
                toy_shape = [nsamples, *values.shape]
                rng = np.random.default_rng(seed)
                toys = rng.poisson(values, size=toy_shape)
                toys = toys.astype(np.double)
                toy = (toys[...,1]*toys[...,2]*toys[...,4])**2 / (toys[...,0]**4 * toys[...,3] * toys[...,5])
                toy_mean = np.mean(toy, axis=0)
                toy_var = np.var(toy, ddof=1, axis=0) 

            y = toy_mean
            y_var = toy_var

            logger.info("Done with toys")

        if smoothing:
            x = self.get_bin_centers_smoothing(hNew, flow=True) # the bins where the smoothing is performed (can be different to the bin in h)
            y, y_var = self.smoothen(h, x, y, y_var, regressor=self.fakerate_regressor, syst_variations=syst_variations)

        # broadcast abcd-x axis and application axes
        slices=[slice(None) if n in ha.axes.name else np.newaxis for n in h[{self.name_x: self.sel_x}].axes.name if n != self.name_y]
        y = y[*slices]
        y_var = y_var[*slices] if y_var is not None else None

        return y, y_var

    def get_bin_centers_interpolation(self, h, flow=True, cap=False):
        return self.get_bin_centers(h, self.name_x, flow=flow)

    def calculate_fullABCD(self, h, flow=True):
        if len(self.fakerate_integration_axes) > 0:
            logger.warning(f"Binned fake estimation is performed but fakerate integration axes {self.fakerate_integration_axes} are set, the bin-by-bin stat uncertainties are not correct along this axis.")
        if not self.integrate_x:
            logger.warning(f"Binned fake estimation is performed but ABCD x-axis is not integrated, the bin-by-bin stat uncertainties are not correct along this axis.")

        frf, frf_var = self.compute_fakeratefactor(h, smoothing=False)
        c_scf, c_scf_var = self.compute_shapecorrection(h, smoothing=False, apply=True)

        d = frf * c_scf

        if self.integrate_x:
            idx_x = [n for n in h.axes.name if n != self.name_y].index(self.name_x)
            d = d.sum(axis=idx_x)

            if h.storage_type == hist.storage.Weight:
                # the fakerate factor is independent of the abcd x-axis and treated fully correlated
                dvar = c_scf * frf_var**0.5
                dvar = np.moveaxis(dvar, idx_x, -1)
                dvar = np.einsum("...ni,...nj->...n", dvar, dvar)
                dvar += (frf**2 * c_scf_var).sum(axis=idx_x)

        elif h.storage_type == hist.storage.Weight:
            dvar = c_scf**2 * frf_var + frf**2 * c_scf_var

        return d, dvar<|MERGE_RESOLUTION|>--- conflicted
+++ resolved
@@ -36,175 +36,6 @@
     else:
         raise RuntimeError(f"Can not find threshold for abcd axis {axis_name}")
 
-
-<<<<<<< HEAD
-# default abcd_variables to look for
-abcd_variables = (("mt", "passMT"), ("relIso", "passIso"), ("iso", "passIso"), ("relJetLeptonDiff", "passIso"), ("dxy", "passDxy"))
-
-def get_parameter_eigenvectors(params, cov, sign=1, force_positive=False):
-    # diagonalize and get eigenvalues and eigenvectors
-    e, v = np.linalg.eigh(cov) # The column eigenvectors[:, i] is the normalized eigenvector corresponding to the eigenvalue eigenvalues[i], 
-    vT = np.transpose(v, axes=(*np.arange(v.ndim-2), v.ndim-1, v.ndim-2)) # transpose v to have row eigenvectors[i, :] for easier computations
-    mag = np.sqrt(e)[...,np.newaxis] * vT * sign
-    # duplicate params vector to have duplicated rows
-    params_brd = np.broadcast_to(params[...,np.newaxis], mag.shape)
-    paramsT = np.transpose(params_brd, axes=(*np.arange(params_brd.ndim-2), params_brd.ndim-1, params_brd.ndim-2))
-    mask = (paramsT + mag < 0).any(axis=-1)
-    if force_positive and mask.sum() > 0:
-        logger.info(f"Force {mask.sum()} eigenvectors to be positive")
-        # scaling the magnitude of the eigenvector to avoid negative coefficients
-        min_idxs = paramsT + mag == np.min(paramsT + mag, axis=-1)[...,np.newaxis] # find indices with minimum value of each eigenvector
-        min_paramsT = paramsT[min_idxs]
-        min_mag = mag[min_idxs]
-        factors = np.reshape(-1*min_paramsT/min_mag, mask.shape)
-        factors = np.where(mask, factors, np.ones_like(mask))
-        factors = np.broadcast_to(factors[...,np.newaxis], mag.shape)
-        mag = factors * mag
-    if np.sum(mag.sum(axis=-1) == 0):
-        logger.warning(f"Found {np.sum(mag.sum(axis=-1) == 0)} eigenvector shifts where all coefficients are 0") 
-    params_var = paramsT + mag
-    if np.sum(params_var.sum(axis=-1) == 0):
-        logger.warning(f"Found {np.sum(params_var.sum(axis=-1) == 0)} variations where all coefficients are 0") 
-    return params_var
-
-def make_eigenvector_predictons(params, cov, func, x1, x2=None, force_positive=False):
-    # return alternate values i.e. nominal+/-variation
-    params_up = get_parameter_eigenvectors(params, cov, sign=1, force_positive=force_positive)
-    y_pred_up = func(x1, params_up) if x2 is None else func(x1, x2, params_up)
-    y_pred_up = np.moveaxis(y_pred_up, params.ndim-1, -1) # put parameter variations last
-    params_dn = get_parameter_eigenvectors(params, cov, sign=-1, force_positive=force_positive)
-    y_pred_dn = func(x1, params_dn) if x2 is None else func(x1, x2, params_dn)
-    y_pred_dn = np.moveaxis(y_pred_dn, params.ndim-1, -1) # put parameter variations last
-    return np.stack((y_pred_up, y_pred_dn), axis=-1)
-
-def poly(pol, order, order2=None):
-    if order2 is None:
-        if pol=="power":
-            return lambda x, n, p=1: p * x**n
-        elif pol=="bernstein":
-            return lambda x, n, p=1, o=order: p * comb(o, n) * x**n * (1 - x)**(o - n)
-    else:
-        return lambda x, x2, n, m, p=1, o1=order, o2=order2: p * poly(pol, o1)(x, n) * poly(pol, o2)(x2, m)
-
-def get_parameter_matrices(x, y, w, order, pol="power"):
-    if x.shape != y.shape:
-        x = np.broadcast_to(x, y.shape)
-    stackX=[] # parameter matrix X 
-    stackXTY=[] # and X.T @ Y
-    f = poly(pol, order)
-    for n in range(order+1):
-        p = f(x, n)
-        stackX.append( w * p )
-        stackXTY.append((w**2 * p * y).sum(axis=(-1)))
-    X = np.stack(stackX, axis=-1)
-    XTY = np.stack(stackXTY, axis=-1)
-    return X, XTY
-
-def get_parameter_matrices_from2D(x, x2, y, w, order, order2=None, pol="power", flatten=False):
-    x, x2 = np.broadcast_arrays(x[np.newaxis,...], x2[..., np.newaxis])
-    x = np.broadcast_to(x, y.shape)
-    x2 = np.broadcast_to(x2, y.shape)
-    if order2 is None:
-        order2 = [0,]*(order+1)
-    elif type(order2) == int:
-        order2 = [order2,]*(order+1)
-    elif type(order2) == list: 
-        if len(order2) < order+1:
-            order2.append([0,]*(len(order2)-order+1))
-    else:
-        raise RuntimeError(f"Input 'order2' requires type 'None', 'int' or 'list'")
-    stackX=[]   # parameter matrix X 
-    stackXTY=[] # and X.T @ Y
-    for n in range(order+1):
-        f = poly(pol, order, order2[n])
-        for m in range(order2[n]+1):
-            p = f(x, x2, n, m)
-            stackX.append(w * p)
-            stackXTY.append((w**2 * p * y).sum(axis=(-2, -1)))
-    X = np.stack(stackX, axis=-1)
-    XTY = np.stack(stackXTY, axis=-1)
-    if flatten:
-        # flatten the 2D array into 1D
-        newshape = (*y.shape[:-2],np.product(y.shape[-2:]))
-        y = y.reshape(newshape)
-        X = X.reshape(*newshape, X.shape[-1])
-
-    return X, y, XTY
-
-def get_regression_function(order1, order2=None, pol="power"):
-    if order2 is None:
-        def fsum(x, ps, o=order1):
-            f = poly(pol, o)
-            if hasattr(ps, "ndim") and ps.ndim > 1:
-                return sum([f(x, n, ps[...,n,np.newaxis]) for n in range(o+1)])
-            else:
-                return sum([f(x, n, ps[n]) for n in range(o+1)])
-    else:
-        def fsum(x1, x2, ps, o1=order1, o2=order2):
-            idx=0
-            psum = 0
-            x1, x2 = np.broadcast_arrays(x1[np.newaxis,...], x2[..., np.newaxis])
-            if hasattr(ps, "ndim") and ps.ndim > 1:
-                x1 = np.broadcast_to(x1, [*ps.shape[:-1], *x1.shape])
-                x2 = np.broadcast_to(x2, [*ps.shape[:-1], *x2.shape]) 
-                for n in range(o1+1):
-                    f = poly(pol, o1, o2[n])
-                    for m in range(o2[n]+1):
-                        psum += f(x1, x2, n, m, ps[...,idx,np.newaxis,np.newaxis])
-                        idx += 1
-            else:
-                for n in range(o1+1):
-                    f = poly(pol, o1, o2[n])
-                    for m in range(o2[n]+1):
-                        psum += f(x1, x2, n, m, ps[idx])
-                        idx += 1            
-            return psum
-    return fsum
-
-def solve_leastsquare(X, XTY):
-    # compute the transpose of X for the mt and parameter axes 
-    XT = np.transpose(X, axes=(*np.arange(X.ndim-2), X.ndim-1, X.ndim-2))
-    XTX = XT @ X
-    # compute the inverse of the matrix in each bin (reshape to make last two axes contiguous, reshape back after inversion), 
-    # this term is also the covariance matrix for the parameters
-    XTXinv = np.linalg.inv(XTX.reshape(-1,*XTX.shape[-2:]))
-    XTXinv = XTXinv.reshape((*XT.shape[:-2],*XTXinv.shape[-2:])) 
-    params = np.einsum('...ij,...j->...i', XTXinv, XTY)
-    return params, XTXinv
-
-def solve_nonnegative_leastsquare(X, XTY):
-    XT = np.transpose(X, axes=(*np.arange(X.ndim-2), X.ndim-1, X.ndim-2))
-    XTX = XT @ X
-    XTXinv = np.linalg.inv(XTX.reshape(-1,*XTX.shape[-2:]))
-    XTXinv = XTXinv.reshape((*XT.shape[:-2],*XTXinv.shape[-2:])) 
-    orig_shape = XTY.shape
-    nBins = np.prod(orig_shape[:-1])
-    XTY_flat = XTY.reshape(nBins, XTY.shape[-1])
-    XTX_flat = XTX.reshape(nBins, XTX.shape[-2], XTX.shape[-1])
-    # params = [fnnls(xtx, xty) for xtx, xty in zip(XTX_flat, XTY_flat)] # use fast nnls
-    params = [nnls(xtx, xty)[0] for xtx, xty in zip(XTX_flat, XTY_flat)] # use scipy implementation of nnls (may be a bit slower)
-    params = np.reshape(params, orig_shape)
-    return params, XTXinv
-
-def compute_chi2(y, y_pred, w=None, nparams=1):
-    # goodness of fit from parameter matrix 'X', values 'y' and parateters 'params'
-    residuals = (y - y_pred)
-    if w is not None:
-        residuals *= w
-    chi2 = np.sum((residuals**2), axis=-1) # per fit chi2
-    chi2_total = np.sum((residuals**2)) # chi2 of all fits together
-
-    # Degrees of freedom calculation
-    ndf = y.shape[-1] - nparams
-    ndf_total = y.size - chi2.size * nparams
-
-    from scipy import stats
-
-    logger.info(f"Total chi2/ndf = {chi2_total}/{ndf_total} = {chi2_total/ndf_total} (p = {stats.chi2.sf(chi2_total, ndf_total)})")
-    return chi2, ndf    
-
-=======
->>>>>>> 42d7fd35
 def extend_edges(traits, x):
     # extend array for underflow/overflow with distance from difference of two closest values 
     if traits.underflow:
