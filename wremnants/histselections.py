import hist
import numpy as np
from utilities.io_tools.input_tools import safeOpenRootFile, safeGetRootObject
from utilities import boostHistHelpers as hh
from utilities import common, logging
import narf
import ROOT

from scipy.optimize import curve_fit

logger = logging.child_logger(__name__)

hist_map = {
    "eta_pt" : "nominal",
    "eta" : "nominal",
    "pt" : "nominal",
    "mll" : "nominal",
    "ptll" : "nominal",
    "ptll_mll" : "nominal",
}

def fakeHistABCD(h, thresholdMT=40.0, fakerate_integration_axes=[], axis_name_mt="mt", integrateLowMT=True, integrateHighMT=False):
    # integrateMT=False keeps the mT axis in the returned histogram (can be used to have fakes vs mT)

    nameMT, failMT, passMT = get_mt_selection(h, thresholdMT, axis_name_mt, integrateLowMT, integrateHighMT)

<<<<<<< HEAD
    if any(a in h.axes.name for a in fakerate_integration_axes if a not in [common.passIsoName, nameMT]):
=======
    # FIXME ? : in case this next part is entered because of an axis other than mt in fakerate_integration_axes,
    # then this will still integrate on mt for failMT because of the projection and how fakerate_axes is filled,
    # so if the user sets integrateLowMT=False this will not keep the mt axis for low mt
    if any(a in h.axes.name for a in fakerate_integration_axes):
>>>>>>> 8d7833b6
        fakerate_axes = [n for n in h.axes.name if n not in [*fakerate_integration_axes, common.passIsoName, nameMT]]
        logger.debug(f"Integrate over fakerate integration axes {fakerate_integration_axes} and keep {fakerate_axes}")
        hPassIsoFailMT = h[{**common.passIso, nameMT: failMT}].project(*fakerate_axes)
        hFailIsoFailMT = h[{**common.failIso, nameMT: failMT}].project(*fakerate_axes)
    else:
        hPassIsoFailMT = h[{**common.passIso, nameMT: failMT}]
        hFailIsoFailMT = h[{**common.failIso, nameMT: failMT}]

    hFRF = hh.divideHists(hPassIsoFailMT, hFailIsoFailMT, cutoff=1, createNew=True)   

    return hh.multiplyHists(hFRF, h[{**common.failIso, nameMT: passMT}])

def fakeHistSimultaneousABCD(h, thresholdMT=40.0, fakerate_integration_axes=[], axis_name_mt="mt", integrateLowMT=True, integrateHighMT=False):
    if h.storage_type == hist.storage.Weight:
        # setting errors to 0
        h.view(flow=True)[...] = np.stack((h.values(flow=True), np.zeros_like(h.values(flow=True))), axis=-1)

    nameMT, failMT, passMT = get_mt_selection(h, thresholdMT, axis_name_mt, integrateLowMT, integrateHighMT)

    if common.passIsoName not in h.axes.name or nameMT not in h.axes.name:
        raise RuntimeError(f'{common.passIsoName} and {nameMT} expected to be found in histogram, but only have axes {h.axes.name}')

    # axes in the correct ordering
    axes = [ax for ax in h.axes.name if ax not in [nameMT, common.passIsoName]]
    axes += [common.passIsoName, nameMT]

    if set(h.axes.name) != set(axes):
        logger.warning(f"Axes in histogram '{h.axes.name}' are not the same as required '{axes}' or in a different order than expected, try to project")
        h = h.project(*axes)

    # set the expected values in the signal region
    slices = [passMT if n==nameMT else 1 if n==common.passIsoName else slice(None) for n in h.axes.name]
    h.values(flow=True)[*slices] = fakeHistABCD(h, thresholdMT, fakerate_integration_axes, axis_name_mt, integrateLowMT, integrateHighMT).values(flow=True)

    return h

def fakeHistIsoRegion(h, scale=1.):
    #return h[{"iso" : 0.3j, "mt" : hist.rebin(10)}]*scale
    return h[{"iso" : 4}]*scale

def fakeHistIsoRegionIntGen(h, scale=1.):
    if not "qTgen" in [ax.name for ax in h.axes]:
        return h[{"iso" : 4}]*scale
    s = hist.tag.Slicer()
    return h[{"iso" : 0, "qTgen" : s[::hist.sum]}]

def signalHistWmass(h, thresholdMT=40.0, charge=None, passIso=True, passMT=True, axis_name_mt="mt", integrateLowMT=True, integrateHighMT=False, genBin=None):
    if genBin != None:
        h = h[{"recoil_gen" : genBin}]

    nameMT, fMT, pMT = get_mt_selection(h, thresholdMT, axis_name_mt, integrateLowMT, integrateHighMT)

    sel = {common.passIsoName:passIso, nameMT: pMT if passMT else fMT}
    if charge in [-1, 1]:
        sel.update({"charge" : -1j if charge < 0 else 1j})

    # remove ax slice if the ax does not exist
    for key in sel.copy().keys():
        if not key in [ax.name for ax in h.axes]: 
            del sel[key]

    return h[sel]

# the following are utility wrapper functions for signalHistWmass with proper region selection
def histWmass_failMT_passIso(h, thresholdMT=40.0, charge=None):
    return signalHistWmass(h, thresholdMT, charge, True, False)

def histWmass_failMT_failIso(h, thresholdMT=40.0, charge=None):
    return signalHistWmass(h, thresholdMT, charge, False, False)

def histWmass_passMT_failIso(h, thresholdMT=40.0, charge=None):
    return signalHistWmass(h, thresholdMT, charge, False, True)

def histWmass_passMT_passIso(h, thresholdMT=40.0, charge=None):
    return signalHistWmass(h, thresholdMT, charge, True, True)

# TODO: Not all hists are made with these axes
def signalHistLowPileupW(h):
    if not "qTgen" in [ax.name for ax in h.axes]:
        return h[{"iso" : 0}]
    s = hist.tag.Slicer()
    return h[{"iso" : 0, "qTgen" : s[::hist.sum]}]
    
def signalHistLowPileupZ(h):
    return h

def get_mt_selection(h, thresholdMT=40.0, axis_name_mt="mt", integrateLowMT=True, integrateHighMT=False):
    if axis_name_mt in h.axes.name:
        s = hist.tag.Slicer()
        high = h.axes[axis_name_mt].index(thresholdMT)
        failMT = s[:high:hist.sum] if integrateLowMT else s[:high:]
        passMT = s[high::hist.sum] if integrateHighMT else s[high:]
        nameMT = axis_name_mt
    else:
        failMT = 0
        passMT = 1
        nameMT = common.passMTName

    return nameMT, failMT, passMT

def unrolledHist(h, obs=["pt", "eta"], binwnorm=None):
    if obs is not None:
        hproj = h.project(*obs)
    else:
        hproj = h

    if binwnorm:        
        binwidths = np.outer(*[np.diff(e.squeeze()) for e in hproj.axes.edges]).flatten()
        scale = binwnorm/binwidths
    else:
        scale = 1

    bins = np.product(hproj.axes.size)
    newh = hist.Hist(hist.axis.Integer(0, bins), storage=hproj._storage_type())
    newh[...] = np.ravel(hproj)*scale
    return newh

def applyCorrection(h, scale=1.0, offsetCorr=0.0, corrFile=None, corrHist=None, createNew=False):
    # originally intended to apply a correction differential in eta-pt
    # corrHist is a TH3 with eta-pt-charge
    # scale is just to apply an additional constant scaling (or only that if ever needed) before the correction from corrHist
    # offsetCorr is for utility, to add to the correction from the file, e.g. if the histogram is a scaling of x (e.g. 5%) one has to multiply the input histogram h by 1+x, so offset should be 1
    boost_corr = None
    if corrFile and corrHist:
        ## TDirectory.TContext() should restore the ROOT current directory to whatever it was before a new ROOT file was opened
        ## but it doesn't work at the moment, apparently the class miss the __enter__ member and the usage with "with" fails
        #with ROOT.TDirectory.TContext():
        f = safeOpenRootFile(corrFile, mode="READ")
        corr = safeGetRootObject(f, corrHist, detach=True)
        if offsetCorr:
            offsetHist = corr.Clone("offsetHist")
            ROOT.wrem.initializeRootHistogram(offsetHist, offsetCorr)
            corr.Add(offsetHist)
        f.Close()
        boost_corr = narf.root_to_hist(corr)
    # note: in fact hh.multiplyHists already creates a new histogram
    hnew = hh.scale(h, scale, createNew)
    if boost_corr:
        hnew = hh.multiplyHists(hnew, boost_corr)

    return hnew

import uncertainties as unc
from uncertainties import unumpy as unp

def exp_fall_unc(x, a, b, c):
    return a * unp.exp(-b * x) + c

def exp_fall(x, a, b, c):
    return a * np.exp(-b * x) + c

def fit_multijet_bkg(h):
    logger.info(f"Fit exp falling function --- ")
    x = h.axes["pt"].centers
    y = h.values()
    y_err = np.sqrt(h.variances())

    p0=[sum(y)/0.15, 0.15, min(y)] # initial guesses
    if sum(y==0)>1:
        # do a first fit with only keeping the points that are not empty , to get an initial estimate on the parameters
        x_pruned = x[y!=0]
        y_err_pruned = y_err[y!=0]
        y_pruned = y[y!=0]
        params, cov = curve_fit(exp_fall, x_pruned, y_pruned, p0=p0, sigma=y_err_pruned, absolute_sigma=False)
        p0=params
        logger.info(f"Initial fit params={params}")

    params, cov = curve_fit(exp_fall, x, y, p0=p0, sigma=y_err, absolute_sigma=False)

    params = unc.correlated_values(params, cov)
    y_fit_u = exp_fall_unc(x, *params)
    y_fit_err = np.array([y.s for y in y_fit_u])
    y_fit = np.array([y.n for y in y_fit_u])
    
    chisq = sum(((y - y_fit) / y_fit_err) ** 2) # use statistical error as expected from fit to avoid division through 0
    ndf = len(x)-len(params)
    logger.info(f"Fit result with chi2/ndf = {chisq:.2f}/{ndf} = {(chisq/ndf):.2f}")
    logger.info(f"Fit params={params}")

    return y_fit_u

def get_multijet_bkg_closure(h, fake_axes, slices=[slice(None)], variances=True):

    nameMT, failMT, passMT = get_mt_selection(h)

    hA = h[{**common.failIso, nameMT: failMT}].project(*fake_axes)[*slices]
    hB = h[{**common.passIso, nameMT: failMT}].project(*fake_axes)[*slices]
    hC = h[{**common.failIso, nameMT: passMT}].project(*fake_axes)[*slices]
    hD = h[{**common.passIso, nameMT: passMT}].project(*fake_axes)[*slices]

    yA_fit = fit_multijet_bkg(hA)
    yB_fit = fit_multijet_bkg(hB)
    yC_fit = fit_multijet_bkg(hC)
    yD_fit = fit_multijet_bkg(hD)

    yClosure = yD_fit / (yC_fit*yB_fit/yA_fit)
    if variances:
        return np.array([(v.n,v.s**2) for v in yClosure])
    else:
        return np.array([v.n for v in yClosure])<|MERGE_RESOLUTION|>--- conflicted
+++ resolved
@@ -1,181 +1,12 @@
-import hist
 import numpy as np
-from utilities.io_tools.input_tools import safeOpenRootFile, safeGetRootObject
 from utilities import boostHistHelpers as hh
 from utilities import common, logging
-import narf
-import ROOT
 
 from scipy.optimize import curve_fit
+import uncertainties as unc
+from uncertainties import unumpy as unp
 
 logger = logging.child_logger(__name__)
-
-hist_map = {
-    "eta_pt" : "nominal",
-    "eta" : "nominal",
-    "pt" : "nominal",
-    "mll" : "nominal",
-    "ptll" : "nominal",
-    "ptll_mll" : "nominal",
-}
-
-def fakeHistABCD(h, thresholdMT=40.0, fakerate_integration_axes=[], axis_name_mt="mt", integrateLowMT=True, integrateHighMT=False):
-    # integrateMT=False keeps the mT axis in the returned histogram (can be used to have fakes vs mT)
-
-    nameMT, failMT, passMT = get_mt_selection(h, thresholdMT, axis_name_mt, integrateLowMT, integrateHighMT)
-
-<<<<<<< HEAD
-    if any(a in h.axes.name for a in fakerate_integration_axes if a not in [common.passIsoName, nameMT]):
-=======
-    # FIXME ? : in case this next part is entered because of an axis other than mt in fakerate_integration_axes,
-    # then this will still integrate on mt for failMT because of the projection and how fakerate_axes is filled,
-    # so if the user sets integrateLowMT=False this will not keep the mt axis for low mt
-    if any(a in h.axes.name for a in fakerate_integration_axes):
->>>>>>> 8d7833b6
-        fakerate_axes = [n for n in h.axes.name if n not in [*fakerate_integration_axes, common.passIsoName, nameMT]]
-        logger.debug(f"Integrate over fakerate integration axes {fakerate_integration_axes} and keep {fakerate_axes}")
-        hPassIsoFailMT = h[{**common.passIso, nameMT: failMT}].project(*fakerate_axes)
-        hFailIsoFailMT = h[{**common.failIso, nameMT: failMT}].project(*fakerate_axes)
-    else:
-        hPassIsoFailMT = h[{**common.passIso, nameMT: failMT}]
-        hFailIsoFailMT = h[{**common.failIso, nameMT: failMT}]
-
-    hFRF = hh.divideHists(hPassIsoFailMT, hFailIsoFailMT, cutoff=1, createNew=True)   
-
-    return hh.multiplyHists(hFRF, h[{**common.failIso, nameMT: passMT}])
-
-def fakeHistSimultaneousABCD(h, thresholdMT=40.0, fakerate_integration_axes=[], axis_name_mt="mt", integrateLowMT=True, integrateHighMT=False):
-    if h.storage_type == hist.storage.Weight:
-        # setting errors to 0
-        h.view(flow=True)[...] = np.stack((h.values(flow=True), np.zeros_like(h.values(flow=True))), axis=-1)
-
-    nameMT, failMT, passMT = get_mt_selection(h, thresholdMT, axis_name_mt, integrateLowMT, integrateHighMT)
-
-    if common.passIsoName not in h.axes.name or nameMT not in h.axes.name:
-        raise RuntimeError(f'{common.passIsoName} and {nameMT} expected to be found in histogram, but only have axes {h.axes.name}')
-
-    # axes in the correct ordering
-    axes = [ax for ax in h.axes.name if ax not in [nameMT, common.passIsoName]]
-    axes += [common.passIsoName, nameMT]
-
-    if set(h.axes.name) != set(axes):
-        logger.warning(f"Axes in histogram '{h.axes.name}' are not the same as required '{axes}' or in a different order than expected, try to project")
-        h = h.project(*axes)
-
-    # set the expected values in the signal region
-    slices = [passMT if n==nameMT else 1 if n==common.passIsoName else slice(None) for n in h.axes.name]
-    h.values(flow=True)[*slices] = fakeHistABCD(h, thresholdMT, fakerate_integration_axes, axis_name_mt, integrateLowMT, integrateHighMT).values(flow=True)
-
-    return h
-
-def fakeHistIsoRegion(h, scale=1.):
-    #return h[{"iso" : 0.3j, "mt" : hist.rebin(10)}]*scale
-    return h[{"iso" : 4}]*scale
-
-def fakeHistIsoRegionIntGen(h, scale=1.):
-    if not "qTgen" in [ax.name for ax in h.axes]:
-        return h[{"iso" : 4}]*scale
-    s = hist.tag.Slicer()
-    return h[{"iso" : 0, "qTgen" : s[::hist.sum]}]
-
-def signalHistWmass(h, thresholdMT=40.0, charge=None, passIso=True, passMT=True, axis_name_mt="mt", integrateLowMT=True, integrateHighMT=False, genBin=None):
-    if genBin != None:
-        h = h[{"recoil_gen" : genBin}]
-
-    nameMT, fMT, pMT = get_mt_selection(h, thresholdMT, axis_name_mt, integrateLowMT, integrateHighMT)
-
-    sel = {common.passIsoName:passIso, nameMT: pMT if passMT else fMT}
-    if charge in [-1, 1]:
-        sel.update({"charge" : -1j if charge < 0 else 1j})
-
-    # remove ax slice if the ax does not exist
-    for key in sel.copy().keys():
-        if not key in [ax.name for ax in h.axes]: 
-            del sel[key]
-
-    return h[sel]
-
-# the following are utility wrapper functions for signalHistWmass with proper region selection
-def histWmass_failMT_passIso(h, thresholdMT=40.0, charge=None):
-    return signalHistWmass(h, thresholdMT, charge, True, False)
-
-def histWmass_failMT_failIso(h, thresholdMT=40.0, charge=None):
-    return signalHistWmass(h, thresholdMT, charge, False, False)
-
-def histWmass_passMT_failIso(h, thresholdMT=40.0, charge=None):
-    return signalHistWmass(h, thresholdMT, charge, False, True)
-
-def histWmass_passMT_passIso(h, thresholdMT=40.0, charge=None):
-    return signalHistWmass(h, thresholdMT, charge, True, True)
-
-# TODO: Not all hists are made with these axes
-def signalHistLowPileupW(h):
-    if not "qTgen" in [ax.name for ax in h.axes]:
-        return h[{"iso" : 0}]
-    s = hist.tag.Slicer()
-    return h[{"iso" : 0, "qTgen" : s[::hist.sum]}]
-    
-def signalHistLowPileupZ(h):
-    return h
-
-def get_mt_selection(h, thresholdMT=40.0, axis_name_mt="mt", integrateLowMT=True, integrateHighMT=False):
-    if axis_name_mt in h.axes.name:
-        s = hist.tag.Slicer()
-        high = h.axes[axis_name_mt].index(thresholdMT)
-        failMT = s[:high:hist.sum] if integrateLowMT else s[:high:]
-        passMT = s[high::hist.sum] if integrateHighMT else s[high:]
-        nameMT = axis_name_mt
-    else:
-        failMT = 0
-        passMT = 1
-        nameMT = common.passMTName
-
-    return nameMT, failMT, passMT
-
-def unrolledHist(h, obs=["pt", "eta"], binwnorm=None):
-    if obs is not None:
-        hproj = h.project(*obs)
-    else:
-        hproj = h
-
-    if binwnorm:        
-        binwidths = np.outer(*[np.diff(e.squeeze()) for e in hproj.axes.edges]).flatten()
-        scale = binwnorm/binwidths
-    else:
-        scale = 1
-
-    bins = np.product(hproj.axes.size)
-    newh = hist.Hist(hist.axis.Integer(0, bins), storage=hproj._storage_type())
-    newh[...] = np.ravel(hproj)*scale
-    return newh
-
-def applyCorrection(h, scale=1.0, offsetCorr=0.0, corrFile=None, corrHist=None, createNew=False):
-    # originally intended to apply a correction differential in eta-pt
-    # corrHist is a TH3 with eta-pt-charge
-    # scale is just to apply an additional constant scaling (or only that if ever needed) before the correction from corrHist
-    # offsetCorr is for utility, to add to the correction from the file, e.g. if the histogram is a scaling of x (e.g. 5%) one has to multiply the input histogram h by 1+x, so offset should be 1
-    boost_corr = None
-    if corrFile and corrHist:
-        ## TDirectory.TContext() should restore the ROOT current directory to whatever it was before a new ROOT file was opened
-        ## but it doesn't work at the moment, apparently the class miss the __enter__ member and the usage with "with" fails
-        #with ROOT.TDirectory.TContext():
-        f = safeOpenRootFile(corrFile, mode="READ")
-        corr = safeGetRootObject(f, corrHist, detach=True)
-        if offsetCorr:
-            offsetHist = corr.Clone("offsetHist")
-            ROOT.wrem.initializeRootHistogram(offsetHist, offsetCorr)
-            corr.Add(offsetHist)
-        f.Close()
-        boost_corr = narf.root_to_hist(corr)
-    # note: in fact hh.multiplyHists already creates a new histogram
-    hnew = hh.scale(h, scale, createNew)
-    if boost_corr:
-        hnew = hh.multiplyHists(hnew, boost_corr)
-
-    return hnew
-
-import uncertainties as unc
-from uncertainties import unumpy as unp
 
 def exp_fall_unc(x, a, b, c):
     return a * unp.exp(-b * x) + c
