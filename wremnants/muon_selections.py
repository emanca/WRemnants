import ROOT
from wremnants import muon_calibration
from wremnants import theory_tools
from utilities.common import background_MCprocs as bkgMCprocs

def apply_met_filters(df):
    df = df.Filter("Flag_globalSuperTightHalo2016Filter && Flag_EcalDeadCellTriggerPrimitiveFilter && Flag_goodVertices && Flag_HBHENoiseIsoFilter && Flag_HBHENoiseFilter && Flag_BadPFMuonFilter")

    return df

def select_veto_muons(df, nMuons=1):

    # n.b. charge = -99 is a placeholder for invalid track refit/corrections (mostly just from tracks below
    # the pt threshold of 8 GeV in the nano production)
    df = df.Define("vetoMuonsPre", "Muon_looseId && abs(Muon_dxybs) < 0.05 && Muon_correctedCharge != -99")
    df = df.Define("vetoMuons", "vetoMuonsPre && Muon_correctedPt > 10. && abs(Muon_correctedEta) < 2.4")
    df = df.Filter(f"Sum(vetoMuons) == {nMuons}")

    return df

def select_good_muons(df, nMuons=1, use_trackerMuons=False, use_isolation=False):

    if use_trackerMuons:
        if dataset.group in bkgMCprocs:
            df = df.Define("Muon_category", "Muon_isTracker && Muon_highPurity")
        else:
            df = df.Define("Muon_category", "Muon_isTracker && Muon_innerTrackOriginalAlgo != 13 && Muon_innerTrackOriginalAlgo != 14 && Muon_highPurity")
    else:
        df = df.Define("Muon_category", "Muon_isGlobal && Muon_highPurity")

    goodMuonsSelection = "vetoMuons && Muon_mediumId && Muon_category"
    if use_isolation:
        # for w like we directly require isolated muons, for w we need non-isolated for qcd estimation
        goodMuonsSelection += " && Muon_pfRelIso04_all < 0.15"

    df = df.Define("goodMuons", goodMuonsSelection) 
    df = df.Filter(f"Sum(goodMuons) == {nMuons}")

    return df

def define_trigger_muons(df, what_analysis=ROOT.wrem.AnalysisType.Dilepton):

    if what_analysis == ROOT.wrem.AnalysisType.Dilepton:
        # by convention define trigMuons as the positive charge, but actually both leptons could be triggering here 
        # TODO: rename to something more meaningful, like positive/negative, or first/second
        df = df.DefinePerSample("trigMuons_charge0", "1")
        df = df.DefinePerSample("nonTrigMuons_charge0", "-1")
    elif what_analysis == ROOT.wrem.AnalysisType.Wlike:
        # mu- for even event numbers, mu+ for odd event numbers
        df = df.Define("trigMuons_charge0", "event % 2 == 0 ? -1 : 1")
        df = df.Define("nonTrigMuons_charge0", "-trigMuons_charge0")
    else:
        # Wmass currently doesn't call this function
        raise NotImplementedError(f"define_trigger_muons(): no implementation for analysis {what_analysis}")

    df = df.Define("trigMuons", "goodMuons && Muon_correctedCharge == trigMuons_charge0")
    df = df.Define("nonTrigMuons", "goodMuons && Muon_correctedCharge == nonTrigMuons_charge0")

    df = muon_calibration.define_corrected_reco_muon_kinematics(df, "trigMuons", ["pt", "eta", "phi"])
    df = muon_calibration.define_corrected_reco_muon_kinematics(df, "nonTrigMuons", ["pt", "eta", "phi"])

    return df

<<<<<<< HEAD
def define_muon_uT_variable(df, isWorZ, smooth3dsf=False, colNamePrefix="goodMuons"):    
    if smooth3dsf:
        if isWorZ:
            df = theory_tools.define_prefsr_vars(df)
            df = df.Define(f"{colNamePrefix}_uT0", f"wrem::zqtproj0_boson({colNamePrefix}_pt0, {colNamePrefix}_phi0, ptVgen, phiVgen)")
        else:
            # for background processes (Top and Diboson, since Wtaunu and Ztautau are part of isW or isZ)
            # sum all gen e, mu, tau, or neutrinos to define the boson proxy
            # choose particles with status 1 (stable) and statusFlag & 1 (prompt) or taus with status 2 (decayed)
            # there is no double counting for leptons from tau decays, since they have status 1 but not statusFlag & 1
            if "GenPart_leptonAndPhoton" not in df.GetColumnNames():
                df = df.Define("GenPart_leptonAndPhoton","(GenPart_status == 1 || (GenPart_status == 2 && abs(GenPart_pdgId) == 15)) && (GenPart_statusFlags & 1) && (abs(GenPart_pdgId) == 22 || (abs(GenPart_pdgId) >= 11 && abs(GenPart_pdgId) <= 16 ) )")
                df = df.Define("vecSumLeptonAndPhoton_TV2", f"wrem::transverseVectorSum(GenPart_pt[GenPart_leptonAndPhoton],GenPart_phi[GenPart_leptonAndPhoton])")
            df = df.Define(f"{colNamePrefix}_uT0", f"wrem::zqtproj0_boson({colNamePrefix}_pt0, {colNamePrefix}_phi0, vecSumLeptonAndPhoton_TV2)")
    else:
        # this is a dummy, the uT axis when present will have a single bin
        df = df.Define(f"{colNamePrefix}_uT0", "0.0f")
        
    return df

def select_z_candidate(df, ptLow, ptHigh):
=======
def select_z_candidate(df, ptLow, ptHigh, mass_min=60, mass_max=120):
>>>>>>> 12f32b2b

    df = df.Filter("Sum(trigMuons) == 1 && Sum(nonTrigMuons) == 1")
    df = df.Filter(f"trigMuons_pt0 > {ptLow} && trigMuons_pt0 < {ptHigh}")
    df = df.Filter(f"nonTrigMuons_pt0 > {ptLow} && nonTrigMuons_pt0 < {ptHigh}")

    df = df.Define("trigMuons_mom4", "ROOT::Math::PtEtaPhiMVector(trigMuons_pt0, trigMuons_eta0, trigMuons_phi0, wrem::muon_mass)")
    df = df.Define("nonTrigMuons_mom4", "ROOT::Math::PtEtaPhiMVector(nonTrigMuons_pt0, nonTrigMuons_eta0, nonTrigMuons_phi0, wrem::muon_mass)")
    df = df.Define("ll_mom4", "ROOT::Math::PxPyPzEVector(trigMuons_mom4)+ROOT::Math::PxPyPzEVector(nonTrigMuons_mom4)")
    df = df.Define("mll", "ll_mom4.mass()")

    df = df.Filter(f"mll >= {mass_min} && mll < {mass_max}")

    return df

def apply_triggermatching_muon(df, dataset, muon_eta, muon_phi, otherMuon_eta=None, otherMuon_phi=None):
    if dataset.group in bkgMCprocs:
        df = df.Define("goodTrigObjs", "wrem::goodMuonTriggerCandidate(TrigObj_id,TrigObj_pt,TrigObj_l1pt,TrigObj_l2pt,TrigObj_filterBits)")
    else:
        df = df.Define("goodTrigObjs", "wrem::goodMuonTriggerCandidate(TrigObj_id,TrigObj_filterBits)")
    if otherMuon_eta is not None:
        # implement OR of trigger matching condition (for dilepton), also created corresponding flags
        # FIXME: must find a better way to pass the variables' name prefix
        df = df.Define("trigMuons_passTrigger0", f"wrem::hasTriggerMatch({muon_eta},{muon_phi},TrigObj_eta[goodTrigObjs],TrigObj_phi[goodTrigObjs])")
        df = df.Define("nonTrigMuons_passTrigger0", f"wrem::hasTriggerMatch({otherMuon_eta},{otherMuon_phi},TrigObj_eta[goodTrigObjs],TrigObj_phi[goodTrigObjs])")
        df = df.Filter(f"trigMuons_passTrigger0 || nonTrigMuons_passTrigger0")
    else:
        df = df.Filter(f"wrem::hasTriggerMatch({muon_eta},{muon_phi},TrigObj_eta[goodTrigObjs],TrigObj_phi[goodTrigObjs])")
    
    return df

def veto_electrons(df):

    df = df.Define("vetoElectrons", "Electron_pt > 10 && Electron_cutBased > 0 && abs(Electron_eta) < 2.4 && abs(Electron_dxy) < 0.05 && abs(Electron_dz)< 0.2")
    df = df.Filter("Sum(vetoElectrons) == 0")
    
    return df

def select_standalone_muons(df, dataset, use_trackerMuons=False, muons="goodMuons", idx=0):

    from utilities.common import muonEfficiency_standaloneNumberOfValidHits as nHitsSA

    #standalone quantities, currently only in data and W/Z samples
    if dataset.group in bkgMCprocs:
        df = df.Alias(f"{muons}_SApt{idx}",  f"{muons}_pt{idx}")
        df = df.Alias(f"{muons}_SAeta{idx}", f"{muons}_eta{idx}")
        df = df.Alias(f"{muons}_SAphi{idx}", f"{muons}_phi{idx}")
    elif use_trackerMuons:
        # try to use standalone variables when possible
        df = df.Define(f"{muons}_SApt{idx}",  f"Muon_isStandalone[{muons}][{idx}] ? Muon_standalonePt[{muons}][{idx}] : {muons}_pt{idx}")
        df = df.Define(f"{muons}_SAeta{idx}", f"Muon_isStandalone[{muons}][{idx}] ? Muon_standaloneEta[{muons}][{idx}] : {muons}_eta{idx}")
        df = df.Define(f"{muons}_SAphi{idx}", f"Muon_isStandalone[{muons}][{idx}] ? Muon_standalonePhi[{muons}][{idx}] : {muons}_phi{idx}")
    else:
        df = df.Define(f"{muons}_SApt{idx}",  f"Muon_standalonePt[{muons}][{idx}]")
        df = df.Define(f"{muons}_SAeta{idx}", f"Muon_standaloneEta[{muons}][{idx}]")
        df = df.Define(f"{muons}_SAphi{idx}", f"Muon_standalonePhi[{muons}][{idx}]")
    
    # the next cuts are mainly needed for consistency with the reco efficiency measurement for the case with global muons
    # note, when SA does not exist this cut is still fine because of how we define these variables
    df = df.Filter(f"{muons}_SApt{idx} > 15.0 && wrem::deltaR2({muons}_SAeta{idx}, {muons}_SAphi{idx}, {muons}_eta{idx}, {muons}_phi{idx}) < 0.09")
    if nHitsSA > 0 and not use_trackerMuons and not dataset.group in bkgMCprocs:
        df = df.Filter(f"Muon_standaloneNumberOfValidHits[{muons}][{idx}] >= {nHitsSA}")

    return df<|MERGE_RESOLUTION|>--- conflicted
+++ resolved
@@ -61,7 +61,6 @@
 
     return df
 
-<<<<<<< HEAD
 def define_muon_uT_variable(df, isWorZ, smooth3dsf=False, colNamePrefix="goodMuons"):    
     if smooth3dsf:
         if isWorZ:
@@ -82,10 +81,7 @@
         
     return df
 
-def select_z_candidate(df, ptLow, ptHigh):
-=======
 def select_z_candidate(df, ptLow, ptHigh, mass_min=60, mass_max=120):
->>>>>>> 12f32b2b
 
     df = df.Filter("Sum(trigMuons) == 1 && Sum(nonTrigMuons) == 1")
     df = df.Filter(f"trigMuons_pt0 > {ptLow} && trigMuons_pt0 < {ptHigh}")
